--- conflicted
+++ resolved
@@ -236,20 +236,11 @@
 	/* Called after scan and before resource survey */
 	void (*pcibios_fixup_phb)(struct pci_controller *hose);
 
-<<<<<<< HEAD
-=======
-	/* Called during PCI resource reassignment */
-	resource_size_t (*pcibios_window_alignment)(struct pci_bus *, unsigned long type);
-
-	/* Reset the secondary bus of bridge */
-	void  (*pcibios_reset_secondary_bus)(struct pci_dev *dev);
-
 #ifdef CONFIG_PCI_IOV
 	void (*pcibios_fixup_sriov)(struct pci_dev *pdev);
 	resource_size_t (*pcibios_iov_resource_alignment)(struct pci_dev *, int resno);
 #endif /* CONFIG_PCI_IOV */
 
->>>>>>> d4ed11aa
 	/* Called to shutdown machine specific hardware not already controlled
 	 * by other drivers.
 	 */
