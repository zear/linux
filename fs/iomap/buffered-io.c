--- conflicted
+++ resolved
@@ -433,13 +433,6 @@
  */
 bool iomap_is_partially_uptodate(struct folio *folio, size_t from, size_t count)
 {
-<<<<<<< HEAD
-	struct folio *folio = page_folio(page);
-	struct iomap_page *iop = to_iomap_page(folio);
-	struct inode *inode = page->mapping->host;
-	unsigned len, first, last;
-	unsigned i;
-=======
 	struct iomap_page *iop = to_iomap_page(folio);
 	struct inode *inode = folio->mapping->host;
 	size_t len;
@@ -447,7 +440,6 @@
 
 	if (!iop)
 		return false;
->>>>>>> 95cd2cdc
 
 	/* Limit range to this folio */
 	len = min(folio_size(folio) - from, count);
@@ -485,12 +477,8 @@
 
 void iomap_invalidate_folio(struct folio *folio, size_t offset, size_t len)
 {
-<<<<<<< HEAD
-	trace_iomap_invalidatepage(folio->mapping->host, offset, len);
-=======
 	trace_iomap_invalidate_folio(folio->mapping->host,
 					folio_pos(folio) + offset, len);
->>>>>>> 95cd2cdc
 
 	/*
 	 * If we're invalidating the entire folio, clear the dirty state
@@ -508,16 +496,6 @@
 	}
 }
 EXPORT_SYMBOL_GPL(iomap_invalidate_folio);
-<<<<<<< HEAD
-
-void iomap_invalidatepage(struct page *page, unsigned int offset,
-		unsigned int len)
-{
-	iomap_invalidate_folio(page_folio(page), offset, len);
-}
-EXPORT_SYMBOL_GPL(iomap_invalidatepage);
-=======
->>>>>>> 95cd2cdc
 
 #ifdef CONFIG_MIGRATION
 int
@@ -565,10 +543,6 @@
 
 	bio_init(&bio, iomap->bdev, &bvec, 1, REQ_OP_READ);
 	bio.bi_iter.bi_sector = iomap_sector(iomap, block_start);
-<<<<<<< HEAD
-	bio_set_dev(&bio, iomap->bdev);
-=======
->>>>>>> 95cd2cdc
 	bio_add_folio(&bio, folio, plen, poff);
 	return submit_bio_wait(&bio);
 }
