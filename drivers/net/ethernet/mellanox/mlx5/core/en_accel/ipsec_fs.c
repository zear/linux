// SPDX-License-Identifier: GPL-2.0 OR Linux-OpenIB
/* Copyright (c) 2020, Mellanox Technologies inc. All rights reserved. */

#include <linux/netdevice.h>
#include "en.h"
#include "en/fs.h"
#include "ipsec.h"
#include "fs_core.h"

#define NUM_IPSEC_FTE BIT(15)

enum accel_fs_esp_type {
	ACCEL_FS_ESP4,
	ACCEL_FS_ESP6,
	ACCEL_FS_ESP_NUM_TYPES,
};

struct mlx5e_ipsec_rx_err {
	struct mlx5_flow_table *ft;
	struct mlx5_flow_handle *rule;
	struct mlx5_modify_hdr *copy_modify_hdr;
};

struct mlx5e_accel_fs_esp_prot {
	struct mlx5_flow_table *ft;
	struct mlx5_flow_group *miss_group;
	struct mlx5_flow_handle *miss_rule;
	struct mlx5_flow_destination default_dest;
	struct mlx5e_ipsec_rx_err rx_err;
	u32 refcnt;
	struct mutex prot_mutex; /* protect ESP4/ESP6 protocol */
};

struct mlx5e_accel_fs_esp {
	struct mlx5e_accel_fs_esp_prot fs_prot[ACCEL_FS_ESP_NUM_TYPES];
};

struct mlx5e_ipsec_tx {
	struct mlx5_flow_namespace *ns;
	struct mlx5_flow_table *ft;
	struct mutex mutex; /* Protect IPsec TX steering */
	u32 refcnt;
};

/* IPsec RX flow steering */
static enum mlx5_traffic_types fs_esp2tt(enum accel_fs_esp_type i)
{
	if (i == ACCEL_FS_ESP4)
		return MLX5_TT_IPV4_IPSEC_ESP;
	return MLX5_TT_IPV6_IPSEC_ESP;
}

static int rx_err_add_rule(struct mlx5e_priv *priv,
			   struct mlx5e_accel_fs_esp_prot *fs_prot,
			   struct mlx5e_ipsec_rx_err *rx_err)
{
	u8 action[MLX5_UN_SZ_BYTES(set_add_copy_action_in_auto)] = {};
	struct mlx5_core_dev *mdev = priv->mdev;
	struct mlx5_flow_act flow_act = {};
	struct mlx5_modify_hdr *modify_hdr;
	struct mlx5_flow_handle *fte;
	struct mlx5_flow_spec *spec;
	int err;

	spec = kvzalloc(sizeof(*spec), GFP_KERNEL);
	if (!spec)
		return -ENOMEM;

	/* Action to copy 7 bit ipsec_syndrome to regB[24:30] */
	MLX5_SET(copy_action_in, action, action_type, MLX5_ACTION_TYPE_COPY);
	MLX5_SET(copy_action_in, action, src_field, MLX5_ACTION_IN_FIELD_IPSEC_SYNDROME);
	MLX5_SET(copy_action_in, action, src_offset, 0);
	MLX5_SET(copy_action_in, action, length, 7);
	MLX5_SET(copy_action_in, action, dst_field, MLX5_ACTION_IN_FIELD_METADATA_REG_B);
	MLX5_SET(copy_action_in, action, dst_offset, 24);

	modify_hdr = mlx5_modify_header_alloc(mdev, MLX5_FLOW_NAMESPACE_KERNEL,
					      1, action);

	if (IS_ERR(modify_hdr)) {
		err = PTR_ERR(modify_hdr);
		netdev_err(priv->netdev,
			   "fail to alloc ipsec copy modify_header_id err=%d\n", err);
		goto out_spec;
	}

	/* create fte */
	flow_act.action = MLX5_FLOW_CONTEXT_ACTION_MOD_HDR |
			  MLX5_FLOW_CONTEXT_ACTION_FWD_DEST;
	flow_act.modify_hdr = modify_hdr;
	fte = mlx5_add_flow_rules(rx_err->ft, spec, &flow_act,
				  &fs_prot->default_dest, 1);
	if (IS_ERR(fte)) {
		err = PTR_ERR(fte);
		netdev_err(priv->netdev, "fail to add ipsec rx err copy rule err=%d\n", err);
		goto out;
	}

	kvfree(spec);
	rx_err->rule = fte;
	rx_err->copy_modify_hdr = modify_hdr;
	return 0;

out:
	mlx5_modify_header_dealloc(mdev, modify_hdr);
out_spec:
	kvfree(spec);
	return err;
}

static int rx_fs_create(struct mlx5e_priv *priv,
			struct mlx5e_accel_fs_esp_prot *fs_prot)
{
	int inlen = MLX5_ST_SZ_BYTES(create_flow_group_in);
	struct mlx5_flow_table *ft = fs_prot->ft;
	struct mlx5_flow_group *miss_group;
	struct mlx5_flow_handle *miss_rule;
	MLX5_DECLARE_FLOW_ACT(flow_act);
	struct mlx5_flow_spec *spec;
	u32 *flow_group_in;
	int err = 0;

	flow_group_in = kvzalloc(inlen, GFP_KERNEL);
	spec = kvzalloc(sizeof(*spec), GFP_KERNEL);
	if (!flow_group_in || !spec) {
		err = -ENOMEM;
		goto out;
	}

	/* Create miss_group */
	MLX5_SET(create_flow_group_in, flow_group_in, start_flow_index, ft->max_fte - 1);
	MLX5_SET(create_flow_group_in, flow_group_in, end_flow_index, ft->max_fte - 1);
	miss_group = mlx5_create_flow_group(ft, flow_group_in);
	if (IS_ERR(miss_group)) {
		err = PTR_ERR(miss_group);
		netdev_err(priv->netdev, "fail to create ipsec rx miss_group err=%d\n", err);
		goto out;
	}
	fs_prot->miss_group = miss_group;

	/* Create miss rule */
	miss_rule = mlx5_add_flow_rules(ft, spec, &flow_act, &fs_prot->default_dest, 1);
	if (IS_ERR(miss_rule)) {
		mlx5_destroy_flow_group(fs_prot->miss_group);
		err = PTR_ERR(miss_rule);
		netdev_err(priv->netdev, "fail to create ipsec rx miss_rule err=%d\n", err);
		goto out;
	}
	fs_prot->miss_rule = miss_rule;
out:
	kvfree(flow_group_in);
	kvfree(spec);
	return err;
}

static void rx_destroy(struct mlx5e_priv *priv, enum accel_fs_esp_type type)
{
	struct mlx5e_accel_fs_esp_prot *fs_prot;
	struct mlx5e_accel_fs_esp *accel_esp;

	accel_esp = priv->ipsec->rx_fs;

	/* The netdev unreg already happened, so all offloaded rule are already removed */
	fs_prot = &accel_esp->fs_prot[type];

	mlx5_del_flow_rules(fs_prot->miss_rule);
	mlx5_destroy_flow_group(fs_prot->miss_group);
	mlx5_destroy_flow_table(fs_prot->ft);

	mlx5_del_flow_rules(fs_prot->rx_err.rule);
	mlx5_modify_header_dealloc(priv->mdev, fs_prot->rx_err.copy_modify_hdr);
	mlx5_destroy_flow_table(fs_prot->rx_err.ft);
}

static int rx_create(struct mlx5e_priv *priv, enum accel_fs_esp_type type)
{
<<<<<<< HEAD
=======
	struct mlx5_flow_namespace *ns = mlx5e_fs_get_ns(priv->fs, false);
	struct mlx5_ttc_table *ttc = mlx5e_fs_get_ttc(priv->fs, false);
>>>>>>> 7365df19
	struct mlx5_flow_table_attr ft_attr = {};
	struct mlx5e_accel_fs_esp_prot *fs_prot;
	struct mlx5e_accel_fs_esp *accel_esp;
	struct mlx5_flow_table *ft;
	int err;

	accel_esp = priv->ipsec->rx_fs;
	fs_prot = &accel_esp->fs_prot[type];
	fs_prot->default_dest =
<<<<<<< HEAD
		mlx5_ttc_get_default_dest(priv->fs->ttc, fs_esp2tt(type));

	ft_attr.max_fte = 1;
	ft_attr.autogroup.max_num_groups = 1;
	ft_attr.level = MLX5E_ACCEL_FS_ESP_FT_ERR_LEVEL;
	ft_attr.prio = MLX5E_NIC_PRIO;
	ft = mlx5_create_auto_grouped_flow_table(priv->fs->ns, &ft_attr);
	if (IS_ERR(ft))
		return PTR_ERR(ft);

=======
		mlx5_ttc_get_default_dest(ttc, fs_esp2tt(type));

	ft_attr.max_fte = 1;
	ft_attr.autogroup.max_num_groups = 1;
	ft_attr.level = MLX5E_ACCEL_FS_ESP_FT_ERR_LEVEL;
	ft_attr.prio = MLX5E_NIC_PRIO;
	ft = mlx5_create_auto_grouped_flow_table(ns, &ft_attr);
	if (IS_ERR(ft))
		return PTR_ERR(ft);

>>>>>>> 7365df19
	fs_prot->rx_err.ft = ft;
	err = rx_err_add_rule(priv, fs_prot, &fs_prot->rx_err);
	if (err)
		goto err_add;

	/* Create FT */
	ft_attr.max_fte = NUM_IPSEC_FTE;
	ft_attr.level = MLX5E_ACCEL_FS_ESP_FT_LEVEL;
	ft_attr.prio = MLX5E_NIC_PRIO;
	ft_attr.autogroup.num_reserved_entries = 1;
	ft_attr.autogroup.max_num_groups = 1;
<<<<<<< HEAD
	ft = mlx5_create_auto_grouped_flow_table(priv->fs->ns, &ft_attr);
=======
	ft = mlx5_create_auto_grouped_flow_table(ns, &ft_attr);
>>>>>>> 7365df19
	if (IS_ERR(ft)) {
		err = PTR_ERR(ft);
		goto err_fs_ft;
	}
	fs_prot->ft = ft;

	err = rx_fs_create(priv, fs_prot);
	if (err)
		goto err_fs;

	return 0;

err_fs:
	mlx5_destroy_flow_table(fs_prot->ft);
err_fs_ft:
	mlx5_del_flow_rules(fs_prot->rx_err.rule);
	mlx5_modify_header_dealloc(priv->mdev, fs_prot->rx_err.copy_modify_hdr);
err_add:
	mlx5_destroy_flow_table(fs_prot->rx_err.ft);
	return err;
}

static int rx_ft_get(struct mlx5e_priv *priv, enum accel_fs_esp_type type)
{
	struct mlx5_ttc_table *ttc = mlx5e_fs_get_ttc(priv->fs, false);
	struct mlx5e_accel_fs_esp_prot *fs_prot;
	struct mlx5_flow_destination dest = {};
	struct mlx5e_accel_fs_esp *accel_esp;
	int err = 0;

	accel_esp = priv->ipsec->rx_fs;
	fs_prot = &accel_esp->fs_prot[type];
	mutex_lock(&fs_prot->prot_mutex);
	if (fs_prot->refcnt)
		goto skip;

	/* create FT */
	err = rx_create(priv, type);
	if (err)
		goto out;

	/* connect */
	dest.type = MLX5_FLOW_DESTINATION_TYPE_FLOW_TABLE;
	dest.ft = fs_prot->ft;
<<<<<<< HEAD
	mlx5_ttc_fwd_dest(priv->fs->ttc, fs_esp2tt(type), &dest);
=======
	mlx5_ttc_fwd_dest(ttc, fs_esp2tt(type), &dest);
>>>>>>> 7365df19

skip:
	fs_prot->refcnt++;
out:
	mutex_unlock(&fs_prot->prot_mutex);
	return err;
}

static void rx_ft_put(struct mlx5e_priv *priv, enum accel_fs_esp_type type)
{
	struct mlx5_ttc_table *ttc = mlx5e_fs_get_ttc(priv->fs, false);
	struct mlx5e_accel_fs_esp_prot *fs_prot;
	struct mlx5e_accel_fs_esp *accel_esp;

	accel_esp = priv->ipsec->rx_fs;
	fs_prot = &accel_esp->fs_prot[type];
	mutex_lock(&fs_prot->prot_mutex);
	fs_prot->refcnt--;
	if (fs_prot->refcnt)
		goto out;

	/* disconnect */
<<<<<<< HEAD
	mlx5_ttc_fwd_default_dest(priv->fs->ttc, fs_esp2tt(type));
=======
	mlx5_ttc_fwd_default_dest(ttc, fs_esp2tt(type));
>>>>>>> 7365df19

	/* remove FT */
	rx_destroy(priv, type);

out:
	mutex_unlock(&fs_prot->prot_mutex);
}

/* IPsec TX flow steering */
static int tx_create(struct mlx5e_priv *priv)
{
	struct mlx5_flow_table_attr ft_attr = {};
	struct mlx5e_ipsec *ipsec = priv->ipsec;
	struct mlx5_flow_table *ft;
	int err;

	ft_attr.max_fte = NUM_IPSEC_FTE;
	ft_attr.autogroup.max_num_groups = 1;
	ft = mlx5_create_auto_grouped_flow_table(ipsec->tx_fs->ns, &ft_attr);
	if (IS_ERR(ft)) {
		err = PTR_ERR(ft);
		netdev_err(priv->netdev, "fail to create ipsec tx ft err=%d\n", err);
		return err;
	}
	ipsec->tx_fs->ft = ft;
	return 0;
}

static int tx_ft_get(struct mlx5e_priv *priv)
{
	struct mlx5e_ipsec_tx *tx_fs = priv->ipsec->tx_fs;
	int err = 0;

	mutex_lock(&tx_fs->mutex);
	if (tx_fs->refcnt)
		goto skip;

	err = tx_create(priv);
	if (err)
		goto out;
skip:
	tx_fs->refcnt++;
out:
	mutex_unlock(&tx_fs->mutex);
	return err;
}

static void tx_ft_put(struct mlx5e_priv *priv)
{
	struct mlx5e_ipsec_tx *tx_fs = priv->ipsec->tx_fs;

	mutex_lock(&tx_fs->mutex);
	tx_fs->refcnt--;
	if (tx_fs->refcnt)
		goto out;

	mlx5_destroy_flow_table(tx_fs->ft);
out:
	mutex_unlock(&tx_fs->mutex);
}

static void setup_fte_common(struct mlx5_accel_esp_xfrm_attrs *attrs,
			     u32 ipsec_obj_id,
			     struct mlx5_flow_spec *spec,
			     struct mlx5_flow_act *flow_act)
{
	u8 ip_version = attrs->is_ipv6 ? 6 : 4;

	spec->match_criteria_enable = MLX5_MATCH_OUTER_HEADERS | MLX5_MATCH_MISC_PARAMETERS;

	/* ip_version */
	MLX5_SET_TO_ONES(fte_match_param, spec->match_criteria, outer_headers.ip_version);
	MLX5_SET(fte_match_param, spec->match_value, outer_headers.ip_version, ip_version);

	/* Non fragmented */
	MLX5_SET_TO_ONES(fte_match_param, spec->match_criteria, outer_headers.frag);
	MLX5_SET(fte_match_param, spec->match_value, outer_headers.frag, 0);

	/* ESP header */
	MLX5_SET_TO_ONES(fte_match_param, spec->match_criteria, outer_headers.ip_protocol);
	MLX5_SET(fte_match_param, spec->match_value, outer_headers.ip_protocol, IPPROTO_ESP);

	/* SPI number */
	MLX5_SET_TO_ONES(fte_match_param, spec->match_criteria, misc_parameters.outer_esp_spi);
	MLX5_SET(fte_match_param, spec->match_value,
		 misc_parameters.outer_esp_spi, attrs->spi);

	if (ip_version == 4) {
		memcpy(MLX5_ADDR_OF(fte_match_param, spec->match_value,
				    outer_headers.src_ipv4_src_ipv6.ipv4_layout.ipv4),
		       &attrs->saddr.a4, 4);
		memcpy(MLX5_ADDR_OF(fte_match_param, spec->match_value,
				    outer_headers.dst_ipv4_dst_ipv6.ipv4_layout.ipv4),
		       &attrs->daddr.a4, 4);
		MLX5_SET_TO_ONES(fte_match_param, spec->match_criteria,
				 outer_headers.src_ipv4_src_ipv6.ipv4_layout.ipv4);
		MLX5_SET_TO_ONES(fte_match_param, spec->match_criteria,
				 outer_headers.dst_ipv4_dst_ipv6.ipv4_layout.ipv4);
	} else {
		memcpy(MLX5_ADDR_OF(fte_match_param, spec->match_value,
				    outer_headers.src_ipv4_src_ipv6.ipv6_layout.ipv6),
		       &attrs->saddr.a6, 16);
		memcpy(MLX5_ADDR_OF(fte_match_param, spec->match_value,
				    outer_headers.dst_ipv4_dst_ipv6.ipv6_layout.ipv6),
		       &attrs->daddr.a6, 16);
		memset(MLX5_ADDR_OF(fte_match_param, spec->match_criteria,
				    outer_headers.src_ipv4_src_ipv6.ipv6_layout.ipv6),
		       0xff, 16);
		memset(MLX5_ADDR_OF(fte_match_param, spec->match_criteria,
				    outer_headers.dst_ipv4_dst_ipv6.ipv6_layout.ipv6),
		       0xff, 16);
	}

	flow_act->crypto.type = MLX5_FLOW_CONTEXT_ENCRYPT_DECRYPT_TYPE_IPSEC;
	flow_act->crypto.obj_id = ipsec_obj_id;
	flow_act->flags |= FLOW_ACT_NO_APPEND;
}

static int rx_add_rule(struct mlx5e_priv *priv,
		       struct mlx5e_ipsec_sa_entry *sa_entry)
{
	u8 action[MLX5_UN_SZ_BYTES(set_add_copy_action_in_auto)] = {};
	struct mlx5e_ipsec_rule *ipsec_rule = &sa_entry->ipsec_rule;
	struct mlx5_accel_esp_xfrm_attrs *attrs = &sa_entry->attrs;
	u32 ipsec_obj_id = sa_entry->ipsec_obj_id;
	struct mlx5_modify_hdr *modify_hdr = NULL;
	struct mlx5e_accel_fs_esp_prot *fs_prot;
	struct mlx5_flow_destination dest = {};
	struct mlx5e_accel_fs_esp *accel_esp;
	struct mlx5_flow_act flow_act = {};
	struct mlx5_flow_handle *rule;
	enum accel_fs_esp_type type;
	struct mlx5_flow_spec *spec;
	int err = 0;

	accel_esp = priv->ipsec->rx_fs;
	type = attrs->is_ipv6 ? ACCEL_FS_ESP6 : ACCEL_FS_ESP4;
	fs_prot = &accel_esp->fs_prot[type];

	err = rx_ft_get(priv, type);
	if (err)
		return err;

	spec = kvzalloc(sizeof(*spec), GFP_KERNEL);
	if (!spec) {
		err = -ENOMEM;
		goto out_err;
	}

	setup_fte_common(attrs, ipsec_obj_id, spec, &flow_act);

	/* Set bit[31] ipsec marker */
	/* Set bit[23-0] ipsec_obj_id */
	MLX5_SET(set_action_in, action, action_type, MLX5_ACTION_TYPE_SET);
	MLX5_SET(set_action_in, action, field, MLX5_ACTION_IN_FIELD_METADATA_REG_B);
	MLX5_SET(set_action_in, action, data, (ipsec_obj_id | BIT(31)));
	MLX5_SET(set_action_in, action, offset, 0);
	MLX5_SET(set_action_in, action, length, 32);

	modify_hdr = mlx5_modify_header_alloc(priv->mdev, MLX5_FLOW_NAMESPACE_KERNEL,
					      1, action);
	if (IS_ERR(modify_hdr)) {
		err = PTR_ERR(modify_hdr);
		netdev_err(priv->netdev,
			   "fail to alloc ipsec set modify_header_id err=%d\n", err);
		modify_hdr = NULL;
		goto out_err;
	}

	flow_act.action = MLX5_FLOW_CONTEXT_ACTION_FWD_DEST |
			  MLX5_FLOW_CONTEXT_ACTION_CRYPTO_DECRYPT |
			  MLX5_FLOW_CONTEXT_ACTION_MOD_HDR;
	dest.type = MLX5_FLOW_DESTINATION_TYPE_FLOW_TABLE;
	flow_act.modify_hdr = modify_hdr;
	dest.ft = fs_prot->rx_err.ft;
	rule = mlx5_add_flow_rules(fs_prot->ft, spec, &flow_act, &dest, 1);
	if (IS_ERR(rule)) {
		err = PTR_ERR(rule);
		netdev_err(priv->netdev, "fail to add ipsec rule attrs->action=0x%x, err=%d\n",
			   attrs->action, err);
		goto out_err;
	}

	ipsec_rule->rule = rule;
	ipsec_rule->set_modify_hdr = modify_hdr;
	goto out;

out_err:
	if (modify_hdr)
		mlx5_modify_header_dealloc(priv->mdev, modify_hdr);
	rx_ft_put(priv, type);

out:
	kvfree(spec);
	return err;
}

static int tx_add_rule(struct mlx5e_priv *priv,
		       struct mlx5e_ipsec_sa_entry *sa_entry)
{
	struct mlx5_flow_act flow_act = {};
	struct mlx5_flow_handle *rule;
	struct mlx5_flow_spec *spec;
	int err = 0;

	err = tx_ft_get(priv);
	if (err)
		return err;

	spec = kvzalloc(sizeof(*spec), GFP_KERNEL);
	if (!spec) {
		err = -ENOMEM;
		goto out;
	}

	setup_fte_common(&sa_entry->attrs, sa_entry->ipsec_obj_id, spec,
			 &flow_act);

	/* Add IPsec indicator in metadata_reg_a */
	spec->match_criteria_enable |= MLX5_MATCH_MISC_PARAMETERS_2;
	MLX5_SET(fte_match_param, spec->match_criteria, misc_parameters_2.metadata_reg_a,
		 MLX5_ETH_WQE_FT_META_IPSEC);
	MLX5_SET(fte_match_param, spec->match_value, misc_parameters_2.metadata_reg_a,
		 MLX5_ETH_WQE_FT_META_IPSEC);

	flow_act.action = MLX5_FLOW_CONTEXT_ACTION_ALLOW |
			  MLX5_FLOW_CONTEXT_ACTION_CRYPTO_ENCRYPT;
	rule = mlx5_add_flow_rules(priv->ipsec->tx_fs->ft, spec, &flow_act, NULL, 0);
	if (IS_ERR(rule)) {
		err = PTR_ERR(rule);
		netdev_err(priv->netdev, "fail to add ipsec rule attrs->action=0x%x, err=%d\n",
				sa_entry->attrs.action, err);
		goto out;
	}

	sa_entry->ipsec_rule.rule = rule;

out:
	kvfree(spec);
	if (err)
		tx_ft_put(priv);
	return err;
}

int mlx5e_accel_ipsec_fs_add_rule(struct mlx5e_priv *priv,
				  struct mlx5e_ipsec_sa_entry *sa_entry)
{
	if (sa_entry->attrs.action == MLX5_ACCEL_ESP_ACTION_ENCRYPT)
		return tx_add_rule(priv, sa_entry);

	return rx_add_rule(priv, sa_entry);
}

void mlx5e_accel_ipsec_fs_del_rule(struct mlx5e_priv *priv,
				   struct mlx5e_ipsec_sa_entry *sa_entry)
{
	struct mlx5e_ipsec_rule *ipsec_rule = &sa_entry->ipsec_rule;
	struct mlx5_core_dev *mdev = mlx5e_ipsec_sa2dev(sa_entry);

	mlx5_del_flow_rules(ipsec_rule->rule);

	if (sa_entry->attrs.action == MLX5_ACCEL_ESP_ACTION_ENCRYPT) {
		tx_ft_put(priv);
		return;
	}

	mlx5_modify_header_dealloc(mdev, ipsec_rule->set_modify_hdr);
	rx_ft_put(priv,
		  sa_entry->attrs.is_ipv6 ? ACCEL_FS_ESP6 : ACCEL_FS_ESP4);
}

void mlx5e_accel_ipsec_fs_cleanup(struct mlx5e_ipsec *ipsec)
{
	struct mlx5e_accel_fs_esp_prot *fs_prot;
	struct mlx5e_accel_fs_esp *accel_esp;
	enum accel_fs_esp_type i;

	if (!ipsec->rx_fs)
		return;

	mutex_destroy(&ipsec->tx_fs->mutex);
	WARN_ON(ipsec->tx_fs->refcnt);
	kfree(ipsec->tx_fs);

	accel_esp = ipsec->rx_fs;
	for (i = 0; i < ACCEL_FS_ESP_NUM_TYPES; i++) {
		fs_prot = &accel_esp->fs_prot[i];
		mutex_destroy(&fs_prot->prot_mutex);
		WARN_ON(fs_prot->refcnt);
	}
	kfree(ipsec->rx_fs);
}

int mlx5e_accel_ipsec_fs_init(struct mlx5e_ipsec *ipsec)
{
	struct mlx5e_accel_fs_esp_prot *fs_prot;
	struct mlx5e_accel_fs_esp *accel_esp;
	struct mlx5_flow_namespace *ns;
	enum accel_fs_esp_type i;
	int err = -ENOMEM;

	ns = mlx5_get_flow_namespace(ipsec->mdev,
<<<<<<< HEAD
				     MLX5_FLOW_NAMESPACE_EGRESS_KERNEL);
=======
				     MLX5_FLOW_NAMESPACE_EGRESS_IPSEC);
>>>>>>> 7365df19
	if (!ns)
		return -EOPNOTSUPP;

	ipsec->tx_fs = kzalloc(sizeof(*ipsec->tx_fs), GFP_KERNEL);
	if (!ipsec->tx_fs)
		return -ENOMEM;

	ipsec->rx_fs = kzalloc(sizeof(*ipsec->rx_fs), GFP_KERNEL);
	if (!ipsec->rx_fs)
		goto err_rx;

	mutex_init(&ipsec->tx_fs->mutex);
	ipsec->tx_fs->ns = ns;

	accel_esp = ipsec->rx_fs;
	for (i = 0; i < ACCEL_FS_ESP_NUM_TYPES; i++) {
		fs_prot = &accel_esp->fs_prot[i];
		mutex_init(&fs_prot->prot_mutex);
	}

	return 0;

err_rx:
	kfree(ipsec->tx_fs);
	return err;
}<|MERGE_RESOLUTION|>--- conflicted
+++ resolved
@@ -174,11 +174,8 @@
 
 static int rx_create(struct mlx5e_priv *priv, enum accel_fs_esp_type type)
 {
-<<<<<<< HEAD
-=======
 	struct mlx5_flow_namespace *ns = mlx5e_fs_get_ns(priv->fs, false);
 	struct mlx5_ttc_table *ttc = mlx5e_fs_get_ttc(priv->fs, false);
->>>>>>> 7365df19
 	struct mlx5_flow_table_attr ft_attr = {};
 	struct mlx5e_accel_fs_esp_prot *fs_prot;
 	struct mlx5e_accel_fs_esp *accel_esp;
@@ -188,18 +185,6 @@
 	accel_esp = priv->ipsec->rx_fs;
 	fs_prot = &accel_esp->fs_prot[type];
 	fs_prot->default_dest =
-<<<<<<< HEAD
-		mlx5_ttc_get_default_dest(priv->fs->ttc, fs_esp2tt(type));
-
-	ft_attr.max_fte = 1;
-	ft_attr.autogroup.max_num_groups = 1;
-	ft_attr.level = MLX5E_ACCEL_FS_ESP_FT_ERR_LEVEL;
-	ft_attr.prio = MLX5E_NIC_PRIO;
-	ft = mlx5_create_auto_grouped_flow_table(priv->fs->ns, &ft_attr);
-	if (IS_ERR(ft))
-		return PTR_ERR(ft);
-
-=======
 		mlx5_ttc_get_default_dest(ttc, fs_esp2tt(type));
 
 	ft_attr.max_fte = 1;
@@ -210,7 +195,6 @@
 	if (IS_ERR(ft))
 		return PTR_ERR(ft);
 
->>>>>>> 7365df19
 	fs_prot->rx_err.ft = ft;
 	err = rx_err_add_rule(priv, fs_prot, &fs_prot->rx_err);
 	if (err)
@@ -222,11 +206,7 @@
 	ft_attr.prio = MLX5E_NIC_PRIO;
 	ft_attr.autogroup.num_reserved_entries = 1;
 	ft_attr.autogroup.max_num_groups = 1;
-<<<<<<< HEAD
-	ft = mlx5_create_auto_grouped_flow_table(priv->fs->ns, &ft_attr);
-=======
 	ft = mlx5_create_auto_grouped_flow_table(ns, &ft_attr);
->>>>>>> 7365df19
 	if (IS_ERR(ft)) {
 		err = PTR_ERR(ft);
 		goto err_fs_ft;
@@ -271,11 +251,7 @@
 	/* connect */
 	dest.type = MLX5_FLOW_DESTINATION_TYPE_FLOW_TABLE;
 	dest.ft = fs_prot->ft;
-<<<<<<< HEAD
-	mlx5_ttc_fwd_dest(priv->fs->ttc, fs_esp2tt(type), &dest);
-=======
 	mlx5_ttc_fwd_dest(ttc, fs_esp2tt(type), &dest);
->>>>>>> 7365df19
 
 skip:
 	fs_prot->refcnt++;
@@ -298,11 +274,7 @@
 		goto out;
 
 	/* disconnect */
-<<<<<<< HEAD
-	mlx5_ttc_fwd_default_dest(priv->fs->ttc, fs_esp2tt(type));
-=======
 	mlx5_ttc_fwd_default_dest(ttc, fs_esp2tt(type));
->>>>>>> 7365df19
 
 	/* remove FT */
 	rx_destroy(priv, type);
@@ -605,11 +577,7 @@
 	int err = -ENOMEM;
 
 	ns = mlx5_get_flow_namespace(ipsec->mdev,
-<<<<<<< HEAD
-				     MLX5_FLOW_NAMESPACE_EGRESS_KERNEL);
-=======
 				     MLX5_FLOW_NAMESPACE_EGRESS_IPSEC);
->>>>>>> 7365df19
 	if (!ns)
 		return -EOPNOTSUPP;
 
