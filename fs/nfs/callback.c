// SPDX-License-Identifier: GPL-2.0
/*
 * linux/fs/nfs/callback.c
 *
 * Copyright (C) 2004 Trond Myklebust
 *
 * NFSv4 callback handling
 */

#include <linux/completion.h>
#include <linux/ip.h>
#include <linux/module.h>
#include <linux/sched/signal.h>
#include <linux/sunrpc/svc.h>
#include <linux/sunrpc/svcsock.h>
#include <linux/nfs_fs.h>
#include <linux/errno.h>
#include <linux/mutex.h>
#include <linux/freezer.h>
#include <linux/sunrpc/svcauth_gss.h>
#include <linux/sunrpc/bc_xprt.h>

#include <net/inet_sock.h>

#include "nfs4_fs.h"
#include "callback.h"
#include "internal.h"
#include "netns.h"

#define NFSDBG_FACILITY NFSDBG_CALLBACK

struct nfs_callback_data {
	unsigned int users;
	struct svc_serv *serv;
};

static struct nfs_callback_data nfs_callback_info[NFS4_MAX_MINOR_VERSION + 1];
static DEFINE_MUTEX(nfs_callback_mutex);
static struct svc_program nfs4_callback_program;

static int nfs4_callback_up_net(struct svc_serv *serv, struct net *net)
{
	const struct cred *cred = current_cred();
	int ret;
	struct nfs_net *nn = net_generic(net, nfs_net_id);

	ret = svc_xprt_create(serv, "tcp", net, PF_INET,
			      nfs_callback_set_tcpport, SVC_SOCK_ANONYMOUS,
			      cred);
	if (ret <= 0)
		goto out_err;
	nn->nfs_callback_tcpport = ret;
	dprintk("NFS: Callback listener port = %u (af %u, net %x)\n",
		nn->nfs_callback_tcpport, PF_INET, net->ns.inum);

	ret = svc_xprt_create(serv, "tcp", net, PF_INET6,
			      nfs_callback_set_tcpport, SVC_SOCK_ANONYMOUS,
			      cred);
	if (ret > 0) {
		nn->nfs_callback_tcpport6 = ret;
		dprintk("NFS: Callback listener port = %u (af %u, net %x)\n",
			nn->nfs_callback_tcpport6, PF_INET6, net->ns.inum);
	} else if (ret != -EAFNOSUPPORT)
		goto out_err;
	return 0;

out_err:
	return (ret) ? ret : -ENOMEM;
}

/*
 * This is the NFSv4 callback kernel thread.
 */
static int
nfs4_callback_svc(void *vrqstp)
{
	int err;
	struct svc_rqst *rqstp = vrqstp;

	set_freezable();

	while (!kthread_freezable_should_stop(NULL)) {

		if (signal_pending(current))
			flush_signals(current);
		/*
		 * Listen for a request on the socket
		 */
		err = svc_recv(rqstp, MAX_SCHEDULE_TIMEOUT);
		if (err == -EAGAIN || err == -EINTR)
			continue;
		svc_process(rqstp);
	}

	svc_exit_thread(rqstp);
<<<<<<< HEAD
	module_put_and_kthread_exit(0);
=======
>>>>>>> 95cd2cdc
	return 0;
}

#if defined(CONFIG_NFS_V4_1)
/*
 * The callback service for NFSv4.1 callbacks
 */
static int
nfs41_callback_svc(void *vrqstp)
{
	struct svc_rqst *rqstp = vrqstp;
	struct svc_serv *serv = rqstp->rq_server;
	struct rpc_rqst *req;
	int error;
	DEFINE_WAIT(wq);

	set_freezable();

	while (!kthread_freezable_should_stop(NULL)) {

		if (signal_pending(current))
			flush_signals(current);

		prepare_to_wait(&serv->sv_cb_waitq, &wq, TASK_INTERRUPTIBLE);
		spin_lock_bh(&serv->sv_cb_lock);
		if (!list_empty(&serv->sv_cb_list)) {
			req = list_first_entry(&serv->sv_cb_list,
					struct rpc_rqst, rq_bc_list);
			list_del(&req->rq_bc_list);
			spin_unlock_bh(&serv->sv_cb_lock);
			finish_wait(&serv->sv_cb_waitq, &wq);
			dprintk("Invoking bc_svc_process()\n");
			error = bc_svc_process(serv, req, rqstp);
			dprintk("bc_svc_process() returned w/ error code= %d\n",
				error);
		} else {
			spin_unlock_bh(&serv->sv_cb_lock);
			if (!kthread_should_stop())
				schedule();
			finish_wait(&serv->sv_cb_waitq, &wq);
		}
	}

	svc_exit_thread(rqstp);
<<<<<<< HEAD
	module_put_and_kthread_exit(0);
=======
>>>>>>> 95cd2cdc
	return 0;
}

static inline void nfs_callback_bc_serv(u32 minorversion, struct rpc_xprt *xprt,
		struct svc_serv *serv)
{
	if (minorversion)
		/*
		 * Save the svc_serv in the transport so that it can
		 * be referenced when the session backchannel is initialized
		 */
		xprt->bc_serv = serv;
}
#else
static inline void nfs_callback_bc_serv(u32 minorversion, struct rpc_xprt *xprt,
		struct svc_serv *serv)
{
}
#endif /* CONFIG_NFS_V4_1 */

static int nfs_callback_start_svc(int minorversion, struct rpc_xprt *xprt,
				  struct svc_serv *serv)
{
	int nrservs = nfs_callback_nr_threads;
	int ret;

	nfs_callback_bc_serv(minorversion, xprt, serv);

	if (nrservs < NFS4_MIN_NR_CALLBACK_THREADS)
		nrservs = NFS4_MIN_NR_CALLBACK_THREADS;

	if (serv->sv_nrthreads == nrservs)
		return 0;

	ret = svc_set_num_threads(serv, NULL, nrservs);
	if (ret) {
		svc_set_num_threads(serv, NULL, 0);
		return ret;
	}
	dprintk("nfs_callback_up: service started\n");
	return 0;
}

static void nfs_callback_down_net(u32 minorversion, struct svc_serv *serv, struct net *net)
{
	struct nfs_net *nn = net_generic(net, nfs_net_id);

	if (--nn->cb_users[minorversion])
		return;

	dprintk("NFS: destroy per-net callback data; net=%x\n", net->ns.inum);
	svc_xprt_destroy_all(serv, net);
}

static int nfs_callback_up_net(int minorversion, struct svc_serv *serv,
			       struct net *net, struct rpc_xprt *xprt)
{
	struct nfs_net *nn = net_generic(net, nfs_net_id);
	int ret;

	if (nn->cb_users[minorversion]++)
		return 0;

	dprintk("NFS: create per-net callback data; net=%x\n", net->ns.inum);

	ret = svc_bind(serv, net);
	if (ret < 0) {
		printk(KERN_WARNING "NFS: bind callback service failed\n");
		goto err_bind;
	}

	ret = 0;
	if (!IS_ENABLED(CONFIG_NFS_V4_1) || minorversion == 0)
		ret = nfs4_callback_up_net(serv, net);
	else if (xprt->ops->bc_setup)
		set_bc_enabled(serv);
	else
		ret = -EPROTONOSUPPORT;

	if (ret < 0) {
		printk(KERN_ERR "NFS: callback service start failed\n");
		goto err_socks;
	}
	return 0;

err_socks:
	svc_rpcb_cleanup(serv, net);
err_bind:
	nn->cb_users[minorversion]--;
	dprintk("NFS: Couldn't create callback socket: err = %d; "
			"net = %x\n", ret, net->ns.inum);
	return ret;
}

<<<<<<< HEAD
static const struct svc_serv_ops nfs40_cb_sv_ops = {
	.svo_function		= nfs4_callback_svc,
	.svo_enqueue_xprt	= svc_xprt_do_enqueue,
	.svo_module		= THIS_MODULE,
};
#if defined(CONFIG_NFS_V4_1)
static const struct svc_serv_ops nfs41_cb_sv_ops = {
	.svo_function		= nfs41_callback_svc,
	.svo_enqueue_xprt	= svc_xprt_do_enqueue,
	.svo_module		= THIS_MODULE,
};

static const struct svc_serv_ops *nfs4_cb_sv_ops[] = {
	[0] = &nfs40_cb_sv_ops,
	[1] = &nfs41_cb_sv_ops,
};
#else
static const struct svc_serv_ops *nfs4_cb_sv_ops[] = {
	[0] = &nfs40_cb_sv_ops,
	[1] = NULL,
};
#endif

=======
>>>>>>> 95cd2cdc
static struct svc_serv *nfs_callback_create_svc(int minorversion)
{
	struct nfs_callback_data *cb_info = &nfs_callback_info[minorversion];
	int (*threadfn)(void *data);
	struct svc_serv *serv;

	/*
	 * Check whether we're already up and running.
	 */
	if (cb_info->serv)
		return svc_get(cb_info->serv);
<<<<<<< HEAD

	switch (minorversion) {
	case 0:
		sv_ops = nfs4_cb_sv_ops[0];
		break;
	default:
		sv_ops = nfs4_cb_sv_ops[1];
	}

	if (sv_ops == NULL)
		return ERR_PTR(-ENOTSUPP);
=======
>>>>>>> 95cd2cdc

	/*
	 * Sanity check: if there's no task,
	 * we should be the first user ...
	 */
	if (cb_info->users)
		printk(KERN_WARNING "nfs_callback_create_svc: no kthread, %d users??\n",
			cb_info->users);

<<<<<<< HEAD
	serv = svc_create(&nfs4_callback_program, NFS4_CALLBACK_BUFSIZE, sv_ops);
=======
	threadfn = nfs4_callback_svc;
#if defined(CONFIG_NFS_V4_1)
	if (minorversion)
		threadfn = nfs41_callback_svc;
#else
	if (minorversion)
		return ERR_PTR(-ENOTSUPP);
#endif
	serv = svc_create(&nfs4_callback_program, NFS4_CALLBACK_BUFSIZE,
			  threadfn);
>>>>>>> 95cd2cdc
	if (!serv) {
		printk(KERN_ERR "nfs_callback_create_svc: create service failed\n");
		return ERR_PTR(-ENOMEM);
	}
	cb_info->serv = serv;
	/* As there is only one thread we need to over-ride the
	 * default maximum of 80 connections
	 */
	serv->sv_maxconn = 1024;
	dprintk("nfs_callback_create_svc: service created\n");
	return serv;
}

/*
 * Bring up the callback thread if it is not already up.
 */
int nfs_callback_up(u32 minorversion, struct rpc_xprt *xprt)
{
	struct svc_serv *serv;
	struct nfs_callback_data *cb_info = &nfs_callback_info[minorversion];
	int ret;
	struct net *net = xprt->xprt_net;

	mutex_lock(&nfs_callback_mutex);

	serv = nfs_callback_create_svc(minorversion);
	if (IS_ERR(serv)) {
		ret = PTR_ERR(serv);
		goto err_create;
	}

	ret = nfs_callback_up_net(minorversion, serv, net, xprt);
	if (ret < 0)
		goto err_net;

	ret = nfs_callback_start_svc(minorversion, xprt, serv);
	if (ret < 0)
		goto err_start;

	cb_info->users++;
err_net:
	if (!cb_info->users)
		cb_info->serv = NULL;
	svc_put(serv);
err_create:
	mutex_unlock(&nfs_callback_mutex);
	return ret;

err_start:
	nfs_callback_down_net(minorversion, serv, net);
	dprintk("NFS: Couldn't create server thread; err = %d\n", ret);
	goto err_net;
}

/*
 * Kill the callback thread if it's no longer being used.
 */
void nfs_callback_down(int minorversion, struct net *net)
{
	struct nfs_callback_data *cb_info = &nfs_callback_info[minorversion];
	struct svc_serv *serv;

	mutex_lock(&nfs_callback_mutex);
	serv = cb_info->serv;
	nfs_callback_down_net(minorversion, serv, net);
	cb_info->users--;
	if (cb_info->users == 0) {
		svc_get(serv);
		svc_set_num_threads(serv, NULL, 0);
		svc_put(serv);
		dprintk("nfs_callback_down: service destroyed\n");
		cb_info->serv = NULL;
	}
	mutex_unlock(&nfs_callback_mutex);
}

/* Boolean check of RPC_AUTH_GSS principal */
int
check_gss_callback_principal(struct nfs_client *clp, struct svc_rqst *rqstp)
{
	char *p = rqstp->rq_cred.cr_principal;

	if (rqstp->rq_authop->flavour != RPC_AUTH_GSS)
		return 1;

	/* No RPC_AUTH_GSS on NFSv4.1 back channel yet */
	if (clp->cl_minorversion != 0)
		return 0;
	/*
	 * It might just be a normal user principal, in which case
	 * userspace won't bother to tell us the name at all.
	 */
	if (p == NULL)
		return 0;

	/*
	 * Did we get the acceptor from userland during the SETCLIENID
	 * negotiation?
	 */
	if (clp->cl_acceptor)
		return !strcmp(p, clp->cl_acceptor);

	/*
	 * Otherwise try to verify it using the cl_hostname. Note that this
	 * doesn't work if a non-canonical hostname was used in the devname.
	 */

	/* Expect a GSS_C_NT_HOSTBASED_NAME like "nfs@serverhostname" */

	if (memcmp(p, "nfs@", 4) != 0)
		return 0;
	p += 4;
	if (strcmp(p, clp->cl_hostname) != 0)
		return 0;
	return 1;
}

/*
 * pg_authenticate method for nfsv4 callback threads.
 *
 * The authflavor has been negotiated, so an incorrect flavor is a server
 * bug. Deny packets with incorrect authflavor.
 *
 * All other checking done after NFS decoding where the nfs_client can be
 * found in nfs4_callback_compound
 */
static int nfs_callback_authenticate(struct svc_rqst *rqstp)
{
	rqstp->rq_auth_stat = rpc_autherr_badcred;

	switch (rqstp->rq_authop->flavour) {
	case RPC_AUTH_NULL:
		if (rqstp->rq_proc != CB_NULL)
			return SVC_DENIED;
		break;
	case RPC_AUTH_GSS:
		/* No RPC_AUTH_GSS support yet in NFSv4.1 */
		 if (svc_is_backchannel(rqstp))
			return SVC_DENIED;
	}

	rqstp->rq_auth_stat = rpc_auth_ok;
	return SVC_OK;
}

/*
 * Define NFS4 callback program
 */
static const struct svc_version *nfs4_callback_version[] = {
	[1] = &nfs4_callback_version1,
	[4] = &nfs4_callback_version4,
};

static struct svc_stat nfs4_callback_stats;

static struct svc_program nfs4_callback_program = {
	.pg_prog = NFS4_CALLBACK,			/* RPC service number */
	.pg_nvers = ARRAY_SIZE(nfs4_callback_version),	/* Number of entries */
	.pg_vers = nfs4_callback_version,		/* version table */
	.pg_name = "NFSv4 callback",			/* service name */
	.pg_class = "nfs",				/* authentication class */
	.pg_stats = &nfs4_callback_stats,
	.pg_authenticate = nfs_callback_authenticate,
	.pg_init_request = svc_generic_init_request,
	.pg_rpcbind_set	= svc_generic_rpcbind_set,
};<|MERGE_RESOLUTION|>--- conflicted
+++ resolved
@@ -93,10 +93,6 @@
 	}
 
 	svc_exit_thread(rqstp);
-<<<<<<< HEAD
-	module_put_and_kthread_exit(0);
-=======
->>>>>>> 95cd2cdc
 	return 0;
 }
 
@@ -141,10 +137,6 @@
 	}
 
 	svc_exit_thread(rqstp);
-<<<<<<< HEAD
-	module_put_and_kthread_exit(0);
-=======
->>>>>>> 95cd2cdc
 	return 0;
 }
 
@@ -239,32 +231,6 @@
 	return ret;
 }
 
-<<<<<<< HEAD
-static const struct svc_serv_ops nfs40_cb_sv_ops = {
-	.svo_function		= nfs4_callback_svc,
-	.svo_enqueue_xprt	= svc_xprt_do_enqueue,
-	.svo_module		= THIS_MODULE,
-};
-#if defined(CONFIG_NFS_V4_1)
-static const struct svc_serv_ops nfs41_cb_sv_ops = {
-	.svo_function		= nfs41_callback_svc,
-	.svo_enqueue_xprt	= svc_xprt_do_enqueue,
-	.svo_module		= THIS_MODULE,
-};
-
-static const struct svc_serv_ops *nfs4_cb_sv_ops[] = {
-	[0] = &nfs40_cb_sv_ops,
-	[1] = &nfs41_cb_sv_ops,
-};
-#else
-static const struct svc_serv_ops *nfs4_cb_sv_ops[] = {
-	[0] = &nfs40_cb_sv_ops,
-	[1] = NULL,
-};
-#endif
-
-=======
->>>>>>> 95cd2cdc
 static struct svc_serv *nfs_callback_create_svc(int minorversion)
 {
 	struct nfs_callback_data *cb_info = &nfs_callback_info[minorversion];
@@ -276,20 +242,6 @@
 	 */
 	if (cb_info->serv)
 		return svc_get(cb_info->serv);
-<<<<<<< HEAD
-
-	switch (minorversion) {
-	case 0:
-		sv_ops = nfs4_cb_sv_ops[0];
-		break;
-	default:
-		sv_ops = nfs4_cb_sv_ops[1];
-	}
-
-	if (sv_ops == NULL)
-		return ERR_PTR(-ENOTSUPP);
-=======
->>>>>>> 95cd2cdc
 
 	/*
 	 * Sanity check: if there's no task,
@@ -299,9 +251,6 @@
 		printk(KERN_WARNING "nfs_callback_create_svc: no kthread, %d users??\n",
 			cb_info->users);
 
-<<<<<<< HEAD
-	serv = svc_create(&nfs4_callback_program, NFS4_CALLBACK_BUFSIZE, sv_ops);
-=======
 	threadfn = nfs4_callback_svc;
 #if defined(CONFIG_NFS_V4_1)
 	if (minorversion)
@@ -312,7 +261,6 @@
 #endif
 	serv = svc_create(&nfs4_callback_program, NFS4_CALLBACK_BUFSIZE,
 			  threadfn);
->>>>>>> 95cd2cdc
 	if (!serv) {
 		printk(KERN_ERR "nfs_callback_create_svc: create service failed\n");
 		return ERR_PTR(-ENOMEM);
