--- conflicted
+++ resolved
@@ -13,28 +13,10 @@
 
 #include "sof-of-dev.h"
 #include "ops.h"
-#include "imx/imx-ops.h"
 
 static char *fw_path;
 module_param(fw_path, charp, 0444);
 MODULE_PARM_DESC(fw_path, "alternate path for SOF firmware.");
-<<<<<<< HEAD
-
-static char *tplg_path;
-module_param(tplg_path, charp, 0444);
-MODULE_PARM_DESC(tplg_path, "alternate path for SOF topology.");
-
-/* platform specific devices */
-#if IS_ENABLED(CONFIG_SND_SOC_SOF_IMX8)
-static struct sof_dev_desc sof_of_imx8qxp_desc = {
-	.default_fw_path = "imx/sof",
-	.default_tplg_path = "imx/sof-tplg",
-	.default_fw_filename = "sof-imx8x.ri",
-	.nocodec_tplg_filename = "sof-imx8-nocodec.tplg",
-	.ops = &sof_imx8x_ops,
-};
-=======
->>>>>>> 754e0b0e
 
 static char *tplg_path;
 module_param(tplg_path, charp, 0444);
