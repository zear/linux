/* SPDX-License-Identifier: GPL-2.0 */
#ifndef _ASM_X86_CPUFEATURES_H
#define _ASM_X86_CPUFEATURES_H

#ifndef _ASM_X86_REQUIRED_FEATURES_H
#include <asm/required-features.h>
#endif

#ifndef _ASM_X86_DISABLED_FEATURES_H
#include <asm/disabled-features.h>
#endif

/*
 * Defines x86 CPU feature bits
 */
#define NCAPINTS			19	   /* N 32-bit words worth of info */
#define NBUGINTS			1	   /* N 32-bit bug flags */

/*
 * Note: If the comment begins with a quoted string, that string is used
 * in /proc/cpuinfo instead of the macro name.  If the string is "",
 * this feature bit is not displayed in /proc/cpuinfo at all.
 *
 * When adding new features here that depend on other features,
 * please update the table in kernel/cpu/cpuid-deps.c as well.
 */

/* Intel-defined CPU features, CPUID level 0x00000001 (EDX), word 0 */
#define X86_FEATURE_FPU			( 0*32+ 0) /* Onboard FPU */
#define X86_FEATURE_VME			( 0*32+ 1) /* Virtual Mode Extensions */
#define X86_FEATURE_DE			( 0*32+ 2) /* Debugging Extensions */
#define X86_FEATURE_PSE			( 0*32+ 3) /* Page Size Extensions */
#define X86_FEATURE_TSC			( 0*32+ 4) /* Time Stamp Counter */
#define X86_FEATURE_MSR			( 0*32+ 5) /* Model-Specific Registers */
#define X86_FEATURE_PAE			( 0*32+ 6) /* Physical Address Extensions */
#define X86_FEATURE_MCE			( 0*32+ 7) /* Machine Check Exception */
#define X86_FEATURE_CX8			( 0*32+ 8) /* CMPXCHG8 instruction */
#define X86_FEATURE_APIC		( 0*32+ 9) /* Onboard APIC */
#define X86_FEATURE_SEP			( 0*32+11) /* SYSENTER/SYSEXIT */
#define X86_FEATURE_MTRR		( 0*32+12) /* Memory Type Range Registers */
#define X86_FEATURE_PGE			( 0*32+13) /* Page Global Enable */
#define X86_FEATURE_MCA			( 0*32+14) /* Machine Check Architecture */
#define X86_FEATURE_CMOV		( 0*32+15) /* CMOV instructions (plus FCMOVcc, FCOMI with FPU) */
#define X86_FEATURE_PAT			( 0*32+16) /* Page Attribute Table */
#define X86_FEATURE_PSE36		( 0*32+17) /* 36-bit PSEs */
#define X86_FEATURE_PN			( 0*32+18) /* Processor serial number */
#define X86_FEATURE_CLFLUSH		( 0*32+19) /* CLFLUSH instruction */
#define X86_FEATURE_DS			( 0*32+21) /* "dts" Debug Store */
#define X86_FEATURE_ACPI		( 0*32+22) /* ACPI via MSR */
#define X86_FEATURE_MMX			( 0*32+23) /* Multimedia Extensions */
#define X86_FEATURE_FXSR		( 0*32+24) /* FXSAVE/FXRSTOR, CR4.OSFXSR */
#define X86_FEATURE_XMM			( 0*32+25) /* "sse" */
#define X86_FEATURE_XMM2		( 0*32+26) /* "sse2" */
#define X86_FEATURE_SELFSNOOP		( 0*32+27) /* "ss" CPU self snoop */
#define X86_FEATURE_HT			( 0*32+28) /* Hyper-Threading */
#define X86_FEATURE_ACC			( 0*32+29) /* "tm" Automatic clock control */
#define X86_FEATURE_IA64		( 0*32+30) /* IA-64 processor */
#define X86_FEATURE_PBE			( 0*32+31) /* Pending Break Enable */

/* AMD-defined CPU features, CPUID level 0x80000001, word 1 */
/* Don't duplicate feature flags which are redundant with Intel! */
#define X86_FEATURE_SYSCALL		( 1*32+11) /* SYSCALL/SYSRET */
#define X86_FEATURE_MP			( 1*32+19) /* MP Capable */
#define X86_FEATURE_NX			( 1*32+20) /* Execute Disable */
#define X86_FEATURE_MMXEXT		( 1*32+22) /* AMD MMX extensions */
#define X86_FEATURE_FXSR_OPT		( 1*32+25) /* FXSAVE/FXRSTOR optimizations */
#define X86_FEATURE_GBPAGES		( 1*32+26) /* "pdpe1gb" GB pages */
#define X86_FEATURE_RDTSCP		( 1*32+27) /* RDTSCP */
#define X86_FEATURE_LM			( 1*32+29) /* Long Mode (x86-64, 64-bit support) */
#define X86_FEATURE_3DNOWEXT		( 1*32+30) /* AMD 3DNow extensions */
#define X86_FEATURE_3DNOW		( 1*32+31) /* 3DNow */

/* Transmeta-defined CPU features, CPUID level 0x80860001, word 2 */
#define X86_FEATURE_RECOVERY		( 2*32+ 0) /* CPU in recovery mode */
#define X86_FEATURE_LONGRUN		( 2*32+ 1) /* Longrun power control */
#define X86_FEATURE_LRTI		( 2*32+ 3) /* LongRun table interface */

/* Other features, Linux-defined mapping, word 3 */
/* This range is used for feature bits which conflict or are synthesized */
#define X86_FEATURE_CXMMX		( 3*32+ 0) /* Cyrix MMX extensions */
#define X86_FEATURE_K6_MTRR		( 3*32+ 1) /* AMD K6 nonstandard MTRRs */
#define X86_FEATURE_CYRIX_ARR		( 3*32+ 2) /* Cyrix ARRs (= MTRRs) */
#define X86_FEATURE_CENTAUR_MCR		( 3*32+ 3) /* Centaur MCRs (= MTRRs) */

/* CPU types for specific tunings: */
#define X86_FEATURE_K8			( 3*32+ 4) /* "" Opteron, Athlon64 */
#define X86_FEATURE_K7			( 3*32+ 5) /* "" Athlon */
#define X86_FEATURE_P3			( 3*32+ 6) /* "" P3 */
#define X86_FEATURE_P4			( 3*32+ 7) /* "" P4 */
#define X86_FEATURE_CONSTANT_TSC	( 3*32+ 8) /* TSC ticks at a constant rate */
#define X86_FEATURE_UP			( 3*32+ 9) /* SMP kernel running on UP */
#define X86_FEATURE_ART			( 3*32+10) /* Always running timer (ART) */
#define X86_FEATURE_ARCH_PERFMON	( 3*32+11) /* Intel Architectural PerfMon */
#define X86_FEATURE_PEBS		( 3*32+12) /* Precise-Event Based Sampling */
#define X86_FEATURE_BTS			( 3*32+13) /* Branch Trace Store */
#define X86_FEATURE_SYSCALL32		( 3*32+14) /* "" syscall in IA32 userspace */
#define X86_FEATURE_SYSENTER32		( 3*32+15) /* "" sysenter in IA32 userspace */
#define X86_FEATURE_REP_GOOD		( 3*32+16) /* REP microcode works well */
#define X86_FEATURE_MFENCE_RDTSC	( 3*32+17) /* "" MFENCE synchronizes RDTSC */
#define X86_FEATURE_LFENCE_RDTSC	( 3*32+18) /* "" LFENCE synchronizes RDTSC */
#define X86_FEATURE_ACC_POWER		( 3*32+19) /* AMD Accumulated Power Mechanism */
#define X86_FEATURE_NOPL		( 3*32+20) /* The NOPL (0F 1F) instructions */
#define X86_FEATURE_ALWAYS		( 3*32+21) /* "" Always-present feature */
#define X86_FEATURE_XTOPOLOGY		( 3*32+22) /* CPU topology enum extensions */
#define X86_FEATURE_TSC_RELIABLE	( 3*32+23) /* TSC is known to be reliable */
#define X86_FEATURE_NONSTOP_TSC		( 3*32+24) /* TSC does not stop in C states */
#define X86_FEATURE_CPUID		( 3*32+25) /* CPU has CPUID instruction itself */
#define X86_FEATURE_EXTD_APICID		( 3*32+26) /* Extended APICID (8 bits) */
#define X86_FEATURE_AMD_DCM		( 3*32+27) /* AMD multi-node processor */
#define X86_FEATURE_APERFMPERF		( 3*32+28) /* P-State hardware coordination feedback capability (APERF/MPERF MSRs) */
#define X86_FEATURE_NONSTOP_TSC_S3	( 3*32+30) /* TSC doesn't stop in S3 state */
#define X86_FEATURE_TSC_KNOWN_FREQ	( 3*32+31) /* TSC has known frequency */

/* Intel-defined CPU features, CPUID level 0x00000001 (ECX), word 4 */
#define X86_FEATURE_XMM3		( 4*32+ 0) /* "pni" SSE-3 */
#define X86_FEATURE_PCLMULQDQ		( 4*32+ 1) /* PCLMULQDQ instruction */
#define X86_FEATURE_DTES64		( 4*32+ 2) /* 64-bit Debug Store */
#define X86_FEATURE_MWAIT		( 4*32+ 3) /* "monitor" MONITOR/MWAIT support */
#define X86_FEATURE_DSCPL		( 4*32+ 4) /* "ds_cpl" CPL-qualified (filtered) Debug Store */
#define X86_FEATURE_VMX			( 4*32+ 5) /* Hardware virtualization */
#define X86_FEATURE_SMX			( 4*32+ 6) /* Safer Mode eXtensions */
#define X86_FEATURE_EST			( 4*32+ 7) /* Enhanced SpeedStep */
#define X86_FEATURE_TM2			( 4*32+ 8) /* Thermal Monitor 2 */
#define X86_FEATURE_SSSE3		( 4*32+ 9) /* Supplemental SSE-3 */
#define X86_FEATURE_CID			( 4*32+10) /* Context ID */
#define X86_FEATURE_SDBG		( 4*32+11) /* Silicon Debug */
#define X86_FEATURE_FMA			( 4*32+12) /* Fused multiply-add */
#define X86_FEATURE_CX16		( 4*32+13) /* CMPXCHG16B instruction */
#define X86_FEATURE_XTPR		( 4*32+14) /* Send Task Priority Messages */
#define X86_FEATURE_PDCM		( 4*32+15) /* Perf/Debug Capabilities MSR */
#define X86_FEATURE_PCID		( 4*32+17) /* Process Context Identifiers */
#define X86_FEATURE_DCA			( 4*32+18) /* Direct Cache Access */
#define X86_FEATURE_XMM4_1		( 4*32+19) /* "sse4_1" SSE-4.1 */
#define X86_FEATURE_XMM4_2		( 4*32+20) /* "sse4_2" SSE-4.2 */
#define X86_FEATURE_X2APIC		( 4*32+21) /* X2APIC */
#define X86_FEATURE_MOVBE		( 4*32+22) /* MOVBE instruction */
#define X86_FEATURE_POPCNT		( 4*32+23) /* POPCNT instruction */
#define X86_FEATURE_TSC_DEADLINE_TIMER	( 4*32+24) /* TSC deadline timer */
#define X86_FEATURE_AES			( 4*32+25) /* AES instructions */
#define X86_FEATURE_XSAVE		( 4*32+26) /* XSAVE/XRSTOR/XSETBV/XGETBV instructions */
#define X86_FEATURE_OSXSAVE		( 4*32+27) /* "" XSAVE instruction enabled in the OS */
#define X86_FEATURE_AVX			( 4*32+28) /* Advanced Vector Extensions */
#define X86_FEATURE_F16C		( 4*32+29) /* 16-bit FP conversions */
#define X86_FEATURE_RDRAND		( 4*32+30) /* RDRAND instruction */
#define X86_FEATURE_HYPERVISOR		( 4*32+31) /* Running on a hypervisor */

/* VIA/Cyrix/Centaur-defined CPU features, CPUID level 0xC0000001, word 5 */
#define X86_FEATURE_XSTORE		( 5*32+ 2) /* "rng" RNG present (xstore) */
#define X86_FEATURE_XSTORE_EN		( 5*32+ 3) /* "rng_en" RNG enabled */
#define X86_FEATURE_XCRYPT		( 5*32+ 6) /* "ace" on-CPU crypto (xcrypt) */
#define X86_FEATURE_XCRYPT_EN		( 5*32+ 7) /* "ace_en" on-CPU crypto enabled */
#define X86_FEATURE_ACE2		( 5*32+ 8) /* Advanced Cryptography Engine v2 */
#define X86_FEATURE_ACE2_EN		( 5*32+ 9) /* ACE v2 enabled */
#define X86_FEATURE_PHE			( 5*32+10) /* PadLock Hash Engine */
#define X86_FEATURE_PHE_EN		( 5*32+11) /* PHE enabled */
#define X86_FEATURE_PMM			( 5*32+12) /* PadLock Montgomery Multiplier */
#define X86_FEATURE_PMM_EN		( 5*32+13) /* PMM enabled */

/* More extended AMD flags: CPUID level 0x80000001, ECX, word 6 */
#define X86_FEATURE_LAHF_LM		( 6*32+ 0) /* LAHF/SAHF in long mode */
#define X86_FEATURE_CMP_LEGACY		( 6*32+ 1) /* If yes HyperThreading not valid */
#define X86_FEATURE_SVM			( 6*32+ 2) /* Secure Virtual Machine */
#define X86_FEATURE_EXTAPIC		( 6*32+ 3) /* Extended APIC space */
#define X86_FEATURE_CR8_LEGACY		( 6*32+ 4) /* CR8 in 32-bit mode */
#define X86_FEATURE_ABM			( 6*32+ 5) /* Advanced bit manipulation */
#define X86_FEATURE_SSE4A		( 6*32+ 6) /* SSE-4A */
#define X86_FEATURE_MISALIGNSSE		( 6*32+ 7) /* Misaligned SSE mode */
#define X86_FEATURE_3DNOWPREFETCH	( 6*32+ 8) /* 3DNow prefetch instructions */
#define X86_FEATURE_OSVW		( 6*32+ 9) /* OS Visible Workaround */
#define X86_FEATURE_IBS			( 6*32+10) /* Instruction Based Sampling */
#define X86_FEATURE_XOP			( 6*32+11) /* extended AVX instructions */
#define X86_FEATURE_SKINIT		( 6*32+12) /* SKINIT/STGI instructions */
#define X86_FEATURE_WDT			( 6*32+13) /* Watchdog timer */
#define X86_FEATURE_LWP			( 6*32+15) /* Light Weight Profiling */
#define X86_FEATURE_FMA4		( 6*32+16) /* 4 operands MAC instructions */
#define X86_FEATURE_TCE			( 6*32+17) /* Translation Cache Extension */
#define X86_FEATURE_NODEID_MSR		( 6*32+19) /* NodeId MSR */
#define X86_FEATURE_TBM			( 6*32+21) /* Trailing Bit Manipulations */
#define X86_FEATURE_TOPOEXT		( 6*32+22) /* Topology extensions CPUID leafs */
#define X86_FEATURE_PERFCTR_CORE	( 6*32+23) /* Core performance counter extensions */
#define X86_FEATURE_PERFCTR_NB		( 6*32+24) /* NB performance counter extensions */
#define X86_FEATURE_BPEXT		( 6*32+26) /* Data breakpoint extension */
#define X86_FEATURE_PTSC		( 6*32+27) /* Performance time-stamp counter */
#define X86_FEATURE_PERFCTR_LLC		( 6*32+28) /* Last Level Cache performance counter extensions */
#define X86_FEATURE_MWAITX		( 6*32+29) /* MWAIT extension (MONITORX/MWAITX instructions) */

/*
 * Auxiliary flags: Linux defined - For features scattered in various
 * CPUID levels like 0x6, 0xA etc, word 7.
 *
 * Reuse free bits when adding new feature flags!
 */
#define X86_FEATURE_RING3MWAIT		( 7*32+ 0) /* Ring 3 MONITOR/MWAIT instructions */
#define X86_FEATURE_CPUID_FAULT		( 7*32+ 1) /* Intel CPUID faulting */
#define X86_FEATURE_CPB			( 7*32+ 2) /* AMD Core Performance Boost */
#define X86_FEATURE_EPB			( 7*32+ 3) /* IA32_ENERGY_PERF_BIAS support */
#define X86_FEATURE_CAT_L3		( 7*32+ 4) /* Cache Allocation Technology L3 */
#define X86_FEATURE_CAT_L2		( 7*32+ 5) /* Cache Allocation Technology L2 */
#define X86_FEATURE_CDP_L3		( 7*32+ 6) /* Code and Data Prioritization L3 */
#define X86_FEATURE_INVPCID_SINGLE	( 7*32+ 7) /* Effectively INVPCID && CR4.PCIDE=1 */

#define X86_FEATURE_HW_PSTATE		( 7*32+ 8) /* AMD HW-PState */
#define X86_FEATURE_PROC_FEEDBACK	( 7*32+ 9) /* AMD ProcFeedbackInterface */
#define X86_FEATURE_SME			( 7*32+10) /* AMD Secure Memory Encryption */
#define X86_FEATURE_PTI			( 7*32+11) /* Kernel Page Table Isolation enabled */
<<<<<<< HEAD
#define X86_FEATURE_RETPOLINE		( 7*32+12) /* Generic Retpoline mitigation for Spectre variant 2 */
#define X86_FEATURE_RETPOLINE_AMD	( 7*32+13) /* AMD Retpoline mitigation for Spectre variant 2 */
#define X86_FEATURE_INTEL_PPIN		( 7*32+14) /* Intel Processor Inventory Number */
#define X86_FEATURE_AVX512_4VNNIW	( 7*32+16) /* AVX-512 Neural Network Instructions */
#define X86_FEATURE_AVX512_4FMAPS	( 7*32+17) /* AVX-512 Multiply Accumulation Single precision */

#define X86_FEATURE_MBA			( 7*32+18) /* Memory Bandwidth Allocation */
#define X86_FEATURE_RSB_CTXSW		( 7*32+19) /* Fill RSB on context switches */
=======
#define X86_FEATURE_RETPOLINE		( 7*32+12) /* "" Generic Retpoline mitigation for Spectre variant 2 */
#define X86_FEATURE_RETPOLINE_AMD	( 7*32+13) /* "" AMD Retpoline mitigation for Spectre variant 2 */
#define X86_FEATURE_INTEL_PPIN		( 7*32+14) /* Intel Processor Inventory Number */
#define X86_FEATURE_CDP_L2		( 7*32+15) /* Code and Data Prioritization L2 */

#define X86_FEATURE_MBA			( 7*32+18) /* Memory Bandwidth Allocation */
#define X86_FEATURE_RSB_CTXSW		( 7*32+19) /* "" Fill RSB on context switches */
#define X86_FEATURE_SEV			( 7*32+20) /* AMD Secure Encrypted Virtualization */

#define X86_FEATURE_USE_IBPB		( 7*32+21) /* "" Indirect Branch Prediction Barrier enabled */
>>>>>>> 03a0dded

/* Virtualization flags: Linux defined, word 8 */
#define X86_FEATURE_TPR_SHADOW		( 8*32+ 0) /* Intel TPR Shadow */
#define X86_FEATURE_VNMI		( 8*32+ 1) /* Intel Virtual NMI */
#define X86_FEATURE_FLEXPRIORITY	( 8*32+ 2) /* Intel FlexPriority */
#define X86_FEATURE_EPT			( 8*32+ 3) /* Intel Extended Page Table */
#define X86_FEATURE_VPID		( 8*32+ 4) /* Intel Virtual Processor ID */

#define X86_FEATURE_VMMCALL		( 8*32+15) /* Prefer VMMCALL to VMCALL */
#define X86_FEATURE_XENPV		( 8*32+16) /* "" Xen paravirtual guest */


/* Intel-defined CPU features, CPUID level 0x00000007:0 (EBX), word 9 */
#define X86_FEATURE_FSGSBASE		( 9*32+ 0) /* RDFSBASE, WRFSBASE, RDGSBASE, WRGSBASE instructions*/
#define X86_FEATURE_TSC_ADJUST		( 9*32+ 1) /* TSC adjustment MSR 0x3B */
#define X86_FEATURE_BMI1		( 9*32+ 3) /* 1st group bit manipulation extensions */
#define X86_FEATURE_HLE			( 9*32+ 4) /* Hardware Lock Elision */
#define X86_FEATURE_AVX2		( 9*32+ 5) /* AVX2 instructions */
#define X86_FEATURE_SMEP		( 9*32+ 7) /* Supervisor Mode Execution Protection */
#define X86_FEATURE_BMI2		( 9*32+ 8) /* 2nd group bit manipulation extensions */
#define X86_FEATURE_ERMS		( 9*32+ 9) /* Enhanced REP MOVSB/STOSB instructions */
#define X86_FEATURE_INVPCID		( 9*32+10) /* Invalidate Processor Context ID */
#define X86_FEATURE_RTM			( 9*32+11) /* Restricted Transactional Memory */
#define X86_FEATURE_CQM			( 9*32+12) /* Cache QoS Monitoring */
#define X86_FEATURE_MPX			( 9*32+14) /* Memory Protection Extension */
#define X86_FEATURE_RDT_A		( 9*32+15) /* Resource Director Technology Allocation */
#define X86_FEATURE_AVX512F		( 9*32+16) /* AVX-512 Foundation */
#define X86_FEATURE_AVX512DQ		( 9*32+17) /* AVX-512 DQ (Double/Quad granular) Instructions */
#define X86_FEATURE_RDSEED		( 9*32+18) /* RDSEED instruction */
#define X86_FEATURE_ADX			( 9*32+19) /* ADCX and ADOX instructions */
#define X86_FEATURE_SMAP		( 9*32+20) /* Supervisor Mode Access Prevention */
#define X86_FEATURE_AVX512IFMA		( 9*32+21) /* AVX-512 Integer Fused Multiply-Add instructions */
#define X86_FEATURE_CLFLUSHOPT		( 9*32+23) /* CLFLUSHOPT instruction */
#define X86_FEATURE_CLWB		( 9*32+24) /* CLWB instruction */
#define X86_FEATURE_INTEL_PT		( 9*32+25) /* Intel Processor Trace */
#define X86_FEATURE_AVX512PF		( 9*32+26) /* AVX-512 Prefetch */
#define X86_FEATURE_AVX512ER		( 9*32+27) /* AVX-512 Exponential and Reciprocal */
#define X86_FEATURE_AVX512CD		( 9*32+28) /* AVX-512 Conflict Detection */
#define X86_FEATURE_SHA_NI		( 9*32+29) /* SHA1/SHA256 Instruction Extensions */
#define X86_FEATURE_AVX512BW		( 9*32+30) /* AVX-512 BW (Byte/Word granular) Instructions */
#define X86_FEATURE_AVX512VL		( 9*32+31) /* AVX-512 VL (128/256 Vector Length) Extensions */

/* Extended state features, CPUID level 0x0000000d:1 (EAX), word 10 */
#define X86_FEATURE_XSAVEOPT		(10*32+ 0) /* XSAVEOPT instruction */
#define X86_FEATURE_XSAVEC		(10*32+ 1) /* XSAVEC instruction */
#define X86_FEATURE_XGETBV1		(10*32+ 2) /* XGETBV with ECX = 1 instruction */
#define X86_FEATURE_XSAVES		(10*32+ 3) /* XSAVES/XRSTORS instructions */

/* Intel-defined CPU QoS Sub-leaf, CPUID level 0x0000000F:0 (EDX), word 11 */
#define X86_FEATURE_CQM_LLC		(11*32+ 1) /* LLC QoS if 1 */

/* Intel-defined CPU QoS Sub-leaf, CPUID level 0x0000000F:1 (EDX), word 12 */
#define X86_FEATURE_CQM_OCCUP_LLC	(12*32+ 0) /* LLC occupancy monitoring */
#define X86_FEATURE_CQM_MBM_TOTAL	(12*32+ 1) /* LLC Total MBM monitoring */
#define X86_FEATURE_CQM_MBM_LOCAL	(12*32+ 2) /* LLC Local MBM monitoring */

/* AMD-defined CPU features, CPUID level 0x80000008 (EBX), word 13 */
#define X86_FEATURE_CLZERO		(13*32+ 0) /* CLZERO instruction */
#define X86_FEATURE_IRPERF		(13*32+ 1) /* Instructions Retired Count */
#define X86_FEATURE_XSAVEERPTR		(13*32+ 2) /* Always save/restore FP error pointers */
<<<<<<< HEAD
=======
#define X86_FEATURE_IBPB		(13*32+12) /* Indirect Branch Prediction Barrier */
#define X86_FEATURE_IBRS		(13*32+14) /* Indirect Branch Restricted Speculation */
#define X86_FEATURE_STIBP		(13*32+15) /* Single Thread Indirect Branch Predictors */
>>>>>>> 03a0dded

/* Thermal and Power Management Leaf, CPUID level 0x00000006 (EAX), word 14 */
#define X86_FEATURE_DTHERM		(14*32+ 0) /* Digital Thermal Sensor */
#define X86_FEATURE_IDA			(14*32+ 1) /* Intel Dynamic Acceleration */
#define X86_FEATURE_ARAT		(14*32+ 2) /* Always Running APIC Timer */
#define X86_FEATURE_PLN			(14*32+ 4) /* Intel Power Limit Notification */
#define X86_FEATURE_PTS			(14*32+ 6) /* Intel Package Thermal Status */
#define X86_FEATURE_HWP			(14*32+ 7) /* Intel Hardware P-states */
#define X86_FEATURE_HWP_NOTIFY		(14*32+ 8) /* HWP Notification */
#define X86_FEATURE_HWP_ACT_WINDOW	(14*32+ 9) /* HWP Activity Window */
#define X86_FEATURE_HWP_EPP		(14*32+10) /* HWP Energy Perf. Preference */
#define X86_FEATURE_HWP_PKG_REQ		(14*32+11) /* HWP Package Level Request */

/* AMD SVM Feature Identification, CPUID level 0x8000000a (EDX), word 15 */
#define X86_FEATURE_NPT			(15*32+ 0) /* Nested Page Table support */
#define X86_FEATURE_LBRV		(15*32+ 1) /* LBR Virtualization support */
#define X86_FEATURE_SVML		(15*32+ 2) /* "svm_lock" SVM locking MSR */
#define X86_FEATURE_NRIPS		(15*32+ 3) /* "nrip_save" SVM next_rip save */
#define X86_FEATURE_TSCRATEMSR		(15*32+ 4) /* "tsc_scale" TSC scaling support */
#define X86_FEATURE_VMCBCLEAN		(15*32+ 5) /* "vmcb_clean" VMCB clean bits support */
#define X86_FEATURE_FLUSHBYASID		(15*32+ 6) /* flush-by-ASID support */
#define X86_FEATURE_DECODEASSISTS	(15*32+ 7) /* Decode Assists support */
#define X86_FEATURE_PAUSEFILTER		(15*32+10) /* filtered pause intercept */
#define X86_FEATURE_PFTHRESHOLD		(15*32+12) /* pause filter threshold */
#define X86_FEATURE_AVIC		(15*32+13) /* Virtual Interrupt Controller */
#define X86_FEATURE_V_VMSAVE_VMLOAD	(15*32+15) /* Virtual VMSAVE VMLOAD */
#define X86_FEATURE_VGIF		(15*32+16) /* Virtual GIF */

/* Intel-defined CPU features, CPUID level 0x00000007:0 (ECX), word 16 */
#define X86_FEATURE_AVX512VBMI		(16*32+ 1) /* AVX512 Vector Bit Manipulation instructions*/
#define X86_FEATURE_UMIP		(16*32+ 2) /* User Mode Instruction Protection */
#define X86_FEATURE_PKU			(16*32+ 3) /* Protection Keys for Userspace */
#define X86_FEATURE_OSPKE		(16*32+ 4) /* OS Protection Keys Enable */
#define X86_FEATURE_AVX512_VBMI2	(16*32+ 6) /* Additional AVX512 Vector Bit Manipulation Instructions */
#define X86_FEATURE_GFNI		(16*32+ 8) /* Galois Field New Instructions */
#define X86_FEATURE_VAES		(16*32+ 9) /* Vector AES */
#define X86_FEATURE_VPCLMULQDQ		(16*32+10) /* Carry-Less Multiplication Double Quadword */
#define X86_FEATURE_AVX512_VNNI		(16*32+11) /* Vector Neural Network Instructions */
#define X86_FEATURE_AVX512_BITALG	(16*32+12) /* Support for VPOPCNT[B,W] and VPSHUF-BITQMB instructions */
#define X86_FEATURE_AVX512_VPOPCNTDQ	(16*32+14) /* POPCNT for vectors of DW/QW */
#define X86_FEATURE_LA57		(16*32+16) /* 5-level page tables */
#define X86_FEATURE_RDPID		(16*32+22) /* RDPID instruction */

/* AMD-defined CPU features, CPUID level 0x80000007 (EBX), word 17 */
#define X86_FEATURE_OVERFLOW_RECOV	(17*32+ 0) /* MCA overflow recovery support */
#define X86_FEATURE_SUCCOR		(17*32+ 1) /* Uncorrectable error containment and recovery */
#define X86_FEATURE_SMCA		(17*32+ 3) /* Scalable MCA */

/* Intel-defined CPU features, CPUID level 0x00000007:0 (EDX), word 18 */
#define X86_FEATURE_AVX512_4VNNIW	(18*32+ 2) /* AVX-512 Neural Network Instructions */
#define X86_FEATURE_AVX512_4FMAPS	(18*32+ 3) /* AVX-512 Multiply Accumulation Single precision */
#define X86_FEATURE_SPEC_CTRL		(18*32+26) /* "" Speculation Control (IBRS + IBPB) */
#define X86_FEATURE_INTEL_STIBP		(18*32+27) /* "" Single Thread Indirect Branch Predictors */
#define X86_FEATURE_ARCH_CAPABILITIES	(18*32+29) /* IA32_ARCH_CAPABILITIES MSR (Intel) */

/*
 * BUG word(s)
 */
#define X86_BUG(x)			(NCAPINTS*32 + (x))

#define X86_BUG_F00F			X86_BUG(0) /* Intel F00F */
#define X86_BUG_FDIV			X86_BUG(1) /* FPU FDIV */
#define X86_BUG_COMA			X86_BUG(2) /* Cyrix 6x86 coma */
#define X86_BUG_AMD_TLB_MMATCH		X86_BUG(3) /* "tlb_mmatch" AMD Erratum 383 */
#define X86_BUG_AMD_APIC_C1E		X86_BUG(4) /* "apic_c1e" AMD Erratum 400 */
#define X86_BUG_11AP			X86_BUG(5) /* Bad local APIC aka 11AP */
#define X86_BUG_FXSAVE_LEAK		X86_BUG(6) /* FXSAVE leaks FOP/FIP/FOP */
#define X86_BUG_CLFLUSH_MONITOR		X86_BUG(7) /* AAI65, CLFLUSH required before MONITOR */
#define X86_BUG_SYSRET_SS_ATTRS		X86_BUG(8) /* SYSRET doesn't fix up SS attrs */
#ifdef CONFIG_X86_32
/*
 * 64-bit kernels don't use X86_BUG_ESPFIX.  Make the define conditional
 * to avoid confusion.
 */
#define X86_BUG_ESPFIX			X86_BUG(9) /* "" IRET to 16-bit SS corrupts ESP/RSP high bits */
#endif
#define X86_BUG_NULL_SEG		X86_BUG(10) /* Nulling a selector preserves the base */
#define X86_BUG_SWAPGS_FENCE		X86_BUG(11) /* SWAPGS without input dep on GS */
#define X86_BUG_MONITOR			X86_BUG(12) /* IPI required to wake up remote CPU */
#define X86_BUG_AMD_E400		X86_BUG(13) /* CPU is among the affected by Erratum 400 */
#define X86_BUG_CPU_MELTDOWN		X86_BUG(14) /* CPU is affected by meltdown attack and needs kernel page table isolation */
#define X86_BUG_SPECTRE_V1		X86_BUG(15) /* CPU is affected by Spectre variant 1 attack with conditional branches */
#define X86_BUG_SPECTRE_V2		X86_BUG(16) /* CPU is affected by Spectre variant 2 attack with indirect branches */

#endif /* _ASM_X86_CPUFEATURES_H */<|MERGE_RESOLUTION|>--- conflicted
+++ resolved
@@ -203,16 +203,6 @@
 #define X86_FEATURE_PROC_FEEDBACK	( 7*32+ 9) /* AMD ProcFeedbackInterface */
 #define X86_FEATURE_SME			( 7*32+10) /* AMD Secure Memory Encryption */
 #define X86_FEATURE_PTI			( 7*32+11) /* Kernel Page Table Isolation enabled */
-<<<<<<< HEAD
-#define X86_FEATURE_RETPOLINE		( 7*32+12) /* Generic Retpoline mitigation for Spectre variant 2 */
-#define X86_FEATURE_RETPOLINE_AMD	( 7*32+13) /* AMD Retpoline mitigation for Spectre variant 2 */
-#define X86_FEATURE_INTEL_PPIN		( 7*32+14) /* Intel Processor Inventory Number */
-#define X86_FEATURE_AVX512_4VNNIW	( 7*32+16) /* AVX-512 Neural Network Instructions */
-#define X86_FEATURE_AVX512_4FMAPS	( 7*32+17) /* AVX-512 Multiply Accumulation Single precision */
-
-#define X86_FEATURE_MBA			( 7*32+18) /* Memory Bandwidth Allocation */
-#define X86_FEATURE_RSB_CTXSW		( 7*32+19) /* Fill RSB on context switches */
-=======
 #define X86_FEATURE_RETPOLINE		( 7*32+12) /* "" Generic Retpoline mitigation for Spectre variant 2 */
 #define X86_FEATURE_RETPOLINE_AMD	( 7*32+13) /* "" AMD Retpoline mitigation for Spectre variant 2 */
 #define X86_FEATURE_INTEL_PPIN		( 7*32+14) /* Intel Processor Inventory Number */
@@ -223,7 +213,6 @@
 #define X86_FEATURE_SEV			( 7*32+20) /* AMD Secure Encrypted Virtualization */
 
 #define X86_FEATURE_USE_IBPB		( 7*32+21) /* "" Indirect Branch Prediction Barrier enabled */
->>>>>>> 03a0dded
 
 /* Virtualization flags: Linux defined, word 8 */
 #define X86_FEATURE_TPR_SHADOW		( 8*32+ 0) /* Intel TPR Shadow */
@@ -284,12 +273,9 @@
 #define X86_FEATURE_CLZERO		(13*32+ 0) /* CLZERO instruction */
 #define X86_FEATURE_IRPERF		(13*32+ 1) /* Instructions Retired Count */
 #define X86_FEATURE_XSAVEERPTR		(13*32+ 2) /* Always save/restore FP error pointers */
-<<<<<<< HEAD
-=======
 #define X86_FEATURE_IBPB		(13*32+12) /* Indirect Branch Prediction Barrier */
 #define X86_FEATURE_IBRS		(13*32+14) /* Indirect Branch Restricted Speculation */
 #define X86_FEATURE_STIBP		(13*32+15) /* Single Thread Indirect Branch Predictors */
->>>>>>> 03a0dded
 
 /* Thermal and Power Management Leaf, CPUID level 0x00000006 (EAX), word 14 */
 #define X86_FEATURE_DTHERM		(14*32+ 0) /* Digital Thermal Sensor */
