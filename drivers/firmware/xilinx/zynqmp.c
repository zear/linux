// SPDX-License-Identifier: GPL-2.0
/*
 * Xilinx Zynq MPSoC Firmware layer
 *
 *  Copyright (C) 2014-2021 Xilinx, Inc.
 *
 *  Michal Simek <michal.simek@xilinx.com>
 *  Davorin Mista <davorin.mista@aggios.com>
 *  Jolly Shah <jollys@xilinx.com>
 *  Rajan Vaja <rajanv@xilinx.com>
 */

#include <linux/arm-smccc.h>
#include <linux/compiler.h>
#include <linux/device.h>
#include <linux/init.h>
#include <linux/mfd/core.h>
#include <linux/module.h>
#include <linux/of.h>
#include <linux/of_platform.h>
#include <linux/slab.h>
#include <linux/uaccess.h>
#include <linux/hashtable.h>

#include <linux/firmware/xlnx-zynqmp.h>
#include <linux/firmware/xlnx-event-manager.h>
#include "zynqmp-debug.h"

/* Max HashMap Order for PM API feature check (1<<7 = 128) */
#define PM_API_FEATURE_CHECK_MAX_ORDER  7

/* CRL registers and bitfields */
#define CRL_APB_BASE			0xFF5E0000U
/* BOOT_PIN_CTRL- Used to control the mode pins after boot */
#define CRL_APB_BOOT_PIN_CTRL		(CRL_APB_BASE + (0x250U))
/* BOOT_PIN_CTRL_MASK- out_val[11:8], out_en[3:0] */
#define CRL_APB_BOOTPIN_CTRL_MASK	0xF0FU

static bool feature_check_enabled;
static DEFINE_HASHTABLE(pm_api_features_map, PM_API_FEATURE_CHECK_MAX_ORDER);

static struct platform_device *em_dev;

/**
 * struct pm_api_feature_data - PM API Feature data
 * @pm_api_id:		PM API Id, used as key to index into hashmap
 * @feature_status:	status of PM API feature: valid, invalid
 * @hentry:		hlist_node that hooks this entry into hashtable
 */
struct pm_api_feature_data {
	u32 pm_api_id;
	int feature_status;
	struct hlist_node hentry;
};

static const struct mfd_cell firmware_devs[] = {
	{
		.name = "zynqmp_power_controller",
	},
};

/**
 * zynqmp_pm_ret_code() - Convert PMU-FW error codes to Linux error codes
 * @ret_status:		PMUFW return code
 *
 * Return: corresponding Linux error code
 */
static int zynqmp_pm_ret_code(u32 ret_status)
{
	switch (ret_status) {
	case XST_PM_SUCCESS:
	case XST_PM_DOUBLE_REQ:
		return 0;
	case XST_PM_NO_FEATURE:
		return -ENOTSUPP;
	case XST_PM_NO_ACCESS:
		return -EACCES;
	case XST_PM_ABORT_SUSPEND:
		return -ECANCELED;
	case XST_PM_MULT_USER:
		return -EUSERS;
	case XST_PM_INTERNAL:
	case XST_PM_CONFLICT:
	case XST_PM_INVALID_NODE:
	default:
		return -EINVAL;
	}
}

static noinline int do_fw_call_fail(u64 arg0, u64 arg1, u64 arg2,
				    u32 *ret_payload)
{
	return -ENODEV;
}

/*
 * PM function call wrapper
 * Invoke do_fw_call_smc or do_fw_call_hvc, depending on the configuration
 */
static int (*do_fw_call)(u64, u64, u64, u32 *ret_payload) = do_fw_call_fail;

/**
 * do_fw_call_smc() - Call system-level platform management layer (SMC)
 * @arg0:		Argument 0 to SMC call
 * @arg1:		Argument 1 to SMC call
 * @arg2:		Argument 2 to SMC call
 * @ret_payload:	Returned value array
 *
 * Invoke platform management function via SMC call (no hypervisor present).
 *
 * Return: Returns status, either success or error+reason
 */
static noinline int do_fw_call_smc(u64 arg0, u64 arg1, u64 arg2,
				   u32 *ret_payload)
{
	struct arm_smccc_res res;

	arm_smccc_smc(arg0, arg1, arg2, 0, 0, 0, 0, 0, &res);

	if (ret_payload) {
		ret_payload[0] = lower_32_bits(res.a0);
		ret_payload[1] = upper_32_bits(res.a0);
		ret_payload[2] = lower_32_bits(res.a1);
		ret_payload[3] = upper_32_bits(res.a1);
	}

	return zynqmp_pm_ret_code((enum pm_ret_status)res.a0);
}

/**
 * do_fw_call_hvc() - Call system-level platform management layer (HVC)
 * @arg0:		Argument 0 to HVC call
 * @arg1:		Argument 1 to HVC call
 * @arg2:		Argument 2 to HVC call
 * @ret_payload:	Returned value array
 *
 * Invoke platform management function via HVC
 * HVC-based for communication through hypervisor
 * (no direct communication with ATF).
 *
 * Return: Returns status, either success or error+reason
 */
static noinline int do_fw_call_hvc(u64 arg0, u64 arg1, u64 arg2,
				   u32 *ret_payload)
{
	struct arm_smccc_res res;

	arm_smccc_hvc(arg0, arg1, arg2, 0, 0, 0, 0, 0, &res);

	if (ret_payload) {
		ret_payload[0] = lower_32_bits(res.a0);
		ret_payload[1] = upper_32_bits(res.a0);
		ret_payload[2] = lower_32_bits(res.a1);
		ret_payload[3] = upper_32_bits(res.a1);
	}

	return zynqmp_pm_ret_code((enum pm_ret_status)res.a0);
}

/**
 * zynqmp_pm_feature() - Check weather given feature is supported or not
 * @api_id:		API ID to check
 *
 * Return: Returns status, either success or error+reason
 */
int zynqmp_pm_feature(const u32 api_id)
{
	int ret;
	u32 ret_payload[PAYLOAD_ARG_CNT];
	u64 smc_arg[2];
	struct pm_api_feature_data *feature_data;

	if (!feature_check_enabled)
		return 0;

	/* Check for existing entry in hash table for given api */
	hash_for_each_possible(pm_api_features_map, feature_data, hentry,
			       api_id) {
		if (feature_data->pm_api_id == api_id)
			return feature_data->feature_status;
	}

	/* Add new entry if not present */
	feature_data = kmalloc(sizeof(*feature_data), GFP_KERNEL);
	if (!feature_data)
		return -ENOMEM;

	feature_data->pm_api_id = api_id;
	smc_arg[0] = PM_SIP_SVC | PM_FEATURE_CHECK;
	smc_arg[1] = api_id;

	ret = do_fw_call(smc_arg[0], smc_arg[1], 0, ret_payload);
	if (ret)
		ret = -EOPNOTSUPP;
	else
		ret = ret_payload[1];

	feature_data->feature_status = ret;
	hash_add(pm_api_features_map, &feature_data->hentry, api_id);

	return ret;
}
EXPORT_SYMBOL_GPL(zynqmp_pm_feature);

/**
 * zynqmp_pm_invoke_fn() - Invoke the system-level platform management layer
 *			   caller function depending on the configuration
 * @pm_api_id:		Requested PM-API call
 * @arg0:		Argument 0 to requested PM-API call
 * @arg1:		Argument 1 to requested PM-API call
 * @arg2:		Argument 2 to requested PM-API call
 * @arg3:		Argument 3 to requested PM-API call
 * @ret_payload:	Returned value array
 *
 * Invoke platform management function for SMC or HVC call, depending on
 * configuration.
 * Following SMC Calling Convention (SMCCC) for SMC64:
 * Pm Function Identifier,
 * PM_SIP_SVC + PM_API_ID =
 *	((SMC_TYPE_FAST << FUNCID_TYPE_SHIFT)
 *	((SMC_64) << FUNCID_CC_SHIFT)
 *	((SIP_START) << FUNCID_OEN_SHIFT)
 *	((PM_API_ID) & FUNCID_NUM_MASK))
 *
 * PM_SIP_SVC	- Registered ZynqMP SIP Service Call.
 * PM_API_ID	- Platform Management API ID.
 *
 * Return: Returns status, either success or error+reason
 */
int zynqmp_pm_invoke_fn(u32 pm_api_id, u32 arg0, u32 arg1,
			u32 arg2, u32 arg3, u32 *ret_payload)
{
	/*
	 * Added SIP service call Function Identifier
	 * Make sure to stay in x0 register
	 */
	u64 smc_arg[4];
	int ret;

	/* Check if feature is supported or not */
	ret = zynqmp_pm_feature(pm_api_id);
	if (ret < 0)
		return ret;

	smc_arg[0] = PM_SIP_SVC | pm_api_id;
	smc_arg[1] = ((u64)arg1 << 32) | arg0;
	smc_arg[2] = ((u64)arg3 << 32) | arg2;

	return do_fw_call(smc_arg[0], smc_arg[1], smc_arg[2], ret_payload);
}

static u32 pm_api_version;
static u32 pm_tz_version;

/**
 * zynqmp_pm_get_api_version() - Get version number of PMU PM firmware
 * @version:	Returned version value
 *
 * Return: Returns status, either success or error+reason
 */
int zynqmp_pm_get_api_version(u32 *version)
{
	u32 ret_payload[PAYLOAD_ARG_CNT];
	int ret;

	if (!version)
		return -EINVAL;

	/* Check is PM API version already verified */
	if (pm_api_version > 0) {
		*version = pm_api_version;
		return 0;
	}
	ret = zynqmp_pm_invoke_fn(PM_GET_API_VERSION, 0, 0, 0, 0, ret_payload);
	*version = ret_payload[1];

	return ret;
}
EXPORT_SYMBOL_GPL(zynqmp_pm_get_api_version);

/**
 * zynqmp_pm_get_chipid - Get silicon ID registers
 * @idcode:     IDCODE register
 * @version:    version register
 *
 * Return:      Returns the status of the operation and the idcode and version
 *              registers in @idcode and @version.
 */
int zynqmp_pm_get_chipid(u32 *idcode, u32 *version)
{
	u32 ret_payload[PAYLOAD_ARG_CNT];
	int ret;

	if (!idcode || !version)
		return -EINVAL;

	ret = zynqmp_pm_invoke_fn(PM_GET_CHIPID, 0, 0, 0, 0, ret_payload);
	*idcode = ret_payload[1];
	*version = ret_payload[2];

	return ret;
}
EXPORT_SYMBOL_GPL(zynqmp_pm_get_chipid);

/**
 * zynqmp_pm_get_trustzone_version() - Get secure trustzone firmware version
 * @version:	Returned version value
 *
 * Return: Returns status, either success or error+reason
 */
static int zynqmp_pm_get_trustzone_version(u32 *version)
{
	u32 ret_payload[PAYLOAD_ARG_CNT];
	int ret;

	if (!version)
		return -EINVAL;

	/* Check is PM trustzone version already verified */
	if (pm_tz_version > 0) {
		*version = pm_tz_version;
		return 0;
	}
	ret = zynqmp_pm_invoke_fn(PM_GET_TRUSTZONE_VERSION, 0, 0,
				  0, 0, ret_payload);
	*version = ret_payload[1];

	return ret;
}

/**
 * get_set_conduit_method() - Choose SMC or HVC based communication
 * @np:		Pointer to the device_node structure
 *
 * Use SMC or HVC-based functions to communicate with EL2/EL3.
 *
 * Return: Returns 0 on success or error code
 */
static int get_set_conduit_method(struct device_node *np)
{
	const char *method;

	if (of_property_read_string(np, "method", &method)) {
		pr_warn("%s missing \"method\" property\n", __func__);
		return -ENXIO;
	}

	if (!strcmp("hvc", method)) {
		do_fw_call = do_fw_call_hvc;
	} else if (!strcmp("smc", method)) {
		do_fw_call = do_fw_call_smc;
	} else {
		pr_warn("%s Invalid \"method\" property: %s\n",
			__func__, method);
		return -EINVAL;
	}

	return 0;
}

/**
 * zynqmp_pm_query_data() - Get query data from firmware
 * @qdata:	Variable to the zynqmp_pm_query_data structure
 * @out:	Returned output value
 *
 * Return: Returns status, either success or error+reason
 */
int zynqmp_pm_query_data(struct zynqmp_pm_query_data qdata, u32 *out)
{
	int ret;

	ret = zynqmp_pm_invoke_fn(PM_QUERY_DATA, qdata.qid, qdata.arg1,
				  qdata.arg2, qdata.arg3, out);

	/*
	 * For clock name query, all bytes in SMC response are clock name
	 * characters and return code is always success. For invalid clocks,
	 * clock name bytes would be zeros.
	 */
	return qdata.qid == PM_QID_CLOCK_GET_NAME ? 0 : ret;
}
EXPORT_SYMBOL_GPL(zynqmp_pm_query_data);

/**
 * zynqmp_pm_clock_enable() - Enable the clock for given id
 * @clock_id:	ID of the clock to be enabled
 *
 * This function is used by master to enable the clock
 * including peripherals and PLL clocks.
 *
 * Return: Returns status, either success or error+reason
 */
int zynqmp_pm_clock_enable(u32 clock_id)
{
	return zynqmp_pm_invoke_fn(PM_CLOCK_ENABLE, clock_id, 0, 0, 0, NULL);
}
EXPORT_SYMBOL_GPL(zynqmp_pm_clock_enable);

/**
 * zynqmp_pm_clock_disable() - Disable the clock for given id
 * @clock_id:	ID of the clock to be disable
 *
 * This function is used by master to disable the clock
 * including peripherals and PLL clocks.
 *
 * Return: Returns status, either success or error+reason
 */
int zynqmp_pm_clock_disable(u32 clock_id)
{
	return zynqmp_pm_invoke_fn(PM_CLOCK_DISABLE, clock_id, 0, 0, 0, NULL);
}
EXPORT_SYMBOL_GPL(zynqmp_pm_clock_disable);

/**
 * zynqmp_pm_clock_getstate() - Get the clock state for given id
 * @clock_id:	ID of the clock to be queried
 * @state:	1/0 (Enabled/Disabled)
 *
 * This function is used by master to get the state of clock
 * including peripherals and PLL clocks.
 *
 * Return: Returns status, either success or error+reason
 */
int zynqmp_pm_clock_getstate(u32 clock_id, u32 *state)
{
	u32 ret_payload[PAYLOAD_ARG_CNT];
	int ret;

	ret = zynqmp_pm_invoke_fn(PM_CLOCK_GETSTATE, clock_id, 0,
				  0, 0, ret_payload);
	*state = ret_payload[1];

	return ret;
}
EXPORT_SYMBOL_GPL(zynqmp_pm_clock_getstate);

/**
 * zynqmp_pm_clock_setdivider() - Set the clock divider for given id
 * @clock_id:	ID of the clock
 * @divider:	divider value
 *
 * This function is used by master to set divider for any clock
 * to achieve desired rate.
 *
 * Return: Returns status, either success or error+reason
 */
int zynqmp_pm_clock_setdivider(u32 clock_id, u32 divider)
{
	return zynqmp_pm_invoke_fn(PM_CLOCK_SETDIVIDER, clock_id, divider,
				   0, 0, NULL);
}
EXPORT_SYMBOL_GPL(zynqmp_pm_clock_setdivider);

/**
 * zynqmp_pm_clock_getdivider() - Get the clock divider for given id
 * @clock_id:	ID of the clock
 * @divider:	divider value
 *
 * This function is used by master to get divider values
 * for any clock.
 *
 * Return: Returns status, either success or error+reason
 */
int zynqmp_pm_clock_getdivider(u32 clock_id, u32 *divider)
{
	u32 ret_payload[PAYLOAD_ARG_CNT];
	int ret;

	ret = zynqmp_pm_invoke_fn(PM_CLOCK_GETDIVIDER, clock_id, 0,
				  0, 0, ret_payload);
	*divider = ret_payload[1];

	return ret;
}
EXPORT_SYMBOL_GPL(zynqmp_pm_clock_getdivider);

/**
 * zynqmp_pm_clock_setrate() - Set the clock rate for given id
 * @clock_id:	ID of the clock
 * @rate:	rate value in hz
 *
 * This function is used by master to set rate for any clock.
 *
 * Return: Returns status, either success or error+reason
 */
int zynqmp_pm_clock_setrate(u32 clock_id, u64 rate)
{
	return zynqmp_pm_invoke_fn(PM_CLOCK_SETRATE, clock_id,
				   lower_32_bits(rate),
				   upper_32_bits(rate),
				   0, NULL);
}
EXPORT_SYMBOL_GPL(zynqmp_pm_clock_setrate);

/**
 * zynqmp_pm_clock_getrate() - Get the clock rate for given id
 * @clock_id:	ID of the clock
 * @rate:	rate value in hz
 *
 * This function is used by master to get rate
 * for any clock.
 *
 * Return: Returns status, either success or error+reason
 */
int zynqmp_pm_clock_getrate(u32 clock_id, u64 *rate)
{
	u32 ret_payload[PAYLOAD_ARG_CNT];
	int ret;

	ret = zynqmp_pm_invoke_fn(PM_CLOCK_GETRATE, clock_id, 0,
				  0, 0, ret_payload);
	*rate = ((u64)ret_payload[2] << 32) | ret_payload[1];

	return ret;
}
EXPORT_SYMBOL_GPL(zynqmp_pm_clock_getrate);

/**
 * zynqmp_pm_clock_setparent() - Set the clock parent for given id
 * @clock_id:	ID of the clock
 * @parent_id:	parent id
 *
 * This function is used by master to set parent for any clock.
 *
 * Return: Returns status, either success or error+reason
 */
int zynqmp_pm_clock_setparent(u32 clock_id, u32 parent_id)
{
	return zynqmp_pm_invoke_fn(PM_CLOCK_SETPARENT, clock_id,
				   parent_id, 0, 0, NULL);
}
EXPORT_SYMBOL_GPL(zynqmp_pm_clock_setparent);

/**
 * zynqmp_pm_clock_getparent() - Get the clock parent for given id
 * @clock_id:	ID of the clock
 * @parent_id:	parent id
 *
 * This function is used by master to get parent index
 * for any clock.
 *
 * Return: Returns status, either success or error+reason
 */
int zynqmp_pm_clock_getparent(u32 clock_id, u32 *parent_id)
{
	u32 ret_payload[PAYLOAD_ARG_CNT];
	int ret;

	ret = zynqmp_pm_invoke_fn(PM_CLOCK_GETPARENT, clock_id, 0,
				  0, 0, ret_payload);
	*parent_id = ret_payload[1];

	return ret;
}
EXPORT_SYMBOL_GPL(zynqmp_pm_clock_getparent);

/**
 * zynqmp_pm_set_pll_frac_mode() - PM API for set PLL mode
 *
 * @clk_id:	PLL clock ID
 * @mode:	PLL mode (PLL_MODE_FRAC/PLL_MODE_INT)
 *
 * This function sets PLL mode
 *
 * Return: Returns status, either success or error+reason
 */
int zynqmp_pm_set_pll_frac_mode(u32 clk_id, u32 mode)
{
	return zynqmp_pm_invoke_fn(PM_IOCTL, 0, IOCTL_SET_PLL_FRAC_MODE,
				   clk_id, mode, NULL);
}
EXPORT_SYMBOL_GPL(zynqmp_pm_set_pll_frac_mode);

/**
 * zynqmp_pm_get_pll_frac_mode() - PM API for get PLL mode
 *
 * @clk_id:	PLL clock ID
 * @mode:	PLL mode
 *
 * This function return current PLL mode
 *
 * Return: Returns status, either success or error+reason
 */
int zynqmp_pm_get_pll_frac_mode(u32 clk_id, u32 *mode)
{
	return zynqmp_pm_invoke_fn(PM_IOCTL, 0, IOCTL_GET_PLL_FRAC_MODE,
				   clk_id, 0, mode);
}
EXPORT_SYMBOL_GPL(zynqmp_pm_get_pll_frac_mode);

/**
 * zynqmp_pm_set_pll_frac_data() - PM API for setting pll fraction data
 *
 * @clk_id:	PLL clock ID
 * @data:	fraction data
 *
 * This function sets fraction data.
 * It is valid for fraction mode only.
 *
 * Return: Returns status, either success or error+reason
 */
int zynqmp_pm_set_pll_frac_data(u32 clk_id, u32 data)
{
	return zynqmp_pm_invoke_fn(PM_IOCTL, 0, IOCTL_SET_PLL_FRAC_DATA,
				   clk_id, data, NULL);
}
EXPORT_SYMBOL_GPL(zynqmp_pm_set_pll_frac_data);

/**
 * zynqmp_pm_get_pll_frac_data() - PM API for getting pll fraction data
 *
 * @clk_id:	PLL clock ID
 * @data:	fraction data
 *
 * This function returns fraction data value.
 *
 * Return: Returns status, either success or error+reason
 */
int zynqmp_pm_get_pll_frac_data(u32 clk_id, u32 *data)
{
	return zynqmp_pm_invoke_fn(PM_IOCTL, 0, IOCTL_GET_PLL_FRAC_DATA,
				   clk_id, 0, data);
}
EXPORT_SYMBOL_GPL(zynqmp_pm_get_pll_frac_data);

/**
 * zynqmp_pm_set_sd_tapdelay() -  Set tap delay for the SD device
 *
 * @node_id:	Node ID of the device
 * @type:	Type of tap delay to set (input/output)
 * @value:	Value to set fot the tap delay
 *
 * This function sets input/output tap delay for the SD device.
 *
 * Return:	Returns status, either success or error+reason
 */
int zynqmp_pm_set_sd_tapdelay(u32 node_id, u32 type, u32 value)
{
	return zynqmp_pm_invoke_fn(PM_IOCTL, node_id, IOCTL_SET_SD_TAPDELAY,
				   type, value, NULL);
}
EXPORT_SYMBOL_GPL(zynqmp_pm_set_sd_tapdelay);

/**
 * zynqmp_pm_sd_dll_reset() - Reset DLL logic
 *
 * @node_id:	Node ID of the device
 * @type:	Reset type
 *
 * This function resets DLL logic for the SD device.
 *
 * Return:	Returns status, either success or error+reason
 */
int zynqmp_pm_sd_dll_reset(u32 node_id, u32 type)
{
	return zynqmp_pm_invoke_fn(PM_IOCTL, node_id, IOCTL_SD_DLL_RESET,
				   type, 0, NULL);
}
EXPORT_SYMBOL_GPL(zynqmp_pm_sd_dll_reset);

/**
 * zynqmp_pm_ospi_mux_select() - OSPI Mux selection
 *
 * @dev_id:	Device Id of the OSPI device.
 * @select:	OSPI Mux select value.
 *
 * This function select the OSPI Mux.
 *
 * Return:	Returns status, either success or error+reason
 */
int zynqmp_pm_ospi_mux_select(u32 dev_id, u32 select)
{
	return zynqmp_pm_invoke_fn(PM_IOCTL, dev_id, IOCTL_OSPI_MUX_SELECT,
				   select, 0, NULL);
}
EXPORT_SYMBOL_GPL(zynqmp_pm_ospi_mux_select);

/**
 * zynqmp_pm_write_ggs() - PM API for writing global general storage (ggs)
 * @index:	GGS register index
 * @value:	Register value to be written
 *
 * This function writes value to GGS register.
 *
 * Return:      Returns status, either success or error+reason
 */
int zynqmp_pm_write_ggs(u32 index, u32 value)
{
	return zynqmp_pm_invoke_fn(PM_IOCTL, 0, IOCTL_WRITE_GGS,
				   index, value, NULL);
}
EXPORT_SYMBOL_GPL(zynqmp_pm_write_ggs);

/**
 * zynqmp_pm_read_ggs() - PM API for reading global general storage (ggs)
 * @index:	GGS register index
 * @value:	Register value to be written
 *
 * This function returns GGS register value.
 *
 * Return:	Returns status, either success or error+reason
 */
int zynqmp_pm_read_ggs(u32 index, u32 *value)
{
	return zynqmp_pm_invoke_fn(PM_IOCTL, 0, IOCTL_READ_GGS,
				   index, 0, value);
}
EXPORT_SYMBOL_GPL(zynqmp_pm_read_ggs);

/**
 * zynqmp_pm_write_pggs() - PM API for writing persistent global general
 *			     storage (pggs)
 * @index:	PGGS register index
 * @value:	Register value to be written
 *
 * This function writes value to PGGS register.
 *
 * Return:	Returns status, either success or error+reason
 */
int zynqmp_pm_write_pggs(u32 index, u32 value)
{
	return zynqmp_pm_invoke_fn(PM_IOCTL, 0, IOCTL_WRITE_PGGS, index, value,
				   NULL);
}
EXPORT_SYMBOL_GPL(zynqmp_pm_write_pggs);

/**
 * zynqmp_pm_read_pggs() - PM API for reading persistent global general
 *			     storage (pggs)
 * @index:	PGGS register index
 * @value:	Register value to be written
 *
 * This function returns PGGS register value.
 *
 * Return:	Returns status, either success or error+reason
 */
int zynqmp_pm_read_pggs(u32 index, u32 *value)
{
	return zynqmp_pm_invoke_fn(PM_IOCTL, 0, IOCTL_READ_PGGS, index, 0,
				   value);
}
EXPORT_SYMBOL_GPL(zynqmp_pm_read_pggs);

/**
 * zynqmp_pm_set_boot_health_status() - PM API for setting healthy boot status
 * @value:	Status value to be written
 *
 * This function sets healthy bit value to indicate boot health status
 * to firmware.
 *
 * Return:	Returns status, either success or error+reason
 */
int zynqmp_pm_set_boot_health_status(u32 value)
{
	return zynqmp_pm_invoke_fn(PM_IOCTL, 0, IOCTL_SET_BOOT_HEALTH_STATUS,
				   value, 0, NULL);
}

/**
 * zynqmp_pm_reset_assert - Request setting of reset (1 - assert, 0 - release)
 * @reset:		Reset to be configured
 * @assert_flag:	Flag stating should reset be asserted (1) or
 *			released (0)
 *
 * Return: Returns status, either success or error+reason
 */
int zynqmp_pm_reset_assert(const enum zynqmp_pm_reset reset,
			   const enum zynqmp_pm_reset_action assert_flag)
{
	return zynqmp_pm_invoke_fn(PM_RESET_ASSERT, reset, assert_flag,
				   0, 0, NULL);
}
EXPORT_SYMBOL_GPL(zynqmp_pm_reset_assert);

/**
 * zynqmp_pm_reset_get_status - Get status of the reset
 * @reset:      Reset whose status should be returned
 * @status:     Returned status
 *
 * Return: Returns status, either success or error+reason
 */
int zynqmp_pm_reset_get_status(const enum zynqmp_pm_reset reset, u32 *status)
{
	u32 ret_payload[PAYLOAD_ARG_CNT];
	int ret;

	if (!status)
		return -EINVAL;

	ret = zynqmp_pm_invoke_fn(PM_RESET_GET_STATUS, reset, 0,
				  0, 0, ret_payload);
	*status = ret_payload[1];

	return ret;
}
EXPORT_SYMBOL_GPL(zynqmp_pm_reset_get_status);

/**
 * zynqmp_pm_fpga_load - Perform the fpga load
 * @address:	Address to write to
 * @size:	pl bitstream size
 * @flags:	Bitstream type
 *	-XILINX_ZYNQMP_PM_FPGA_FULL:  FPGA full reconfiguration
 *	-XILINX_ZYNQMP_PM_FPGA_PARTIAL: FPGA partial reconfiguration
 *
 * This function provides access to pmufw. To transfer
 * the required bitstream into PL.
 *
 * Return: Returns status, either success or error+reason
 */
int zynqmp_pm_fpga_load(const u64 address, const u32 size, const u32 flags)
{
	return zynqmp_pm_invoke_fn(PM_FPGA_LOAD, lower_32_bits(address),
				   upper_32_bits(address), size, flags, NULL);
}
EXPORT_SYMBOL_GPL(zynqmp_pm_fpga_load);

/**
 * zynqmp_pm_fpga_get_status - Read value from PCAP status register
 * @value: Value to read
 *
 * This function provides access to the pmufw to get the PCAP
 * status
 *
 * Return: Returns status, either success or error+reason
 */
int zynqmp_pm_fpga_get_status(u32 *value)
{
	u32 ret_payload[PAYLOAD_ARG_CNT];
	int ret;

	if (!value)
		return -EINVAL;

	ret = zynqmp_pm_invoke_fn(PM_FPGA_GET_STATUS, 0, 0, 0, 0, ret_payload);
	*value = ret_payload[1];

	return ret;
}
EXPORT_SYMBOL_GPL(zynqmp_pm_fpga_get_status);

/**
 * zynqmp_pm_pinctrl_request - Request Pin from firmware
 * @pin: Pin number to request
 *
 * This function requests pin from firmware.
 *
 * Return: Returns status, either success or error+reason.
 */
int zynqmp_pm_pinctrl_request(const u32 pin)
{
	return zynqmp_pm_invoke_fn(PM_PINCTRL_REQUEST, pin, 0, 0, 0, NULL);
}
EXPORT_SYMBOL_GPL(zynqmp_pm_pinctrl_request);

/**
 * zynqmp_pm_pinctrl_release - Inform firmware that Pin control is released
 * @pin: Pin number to release
 *
 * This function release pin from firmware.
 *
 * Return: Returns status, either success or error+reason.
 */
int zynqmp_pm_pinctrl_release(const u32 pin)
{
	return zynqmp_pm_invoke_fn(PM_PINCTRL_RELEASE, pin, 0, 0, 0, NULL);
}
EXPORT_SYMBOL_GPL(zynqmp_pm_pinctrl_release);

/**
 * zynqmp_pm_pinctrl_get_function - Read function id set for the given pin
 * @pin: Pin number
 * @id: Buffer to store function ID
 *
 * This function provides the function currently set for the given pin.
 *
 * Return: Returns status, either success or error+reason
 */
int zynqmp_pm_pinctrl_get_function(const u32 pin, u32 *id)
{
	u32 ret_payload[PAYLOAD_ARG_CNT];
	int ret;

	if (!id)
		return -EINVAL;

	ret = zynqmp_pm_invoke_fn(PM_PINCTRL_GET_FUNCTION, pin, 0,
				  0, 0, ret_payload);
	*id = ret_payload[1];

	return ret;
}
EXPORT_SYMBOL_GPL(zynqmp_pm_pinctrl_get_function);

/**
 * zynqmp_pm_pinctrl_set_function - Set requested function for the pin
 * @pin: Pin number
 * @id: Function ID to set
 *
 * This function sets requested function for the given pin.
 *
 * Return: Returns status, either success or error+reason.
 */
int zynqmp_pm_pinctrl_set_function(const u32 pin, const u32 id)
{
	return zynqmp_pm_invoke_fn(PM_PINCTRL_SET_FUNCTION, pin, id,
				   0, 0, NULL);
}
EXPORT_SYMBOL_GPL(zynqmp_pm_pinctrl_set_function);

/**
 * zynqmp_pm_pinctrl_get_config - Get configuration parameter for the pin
 * @pin: Pin number
 * @param: Parameter to get
 * @value: Buffer to store parameter value
 *
 * This function gets requested configuration parameter for the given pin.
 *
 * Return: Returns status, either success or error+reason.
 */
int zynqmp_pm_pinctrl_get_config(const u32 pin, const u32 param,
				 u32 *value)
{
	u32 ret_payload[PAYLOAD_ARG_CNT];
	int ret;

	if (!value)
		return -EINVAL;

	ret = zynqmp_pm_invoke_fn(PM_PINCTRL_CONFIG_PARAM_GET, pin, param,
				  0, 0, ret_payload);
	*value = ret_payload[1];

	return ret;
}
EXPORT_SYMBOL_GPL(zynqmp_pm_pinctrl_get_config);

/**
 * zynqmp_pm_pinctrl_set_config - Set configuration parameter for the pin
 * @pin: Pin number
 * @param: Parameter to set
 * @value: Parameter value to set
 *
 * This function sets requested configuration parameter for the given pin.
 *
 * Return: Returns status, either success or error+reason.
 */
int zynqmp_pm_pinctrl_set_config(const u32 pin, const u32 param,
				 u32 value)
{
	return zynqmp_pm_invoke_fn(PM_PINCTRL_CONFIG_PARAM_SET, pin,
				   param, value, 0, NULL);
}
EXPORT_SYMBOL_GPL(zynqmp_pm_pinctrl_set_config);

/**
 * zynqmp_pm_bootmode_read() - PM Config API for read bootpin status
 * @ps_mode: Returned output value of ps_mode
 *
 * This API function is to be used for notify the power management controller
 * to read bootpin status.
 *
 * Return: status, either success or error+reason
 */
unsigned int zynqmp_pm_bootmode_read(u32 *ps_mode)
{
	unsigned int ret;
	u32 ret_payload[PAYLOAD_ARG_CNT];

	ret = zynqmp_pm_invoke_fn(PM_MMIO_READ, CRL_APB_BOOT_PIN_CTRL, 0,
				  0, 0, ret_payload);

	*ps_mode = ret_payload[1];

	return ret;
}
EXPORT_SYMBOL_GPL(zynqmp_pm_bootmode_read);

/**
 * zynqmp_pm_bootmode_write() - PM Config API for Configure bootpin
 * @ps_mode: Value to be written to the bootpin ctrl register
 *
 * This API function is to be used for notify the power management controller
 * to configure bootpin.
 *
 * Return: Returns status, either success or error+reason
 */
int zynqmp_pm_bootmode_write(u32 ps_mode)
{
	return zynqmp_pm_invoke_fn(PM_MMIO_WRITE, CRL_APB_BOOT_PIN_CTRL,
				   CRL_APB_BOOTPIN_CTRL_MASK, ps_mode, 0, NULL);
}
EXPORT_SYMBOL_GPL(zynqmp_pm_bootmode_write);

/**
 * zynqmp_pm_init_finalize() - PM call to inform firmware that the caller
 *			       master has initialized its own power management
 *
 * Return: Returns status, either success or error+reason
 *
 * This API function is to be used for notify the power management controller
 * about the completed power management initialization.
 */
int zynqmp_pm_init_finalize(void)
{
	return zynqmp_pm_invoke_fn(PM_PM_INIT_FINALIZE, 0, 0, 0, 0, NULL);
}
EXPORT_SYMBOL_GPL(zynqmp_pm_init_finalize);

/**
 * zynqmp_pm_set_suspend_mode()	- Set system suspend mode
 * @mode:	Mode to set for system suspend
 *
 * This API function is used to set mode of system suspend.
 *
 * Return: Returns status, either success or error+reason
 */
int zynqmp_pm_set_suspend_mode(u32 mode)
{
	return zynqmp_pm_invoke_fn(PM_SET_SUSPEND_MODE, mode, 0, 0, 0, NULL);
}
EXPORT_SYMBOL_GPL(zynqmp_pm_set_suspend_mode);

/**
 * zynqmp_pm_request_node() - Request a node with specific capabilities
 * @node:		Node ID of the slave
 * @capabilities:	Requested capabilities of the slave
 * @qos:		Quality of service (not supported)
 * @ack:		Flag to specify whether acknowledge is requested
 *
 * This function is used by master to request particular node from firmware.
 * Every master must request node before using it.
 *
 * Return: Returns status, either success or error+reason
 */
int zynqmp_pm_request_node(const u32 node, const u32 capabilities,
			   const u32 qos, const enum zynqmp_pm_request_ack ack)
{
	return zynqmp_pm_invoke_fn(PM_REQUEST_NODE, node, capabilities,
				   qos, ack, NULL);
}
EXPORT_SYMBOL_GPL(zynqmp_pm_request_node);

/**
 * zynqmp_pm_release_node() - Release a node
 * @node:	Node ID of the slave
 *
 * This function is used by master to inform firmware that master
 * has released node. Once released, master must not use that node
 * without re-request.
 *
 * Return: Returns status, either success or error+reason
 */
int zynqmp_pm_release_node(const u32 node)
{
	return zynqmp_pm_invoke_fn(PM_RELEASE_NODE, node, 0, 0, 0, NULL);
}
EXPORT_SYMBOL_GPL(zynqmp_pm_release_node);

/**
 * zynqmp_pm_set_requirement() - PM call to set requirement for PM slaves
 * @node:		Node ID of the slave
 * @capabilities:	Requested capabilities of the slave
 * @qos:		Quality of service (not supported)
 * @ack:		Flag to specify whether acknowledge is requested
 *
 * This API function is to be used for slaves a PU already has requested
 * to change its capabilities.
 *
 * Return: Returns status, either success or error+reason
 */
int zynqmp_pm_set_requirement(const u32 node, const u32 capabilities,
			      const u32 qos,
			      const enum zynqmp_pm_request_ack ack)
{
	return zynqmp_pm_invoke_fn(PM_SET_REQUIREMENT, node, capabilities,
				   qos, ack, NULL);
}
EXPORT_SYMBOL_GPL(zynqmp_pm_set_requirement);

/**
 * zynqmp_pm_load_pdi - Load and process PDI
 * @src:       Source device where PDI is located
 * @address:   PDI src address
 *
 * This function provides support to load PDI from linux
 *
 * Return: Returns status, either success or error+reason
 */
int zynqmp_pm_load_pdi(const u32 src, const u64 address)
{
	return zynqmp_pm_invoke_fn(PM_LOAD_PDI, src,
				   lower_32_bits(address),
				   upper_32_bits(address), 0, NULL);
}
EXPORT_SYMBOL_GPL(zynqmp_pm_load_pdi);

/**
 * zynqmp_pm_aes_engine - Access AES hardware to encrypt/decrypt the data using
 * AES-GCM core.
 * @address:	Address of the AesParams structure.
 * @out:	Returned output value
 *
 * Return:	Returns status, either success or error code.
 */
int zynqmp_pm_aes_engine(const u64 address, u32 *out)
{
	u32 ret_payload[PAYLOAD_ARG_CNT];
	int ret;

	if (!out)
		return -EINVAL;

	ret = zynqmp_pm_invoke_fn(PM_SECURE_AES, upper_32_bits(address),
				  lower_32_bits(address),
				  0, 0, ret_payload);
	*out = ret_payload[1];

	return ret;
}
EXPORT_SYMBOL_GPL(zynqmp_pm_aes_engine);

/**
<<<<<<< HEAD
=======
 * zynqmp_pm_sha_hash - Access the SHA engine to calculate the hash
 * @address:	Address of the data/ Address of output buffer where
 *		hash should be stored.
 * @size:	Size of the data.
 * @flags:
 *	BIT(0) - for initializing csudma driver and SHA3(Here address
 *		 and size inputs can be NULL).
 *	BIT(1) - to call Sha3_Update API which can be called multiple
 *		 times when data is not contiguous.
 *	BIT(2) - to get final hash of the whole updated data.
 *		 Hash will be overwritten at provided address with
 *		 48 bytes.
 *
 * Return:	Returns status, either success or error code.
 */
int zynqmp_pm_sha_hash(const u64 address, const u32 size, const u32 flags)
{
	u32 lower_addr = lower_32_bits(address);
	u32 upper_addr = upper_32_bits(address);

	return zynqmp_pm_invoke_fn(PM_SECURE_SHA, upper_addr, lower_addr,
				   size, flags, NULL);
}
EXPORT_SYMBOL_GPL(zynqmp_pm_sha_hash);

/**
>>>>>>> 95cd2cdc
 * zynqmp_pm_register_notifier() - PM API for register a subsystem
 *                                to be notified about specific
 *                                event/error.
 * @node:	Node ID to which the event is related.
 * @event:	Event Mask of Error events for which wants to get notified.
 * @wake:	Wake subsystem upon capturing the event if value 1
 * @enable:	Enable the registration for value 1, disable for value 0
 *
 * This function is used to register/un-register for particular node-event
 * combination in firmware.
 *
 * Return: Returns status, either success or error+reason
 */

int zynqmp_pm_register_notifier(const u32 node, const u32 event,
				const u32 wake, const u32 enable)
{
	return zynqmp_pm_invoke_fn(PM_REGISTER_NOTIFIER, node, event,
				   wake, enable, NULL);
}
EXPORT_SYMBOL_GPL(zynqmp_pm_register_notifier);

/**
 * zynqmp_pm_system_shutdown - PM call to request a system shutdown or restart
 * @type:	Shutdown or restart? 0 for shutdown, 1 for restart
 * @subtype:	Specifies which system should be restarted or shut down
 *
 * Return:	Returns status, either success or error+reason
 */
int zynqmp_pm_system_shutdown(const u32 type, const u32 subtype)
{
	return zynqmp_pm_invoke_fn(PM_SYSTEM_SHUTDOWN, type, subtype,
				   0, 0, NULL);
}

/**
 * struct zynqmp_pm_shutdown_scope - Struct for shutdown scope
 * @subtype:	Shutdown subtype
 * @name:	Matching string for scope argument
 *
 * This struct encapsulates mapping between shutdown scope ID and string.
 */
struct zynqmp_pm_shutdown_scope {
	const enum zynqmp_pm_shutdown_subtype subtype;
	const char *name;
};

static struct zynqmp_pm_shutdown_scope shutdown_scopes[] = {
	[ZYNQMP_PM_SHUTDOWN_SUBTYPE_SUBSYSTEM] = {
		.subtype = ZYNQMP_PM_SHUTDOWN_SUBTYPE_SUBSYSTEM,
		.name = "subsystem",
	},
	[ZYNQMP_PM_SHUTDOWN_SUBTYPE_PS_ONLY] = {
		.subtype = ZYNQMP_PM_SHUTDOWN_SUBTYPE_PS_ONLY,
		.name = "ps_only",
	},
	[ZYNQMP_PM_SHUTDOWN_SUBTYPE_SYSTEM] = {
		.subtype = ZYNQMP_PM_SHUTDOWN_SUBTYPE_SYSTEM,
		.name = "system",
	},
};

static struct zynqmp_pm_shutdown_scope *selected_scope =
		&shutdown_scopes[ZYNQMP_PM_SHUTDOWN_SUBTYPE_SYSTEM];

/**
 * zynqmp_pm_is_shutdown_scope_valid - Check if shutdown scope string is valid
 * @scope_string:	Shutdown scope string
 *
 * Return:		Return pointer to matching shutdown scope struct from
 *			array of available options in system if string is valid,
 *			otherwise returns NULL.
 */
static struct zynqmp_pm_shutdown_scope*
		zynqmp_pm_is_shutdown_scope_valid(const char *scope_string)
{
	int count;

	for (count = 0; count < ARRAY_SIZE(shutdown_scopes); count++)
		if (sysfs_streq(scope_string, shutdown_scopes[count].name))
			return &shutdown_scopes[count];

	return NULL;
}

static ssize_t shutdown_scope_show(struct device *device,
				   struct device_attribute *attr,
				   char *buf)
{
	int i;

	for (i = 0; i < ARRAY_SIZE(shutdown_scopes); i++) {
		if (&shutdown_scopes[i] == selected_scope) {
			strcat(buf, "[");
			strcat(buf, shutdown_scopes[i].name);
			strcat(buf, "]");
		} else {
			strcat(buf, shutdown_scopes[i].name);
		}
		strcat(buf, " ");
	}
	strcat(buf, "\n");

	return strlen(buf);
}

static ssize_t shutdown_scope_store(struct device *device,
				    struct device_attribute *attr,
				    const char *buf, size_t count)
{
	int ret;
	struct zynqmp_pm_shutdown_scope *scope;

	scope = zynqmp_pm_is_shutdown_scope_valid(buf);
	if (!scope)
		return -EINVAL;

	ret = zynqmp_pm_system_shutdown(ZYNQMP_PM_SHUTDOWN_TYPE_SETSCOPE_ONLY,
					scope->subtype);
	if (ret) {
		pr_err("unable to set shutdown scope %s\n", buf);
		return ret;
	}

	selected_scope = scope;

	return count;
}

static DEVICE_ATTR_RW(shutdown_scope);

static ssize_t health_status_store(struct device *device,
				   struct device_attribute *attr,
				   const char *buf, size_t count)
{
	int ret;
	unsigned int value;

	ret = kstrtouint(buf, 10, &value);
	if (ret)
		return ret;

	ret = zynqmp_pm_set_boot_health_status(value);
	if (ret) {
		dev_err(device, "unable to set healthy bit value to %u\n",
			value);
		return ret;
	}

	return count;
}

static DEVICE_ATTR_WO(health_status);

static ssize_t ggs_show(struct device *device,
			struct device_attribute *attr,
			char *buf,
			u32 reg)
{
	int ret;
	u32 ret_payload[PAYLOAD_ARG_CNT];

	ret = zynqmp_pm_read_ggs(reg, ret_payload);
	if (ret)
		return ret;

	return sprintf(buf, "0x%x\n", ret_payload[1]);
}

static ssize_t ggs_store(struct device *device,
			 struct device_attribute *attr,
			 const char *buf, size_t count,
			 u32 reg)
{
	long value;
	int ret;

	if (reg >= GSS_NUM_REGS)
		return -EINVAL;

	ret = kstrtol(buf, 16, &value);
	if (ret) {
		count = -EFAULT;
		goto err;
	}

	ret = zynqmp_pm_write_ggs(reg, value);
	if (ret)
		count = -EFAULT;
err:
	return count;
}

/* GGS register show functions */
#define GGS0_SHOW(N)						\
	ssize_t ggs##N##_show(struct device *device,		\
			      struct device_attribute *attr,	\
			      char *buf)			\
	{							\
		return ggs_show(device, attr, buf, N);		\
	}

static GGS0_SHOW(0);
static GGS0_SHOW(1);
static GGS0_SHOW(2);
static GGS0_SHOW(3);

/* GGS register store function */
#define GGS0_STORE(N)						\
	ssize_t ggs##N##_store(struct device *device,		\
			       struct device_attribute *attr,	\
			       const char *buf,			\
			       size_t count)			\
	{							\
		return ggs_store(device, attr, buf, count, N);	\
	}

static GGS0_STORE(0);
static GGS0_STORE(1);
static GGS0_STORE(2);
static GGS0_STORE(3);

static ssize_t pggs_show(struct device *device,
			 struct device_attribute *attr,
			 char *buf,
			 u32 reg)
{
	int ret;
	u32 ret_payload[PAYLOAD_ARG_CNT];

	ret = zynqmp_pm_read_pggs(reg, ret_payload);
	if (ret)
		return ret;

	return sprintf(buf, "0x%x\n", ret_payload[1]);
}

static ssize_t pggs_store(struct device *device,
			  struct device_attribute *attr,
			  const char *buf, size_t count,
			  u32 reg)
{
	long value;
	int ret;

	if (reg >= GSS_NUM_REGS)
		return -EINVAL;

	ret = kstrtol(buf, 16, &value);
	if (ret) {
		count = -EFAULT;
		goto err;
	}

	ret = zynqmp_pm_write_pggs(reg, value);
	if (ret)
		count = -EFAULT;

err:
	return count;
}

#define PGGS0_SHOW(N)						\
	ssize_t pggs##N##_show(struct device *device,		\
			       struct device_attribute *attr,	\
			       char *buf)			\
	{							\
		return pggs_show(device, attr, buf, N);		\
	}

#define PGGS0_STORE(N)						\
	ssize_t pggs##N##_store(struct device *device,		\
				struct device_attribute *attr,	\
				const char *buf,		\
				size_t count)			\
	{							\
		return pggs_store(device, attr, buf, count, N);	\
	}

/* PGGS register show functions */
static PGGS0_SHOW(0);
static PGGS0_SHOW(1);
static PGGS0_SHOW(2);
static PGGS0_SHOW(3);

/* PGGS register store functions */
static PGGS0_STORE(0);
static PGGS0_STORE(1);
static PGGS0_STORE(2);
static PGGS0_STORE(3);

/* GGS register attributes */
static DEVICE_ATTR_RW(ggs0);
static DEVICE_ATTR_RW(ggs1);
static DEVICE_ATTR_RW(ggs2);
static DEVICE_ATTR_RW(ggs3);

/* PGGS register attributes */
static DEVICE_ATTR_RW(pggs0);
static DEVICE_ATTR_RW(pggs1);
static DEVICE_ATTR_RW(pggs2);
static DEVICE_ATTR_RW(pggs3);

static struct attribute *zynqmp_firmware_attrs[] = {
	&dev_attr_ggs0.attr,
	&dev_attr_ggs1.attr,
	&dev_attr_ggs2.attr,
	&dev_attr_ggs3.attr,
	&dev_attr_pggs0.attr,
	&dev_attr_pggs1.attr,
	&dev_attr_pggs2.attr,
	&dev_attr_pggs3.attr,
	&dev_attr_shutdown_scope.attr,
	&dev_attr_health_status.attr,
	NULL,
};

ATTRIBUTE_GROUPS(zynqmp_firmware);

static int zynqmp_firmware_probe(struct platform_device *pdev)
{
	struct device *dev = &pdev->dev;
	struct device_node *np;
	int ret;

	np = of_find_compatible_node(NULL, NULL, "xlnx,zynqmp");
	if (!np) {
		np = of_find_compatible_node(NULL, NULL, "xlnx,versal");
		if (!np)
			return 0;

		feature_check_enabled = true;
	}
	of_node_put(np);

	ret = get_set_conduit_method(dev->of_node);
	if (ret)
		return ret;

	/* Check PM API version number */
	ret = zynqmp_pm_get_api_version(&pm_api_version);
	if (ret)
		return ret;

	if (pm_api_version < ZYNQMP_PM_VERSION) {
		panic("%s Platform Management API version error. Expected: v%d.%d - Found: v%d.%d\n",
		      __func__,
		      ZYNQMP_PM_VERSION_MAJOR, ZYNQMP_PM_VERSION_MINOR,
		      pm_api_version >> 16, pm_api_version & 0xFFFF);
	}

	pr_info("%s Platform Management API v%d.%d\n", __func__,
		pm_api_version >> 16, pm_api_version & 0xFFFF);

	/* Check trustzone version number */
	ret = zynqmp_pm_get_trustzone_version(&pm_tz_version);
	if (ret)
		panic("Legacy trustzone found without version support\n");

	if (pm_tz_version < ZYNQMP_TZ_VERSION)
		panic("%s Trustzone version error. Expected: v%d.%d - Found: v%d.%d\n",
		      __func__,
		      ZYNQMP_TZ_VERSION_MAJOR, ZYNQMP_TZ_VERSION_MINOR,
		      pm_tz_version >> 16, pm_tz_version & 0xFFFF);

	pr_info("%s Trustzone version v%d.%d\n", __func__,
		pm_tz_version >> 16, pm_tz_version & 0xFFFF);

	ret = mfd_add_devices(&pdev->dev, PLATFORM_DEVID_NONE, firmware_devs,
			      ARRAY_SIZE(firmware_devs), NULL, 0, NULL);
	if (ret) {
		dev_err(&pdev->dev, "failed to add MFD devices %d\n", ret);
		return ret;
	}

	zynqmp_pm_api_debugfs_init();

	np = of_find_compatible_node(NULL, NULL, "xlnx,versal");
	if (np) {
		em_dev = platform_device_register_data(&pdev->dev, "xlnx_event_manager",
						       -1, NULL, 0);
		if (IS_ERR(em_dev))
			dev_err_probe(&pdev->dev, PTR_ERR(em_dev), "EM register fail with error\n");
	}
	of_node_put(np);

	return of_platform_populate(dev->of_node, NULL, NULL, dev);
}

static int zynqmp_firmware_remove(struct platform_device *pdev)
{
	struct pm_api_feature_data *feature_data;
	struct hlist_node *tmp;
	int i;

	mfd_remove_devices(&pdev->dev);
	zynqmp_pm_api_debugfs_exit();

	hash_for_each_safe(pm_api_features_map, i, tmp, feature_data, hentry) {
		hash_del(&feature_data->hentry);
		kfree(feature_data);
	}

	platform_device_unregister(em_dev);

	return 0;
}

static const struct of_device_id zynqmp_firmware_of_match[] = {
	{.compatible = "xlnx,zynqmp-firmware"},
	{.compatible = "xlnx,versal-firmware"},
	{},
};
MODULE_DEVICE_TABLE(of, zynqmp_firmware_of_match);

static struct platform_driver zynqmp_firmware_driver = {
	.driver = {
		.name = "zynqmp_firmware",
		.of_match_table = zynqmp_firmware_of_match,
		.dev_groups = zynqmp_firmware_groups,
	},
	.probe = zynqmp_firmware_probe,
	.remove = zynqmp_firmware_remove,
};
module_platform_driver(zynqmp_firmware_driver);<|MERGE_RESOLUTION|>--- conflicted
+++ resolved
@@ -1121,8 +1121,6 @@
 EXPORT_SYMBOL_GPL(zynqmp_pm_aes_engine);
 
 /**
-<<<<<<< HEAD
-=======
  * zynqmp_pm_sha_hash - Access the SHA engine to calculate the hash
  * @address:	Address of the data/ Address of output buffer where
  *		hash should be stored.
@@ -1149,7 +1147,6 @@
 EXPORT_SYMBOL_GPL(zynqmp_pm_sha_hash);
 
 /**
->>>>>>> 95cd2cdc
  * zynqmp_pm_register_notifier() - PM API for register a subsystem
  *                                to be notified about specific
  *                                event/error.
