--- conflicted
+++ resolved
@@ -54,24 +54,15 @@
 		(int32_t)(*fctx->fenceptr - fence) >= 0;
 }
 
-<<<<<<< HEAD
-/* called from irq handler and workqueue (in recover path) */
+/* called from irq handler */
 void msm_update_fence(struct msm_fence_context *fctx, uint32_t fence)
 {
 	unsigned long flags;
 
 	spin_lock_irqsave(&fctx->spinlock, flags);
-	fctx->completed_fence = max(fence, fctx->completed_fence);
-	spin_unlock_irqrestore(&fctx->spinlock, flags);
-=======
-/* called from irq handler */
-void msm_update_fence(struct msm_fence_context *fctx, uint32_t fence)
-{
-	spin_lock(&fctx->spinlock);
 	if (fence_after(fence, fctx->completed_fence))
 		fctx->completed_fence = fence;
-	spin_unlock(&fctx->spinlock);
->>>>>>> a1cc2c81
+	spin_unlock_irqrestore(&fctx->spinlock, flags);
 }
 
 struct msm_fence {
