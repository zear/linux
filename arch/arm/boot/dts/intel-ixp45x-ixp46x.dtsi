// SPDX-License-Identifier: ISC
/*
 * Device Tree file for Intel XScale Network Processors
 * in the IXP45x and IXP46x series. This series has 64 interrupts and adds a
 * few more peripherals over the 42x and 43x series so this extends the
 * basic IXP4xx DTSI.
 */
#include "intel-ixp4xx.dtsi"

/ {
	soc {
		bus@c4000000 {
			compatible = "intel,ixp46x-expansion-bus-controller", "syscon";
			/* Uses at least up to 0x124 */
			reg = <0xc4000000 0x1000>;
		};

		rng@70002100 {
			compatible = "intel,ixp46x-rng";
			reg = <0x70002100 4>;
		};

		interrupt-controller@c8003000 {
			compatible = "intel,ixp43x-interrupt";
		};

		/*
		 * This is the USB Device Mode (UDC) controller, which is used
		 * to present the IXP4xx as a device on a USB bus.
		 */
		usb@c800b000 {
			compatible = "intel,ixp4xx-udc";
			reg = <0xc800b000 0x1000>;
			interrupts = <12 IRQ_TYPE_LEVEL_HIGH>;
			status = "disabled";
		};

		i2c@c8011000 {
			compatible = "intel,ixp4xx-i2c";
			reg = <0xc8011000 0x18>;
			interrupts = <33 IRQ_TYPE_LEVEL_HIGH>;
			status = "disabled";
		};

		/* This is known as EthB1 */
		ethernet@c800d000 {
			compatible = "intel,ixp4xx-ethernet";
			reg = <0xc800d000 0x1000>;
			status = "disabled";
			intel,npe = <1>;
			/* Dummy values that depend on firmware */
			queue-rx = <&qmgr 0>;
			queue-txready = <&qmgr 0>;
		};

		/* This is known as EthB2 */
		ethernet@c800e000 {
			compatible = "intel,ixp4xx-ethernet";
			reg = <0xc800e000 0x1000>;
			status = "disabled";
			intel,npe = <2>;
			/* Dummy values that depend on firmware */
			queue-rx = <&qmgr 0>;
			queue-txready = <&qmgr 0>;
		};

		/* This is known as EthB3 */
		ethernet@c800f000 {
			compatible = "intel,ixp4xx-ethernet";
			reg = <0xc800f000 0x1000>;
			status = "disabled";
			intel,npe = <3>;
			/* Dummy values that depend on firmware */
			queue-rx = <&qmgr 0>;
			queue-txready = <&qmgr 0>;
		};
<<<<<<< HEAD
=======

		ptp-timer@c8010000 {
			compatible = "intel,ixp46x-ptp-timer";
			reg = <0xc8010000 0x1000>;
			interrupt-parent = <&gpio0>;
			interrupts = <8 IRQ_TYPE_EDGE_FALLING>, <7 IRQ_TYPE_EDGE_FALLING>;
			interrupt-names = "master", "slave";
		};
>>>>>>> df0cc57e
	};
};<|MERGE_RESOLUTION|>--- conflicted
+++ resolved
@@ -74,8 +74,6 @@
 			queue-rx = <&qmgr 0>;
 			queue-txready = <&qmgr 0>;
 		};
-<<<<<<< HEAD
-=======
 
 		ptp-timer@c8010000 {
 			compatible = "intel,ixp46x-ptp-timer";
@@ -84,6 +82,5 @@
 			interrupts = <8 IRQ_TYPE_EDGE_FALLING>, <7 IRQ_TYPE_EDGE_FALLING>;
 			interrupt-names = "master", "slave";
 		};
->>>>>>> df0cc57e
 	};
 };