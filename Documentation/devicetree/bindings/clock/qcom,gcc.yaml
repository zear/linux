# SPDX-License-Identifier: GPL-2.0-only
%YAML 1.2
---
$id: http://devicetree.org/schemas/clock/qcom,gcc.yaml#
$schema: http://devicetree.org/meta-schemas/core.yaml#

title: Qualcomm Global Clock & Reset Controller Binding

maintainers:
  - Stephen Boyd <sboyd@kernel.org>
  - Taniya Das <tdas@codeaurora.org>

description: |
  Qualcomm global clock control module which supports the clocks, resets and
  power domains.

  See also:
  - dt-bindings/clock/qcom,gcc-apq8084.h
  - dt-bindings/reset/qcom,gcc-apq8084.h
  - dt-bindings/clock/qcom,gcc-ipq4019.h
  - dt-bindings/clock/qcom,gcc-ipq6018.h
  - dt-bindings/reset/qcom,gcc-ipq6018.h
  - dt-bindings/clock/qcom,gcc-ipq806x.h (qcom,gcc-ipq8064)
  - dt-bindings/reset/qcom,gcc-ipq806x.h (qcom,gcc-ipq8064)
  - dt-bindings/clock/qcom,gcc-msm8660.h
  - dt-bindings/reset/qcom,gcc-msm8660.h
  - dt-bindings/clock/qcom,gcc-msm8974.h
  - dt-bindings/reset/qcom,gcc-msm8974.h
  - dt-bindings/clock/qcom,gcc-msm8994.h
  - dt-bindings/clock/qcom,gcc-mdm9615.h
  - dt-bindings/reset/qcom,gcc-mdm9615.h
  - dt-bindings/clock/qcom,gcc-sdm660.h  (qcom,gcc-sdm630 and qcom,gcc-sdm660)
  - dt-bindings/clock/qcom,gcc-sdm845.h

properties:
  compatible:
    enum:
      - qcom,gcc-apq8084
      - qcom,gcc-ipq4019
      - qcom,gcc-ipq6018
      - qcom,gcc-ipq8064
      - qcom,gcc-msm8660
      - qcom,gcc-msm8916
      - qcom,gcc-msm8960
      - qcom,gcc-msm8974
      - qcom,gcc-msm8974pro
      - qcom,gcc-msm8974pro-ac
      - qcom,gcc-msm8994
      - qcom,gcc-mdm9615
      - qcom,gcc-sdm630
      - qcom,gcc-sdm660
      - qcom,gcc-sdm845

  '#clock-cells':
    const: 1

  '#reset-cells':
    const: 1

  '#power-domain-cells':
    const: 1

  reg:
    maxItems: 1

  protected-clocks:
    description:
      Protected clock specifier list as per common clock binding.

required:
  - compatible
  - reg
  - '#clock-cells'
  - '#reset-cells'
  - '#power-domain-cells'

<<<<<<< HEAD
=======
additionalProperties: false

>>>>>>> 04d5ce62
examples:
  # Example for GCC for MSM8960:
  - |
    clock-controller@900000 {
      compatible = "qcom,gcc-msm8960";
      reg = <0x900000 0x4000>;
      #clock-cells = <1>;
      #reset-cells = <1>;
      #power-domain-cells = <1>;
    };
...<|MERGE_RESOLUTION|>--- conflicted
+++ resolved
@@ -74,11 +74,8 @@
   - '#reset-cells'
   - '#power-domain-cells'
 
-<<<<<<< HEAD
-=======
 additionalProperties: false
 
->>>>>>> 04d5ce62
 examples:
   # Example for GCC for MSM8960:
   - |
