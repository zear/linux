--- conflicted
+++ resolved
@@ -138,11 +138,8 @@
 	u32 event_inj_err;
 	u64 nested_cr3;
 	u64 virt_ext;
-<<<<<<< HEAD
-=======
 	u32 clean;
 	u8 reserved_sw[32];
->>>>>>> 95cd2cdc
 };
 
 struct svm_nested_state {
@@ -336,11 +333,7 @@
 
 /*
  * Only the PDPTRs are loaded on demand into the shadow MMU.  All other
-<<<<<<< HEAD
- * fields are synchronized in handle_exit, because accessing the VMCB is cheap.
-=======
  * fields are synchronized on VM-Exit, because accessing the VMCB is cheap.
->>>>>>> 95cd2cdc
  *
  * CR3 might be out of date in the VMCB but it is not marked dirty; instead,
  * KVM_REQ_LOAD_MMU_PGD is always requested when the cached vcpu->arch.cr3
@@ -594,23 +587,6 @@
 int avic_incomplete_ipi_interception(struct kvm_vcpu *vcpu);
 int avic_unaccelerated_access_interception(struct kvm_vcpu *vcpu);
 int avic_init_vcpu(struct vcpu_svm *svm);
-<<<<<<< HEAD
-void avic_vcpu_load(struct kvm_vcpu *vcpu, int cpu);
-void avic_vcpu_put(struct kvm_vcpu *vcpu);
-void avic_post_state_restore(struct kvm_vcpu *vcpu);
-void svm_set_virtual_apic_mode(struct kvm_vcpu *vcpu);
-void svm_refresh_apicv_exec_ctrl(struct kvm_vcpu *vcpu);
-bool svm_check_apicv_inhibit_reasons(ulong bit);
-void svm_load_eoi_exitmap(struct kvm_vcpu *vcpu, u64 *eoi_exit_bitmap);
-void svm_hwapic_irr_update(struct kvm_vcpu *vcpu, int max_irr);
-void svm_hwapic_isr_update(struct kvm_vcpu *vcpu, int max_isr);
-int svm_deliver_avic_intr(struct kvm_vcpu *vcpu, int vec);
-bool svm_dy_apicv_has_pending_interrupt(struct kvm_vcpu *vcpu);
-int svm_update_pi_irte(struct kvm *kvm, unsigned int host_irq,
-		       uint32_t guest_irq, bool set);
-void avic_vcpu_blocking(struct kvm_vcpu *vcpu);
-void avic_vcpu_unblocking(struct kvm_vcpu *vcpu);
-=======
 void __avic_vcpu_load(struct kvm_vcpu *vcpu, int cpu);
 void __avic_vcpu_put(struct kvm_vcpu *vcpu);
 void avic_apicv_post_state_restore(struct kvm_vcpu *vcpu);
@@ -625,7 +601,6 @@
 void avic_vcpu_blocking(struct kvm_vcpu *vcpu);
 void avic_vcpu_unblocking(struct kvm_vcpu *vcpu);
 void avic_ring_doorbell(struct kvm_vcpu *vcpu);
->>>>>>> 95cd2cdc
 
 /* sev.c */
 
