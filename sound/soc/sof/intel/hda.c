--- conflicted
+++ resolved
@@ -606,9 +606,6 @@
 	nhlt = hdev->nhlt;
 	if (nhlt)
 		dmic_num = intel_nhlt_get_dmic_geo(sdev->dev, nhlt);
-<<<<<<< HEAD
-		intel_nhlt_free(nhlt);
-	}
 
 	/* allow for module parameter override */
 	if (dmic_num_override != -1) {
@@ -618,17 +615,6 @@
 		dmic_num = dmic_num_override;
 	}
 
-=======
-
-	/* allow for module parameter override */
-	if (dmic_num_override != -1) {
-		dev_dbg(sdev->dev,
-			"overriding DMICs detected in NHLT tables %d by kernel param %d\n",
-			dmic_num, dmic_num_override);
-		dmic_num = dmic_num_override;
-	}
-
->>>>>>> 88084a3d
 	if (dmic_num < 0 || dmic_num > 4) {
 		dev_dbg(sdev->dev, "invalid dmic_number %d\n", dmic_num);
 		dmic_num = 0;
@@ -639,18 +625,11 @@
 
 static int check_nhlt_ssp_mask(struct snd_sof_dev *sdev)
 {
-<<<<<<< HEAD
-	struct nhlt_acpi_table *nhlt;
-	int ssp_mask = 0;
-
-	nhlt = intel_nhlt_init(sdev->dev);
-=======
 	struct sof_intel_hda_dev *hdev = sdev->pdata->hw_pdata;
 	struct nhlt_acpi_table *nhlt;
 	int ssp_mask = 0;
 
 	nhlt = hdev->nhlt;
->>>>>>> 88084a3d
 	if (!nhlt)
 		return ssp_mask;
 
@@ -659,10 +638,6 @@
 		if (ssp_mask)
 			dev_info(sdev->dev, "NHLT_DEVICE_I2S detected, ssp_mask %#x\n", ssp_mask);
 	}
-<<<<<<< HEAD
-	intel_nhlt_free(nhlt);
-=======
->>>>>>> 88084a3d
 
 	return ssp_mask;
 }
@@ -1319,11 +1294,7 @@
 			mach->mach_params.links = mach->links;
 			mach->mach_params.link_mask = mach->link_mask;
 			mach->mach_params.platform = dev_name(sdev->dev);
-<<<<<<< HEAD
-			pdata->fw_filename = pdata->desc->default_fw_filename;
-=======
 			pdata->fw_filename = pdata->desc->default_fw_filename[pdata->ipc_type];
->>>>>>> 88084a3d
 			pdata->tplg_filename = mach->sof_tplg_filename;
 
 			/*
