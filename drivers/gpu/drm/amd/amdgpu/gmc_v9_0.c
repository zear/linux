--- conflicted
+++ resolved
@@ -1789,18 +1789,7 @@
 		return -EINVAL;
 	}
 
-<<<<<<< HEAD
-	if (amdgpu_sriov_vf(adev) && amdgpu_in_reset(adev))
-		goto skip_pin_bo;
-
-	r = amdgpu_gtt_mgr_recover(&adev->mman.gtt_mgr);
-	if (r)
-		return r;
-
-skip_pin_bo:
-=======
 	amdgpu_gtt_mgr_recover(&adev->mman.gtt_mgr);
->>>>>>> 95cd2cdc
 	r = adev->gfxhub.funcs->gart_enable(adev);
 	if (r)
 		return r;
