--- conflicted
+++ resolved
@@ -199,11 +199,7 @@
 	ASSERT(flags & BTRFS_BLOCK_GROUP_TYPE_MASK);
 
 	if (flags & BTRFS_BLOCK_GROUP_DATA)
-<<<<<<< HEAD
-		return SZ_1G;
-=======
 		return BTRFS_MAX_DATA_CHUNK_SIZE;
->>>>>>> 7365df19
 	else if (flags & BTRFS_BLOCK_GROUP_SYSTEM)
 		return SZ_32M;
 
@@ -297,15 +293,8 @@
 	return ret;
 }
 
-<<<<<<< HEAD
-void btrfs_update_space_info(struct btrfs_fs_info *info, u64 flags,
-			     u64 total_bytes, u64 bytes_used,
-			     u64 bytes_readonly, u64 bytes_zone_unusable,
-			     bool active, struct btrfs_space_info **space_info)
-=======
 void btrfs_add_bg_to_space_info(struct btrfs_fs_info *info,
 				struct btrfs_block_group *block_group)
->>>>>>> 7365df19
 {
 	struct btrfs_space_info *found;
 	int factor, index;
@@ -315,17 +304,6 @@
 	found = btrfs_find_space_info(info, block_group->flags);
 	ASSERT(found);
 	spin_lock(&found->lock);
-<<<<<<< HEAD
-	found->total_bytes += total_bytes;
-	if (active)
-		found->active_total_bytes += total_bytes;
-	found->disk_total += total_bytes * factor;
-	found->bytes_used += bytes_used;
-	found->disk_used += bytes_used * factor;
-	found->bytes_readonly += bytes_readonly;
-	found->bytes_zone_unusable += bytes_zone_unusable;
-	if (total_bytes > 0)
-=======
 	found->total_bytes += block_group->length;
 	if (test_bit(BLOCK_GROUP_FLAG_ZONE_IS_ACTIVE, &block_group->runtime_flags))
 		found->active_total_bytes += block_group->length;
@@ -335,7 +313,6 @@
 	found->bytes_readonly += block_group->bytes_super;
 	found->bytes_zone_unusable += block_group->zone_unusable;
 	if (block_group->length > 0)
->>>>>>> 7365df19
 		found->full = 0;
 	btrfs_try_granting_tickets(info, found);
 	spin_unlock(&found->lock);
