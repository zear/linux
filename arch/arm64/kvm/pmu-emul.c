// SPDX-License-Identifier: GPL-2.0-only
/*
 * Copyright (C) 2015 Linaro Ltd.
 * Author: Shannon Zhao <shannon.zhao@linaro.org>
 */

#include <linux/cpu.h>
#include <linux/kvm.h>
#include <linux/kvm_host.h>
#include <linux/list.h>
#include <linux/perf_event.h>
#include <linux/perf/arm_pmu.h>
#include <linux/uaccess.h>
#include <asm/kvm_emulate.h>
#include <kvm/arm_pmu.h>
#include <kvm/arm_vgic.h>

DEFINE_STATIC_KEY_FALSE(kvm_arm_pmu_available);

static LIST_HEAD(arm_pmus);
static DEFINE_MUTEX(arm_pmus_lock);

static void kvm_pmu_create_perf_event(struct kvm_vcpu *vcpu, u64 select_idx);
static void kvm_pmu_update_pmc_chained(struct kvm_vcpu *vcpu, u64 select_idx);
static void kvm_pmu_stop_counter(struct kvm_vcpu *vcpu, struct kvm_pmc *pmc);

#define PERF_ATTR_CFG1_KVM_PMU_CHAINED 0x1

static u32 kvm_pmu_event_mask(struct kvm *kvm)
{
	unsigned int pmuver;

	pmuver = kvm->arch.arm_pmu->pmuver;

	switch (pmuver) {
	case ID_AA64DFR0_EL1_PMUVer_IMP:
		return GENMASK(9, 0);
	case ID_AA64DFR0_EL1_PMUVer_V3P1:
	case ID_AA64DFR0_EL1_PMUVer_V3P4:
	case ID_AA64DFR0_EL1_PMUVer_V3P5:
	case ID_AA64DFR0_EL1_PMUVer_V3P7:
		return GENMASK(15, 0);
	default:		/* Shouldn't be here, just for sanity */
		WARN_ONCE(1, "Unknown PMU version %d\n", pmuver);
		return 0;
	}
}

/**
 * kvm_pmu_idx_is_64bit - determine if select_idx is a 64bit counter
 * @vcpu: The vcpu pointer
 * @select_idx: The counter index
 */
static bool kvm_pmu_idx_is_64bit(struct kvm_vcpu *vcpu, u64 select_idx)
{
	return (select_idx == ARMV8_PMU_CYCLE_IDX &&
		__vcpu_sys_reg(vcpu, PMCR_EL0) & ARMV8_PMU_PMCR_LC);
}

static struct kvm_vcpu *kvm_pmc_to_vcpu(struct kvm_pmc *pmc)
{
	struct kvm_pmu *pmu;
	struct kvm_vcpu_arch *vcpu_arch;

	pmc -= pmc->idx;
	pmu = container_of(pmc, struct kvm_pmu, pmc[0]);
	vcpu_arch = container_of(pmu, struct kvm_vcpu_arch, pmu);
	return container_of(vcpu_arch, struct kvm_vcpu, arch);
}

/**
 * kvm_pmu_pmc_is_chained - determine if the pmc is chained
 * @pmc: The PMU counter pointer
 */
static bool kvm_pmu_pmc_is_chained(struct kvm_pmc *pmc)
{
	struct kvm_vcpu *vcpu = kvm_pmc_to_vcpu(pmc);

	return test_bit(pmc->idx >> 1, vcpu->arch.pmu.chained);
}

/**
 * kvm_pmu_idx_is_high_counter - determine if select_idx is a high/low counter
 * @select_idx: The counter index
 */
static bool kvm_pmu_idx_is_high_counter(u64 select_idx)
{
	return select_idx & 0x1;
}

/**
 * kvm_pmu_get_canonical_pmc - obtain the canonical pmc
 * @pmc: The PMU counter pointer
 *
 * When a pair of PMCs are chained together we use the low counter (canonical)
 * to hold the underlying perf event.
 */
static struct kvm_pmc *kvm_pmu_get_canonical_pmc(struct kvm_pmc *pmc)
{
	if (kvm_pmu_pmc_is_chained(pmc) &&
	    kvm_pmu_idx_is_high_counter(pmc->idx))
		return pmc - 1;

	return pmc;
}
static struct kvm_pmc *kvm_pmu_get_alternate_pmc(struct kvm_pmc *pmc)
{
	if (kvm_pmu_idx_is_high_counter(pmc->idx))
		return pmc - 1;
	else
		return pmc + 1;
}

/**
 * kvm_pmu_idx_has_chain_evtype - determine if the event type is chain
 * @vcpu: The vcpu pointer
 * @select_idx: The counter index
 */
static bool kvm_pmu_idx_has_chain_evtype(struct kvm_vcpu *vcpu, u64 select_idx)
{
	u64 eventsel, reg;

	select_idx |= 0x1;

	if (select_idx == ARMV8_PMU_CYCLE_IDX)
		return false;

	reg = PMEVTYPER0_EL0 + select_idx;
	eventsel = __vcpu_sys_reg(vcpu, reg) & kvm_pmu_event_mask(vcpu->kvm);

	return eventsel == ARMV8_PMUV3_PERFCTR_CHAIN;
}

/**
 * kvm_pmu_get_pair_counter_value - get PMU counter value
 * @vcpu: The vcpu pointer
 * @pmc: The PMU counter pointer
 */
static u64 kvm_pmu_get_pair_counter_value(struct kvm_vcpu *vcpu,
					  struct kvm_pmc *pmc)
{
	u64 counter, counter_high, reg, enabled, running;

	if (kvm_pmu_pmc_is_chained(pmc)) {
		pmc = kvm_pmu_get_canonical_pmc(pmc);
		reg = PMEVCNTR0_EL0 + pmc->idx;

		counter = __vcpu_sys_reg(vcpu, reg);
		counter_high = __vcpu_sys_reg(vcpu, reg + 1);

		counter = lower_32_bits(counter) | (counter_high << 32);
	} else {
		reg = (pmc->idx == ARMV8_PMU_CYCLE_IDX)
		      ? PMCCNTR_EL0 : PMEVCNTR0_EL0 + pmc->idx;
		counter = __vcpu_sys_reg(vcpu, reg);
	}

	/*
	 * The real counter value is equal to the value of counter register plus
	 * the value perf event counts.
	 */
	if (pmc->perf_event)
		counter += perf_event_read_value(pmc->perf_event, &enabled,
						 &running);

	return counter;
}

/**
 * kvm_pmu_get_counter_value - get PMU counter value
 * @vcpu: The vcpu pointer
 * @select_idx: The counter index
 */
u64 kvm_pmu_get_counter_value(struct kvm_vcpu *vcpu, u64 select_idx)
{
	u64 counter;
	struct kvm_pmu *pmu = &vcpu->arch.pmu;
	struct kvm_pmc *pmc = &pmu->pmc[select_idx];

	if (!kvm_vcpu_has_pmu(vcpu))
		return 0;

	counter = kvm_pmu_get_pair_counter_value(vcpu, pmc);

	if (kvm_pmu_pmc_is_chained(pmc) &&
	    kvm_pmu_idx_is_high_counter(select_idx))
		counter = upper_32_bits(counter);
	else if (select_idx != ARMV8_PMU_CYCLE_IDX)
		counter = lower_32_bits(counter);

	return counter;
}

/**
 * kvm_pmu_set_counter_value - set PMU counter value
 * @vcpu: The vcpu pointer
 * @select_idx: The counter index
 * @val: The counter value
 */
void kvm_pmu_set_counter_value(struct kvm_vcpu *vcpu, u64 select_idx, u64 val)
{
	u64 reg;

	if (!kvm_vcpu_has_pmu(vcpu))
		return;

	reg = (select_idx == ARMV8_PMU_CYCLE_IDX)
	      ? PMCCNTR_EL0 : PMEVCNTR0_EL0 + select_idx;
	__vcpu_sys_reg(vcpu, reg) += (s64)val - kvm_pmu_get_counter_value(vcpu, select_idx);

	/* Recreate the perf event to reflect the updated sample_period */
	kvm_pmu_create_perf_event(vcpu, select_idx);
}

/**
 * kvm_pmu_release_perf_event - remove the perf event
 * @pmc: The PMU counter pointer
 */
static void kvm_pmu_release_perf_event(struct kvm_pmc *pmc)
{
	pmc = kvm_pmu_get_canonical_pmc(pmc);
	if (pmc->perf_event) {
		perf_event_disable(pmc->perf_event);
		perf_event_release_kernel(pmc->perf_event);
		pmc->perf_event = NULL;
	}
}

/**
 * kvm_pmu_stop_counter - stop PMU counter
 * @pmc: The PMU counter pointer
 *
 * If this counter has been configured to monitor some event, release it here.
 */
static void kvm_pmu_stop_counter(struct kvm_vcpu *vcpu, struct kvm_pmc *pmc)
{
	u64 counter, reg, val;

	pmc = kvm_pmu_get_canonical_pmc(pmc);
	if (!pmc->perf_event)
		return;

	counter = kvm_pmu_get_pair_counter_value(vcpu, pmc);

	if (pmc->idx == ARMV8_PMU_CYCLE_IDX) {
		reg = PMCCNTR_EL0;
		val = counter;
	} else {
		reg = PMEVCNTR0_EL0 + pmc->idx;
		val = lower_32_bits(counter);
	}

	__vcpu_sys_reg(vcpu, reg) = val;

	if (kvm_pmu_pmc_is_chained(pmc))
		__vcpu_sys_reg(vcpu, reg + 1) = upper_32_bits(counter);

	kvm_pmu_release_perf_event(pmc);
}

/**
 * kvm_pmu_vcpu_init - assign pmu counter idx for cpu
 * @vcpu: The vcpu pointer
 *
 */
void kvm_pmu_vcpu_init(struct kvm_vcpu *vcpu)
{
	int i;
	struct kvm_pmu *pmu = &vcpu->arch.pmu;

	for (i = 0; i < ARMV8_PMU_MAX_COUNTERS; i++)
		pmu->pmc[i].idx = i;
}

/**
 * kvm_pmu_vcpu_reset - reset pmu state for cpu
 * @vcpu: The vcpu pointer
 *
 */
void kvm_pmu_vcpu_reset(struct kvm_vcpu *vcpu)
{
	unsigned long mask = kvm_pmu_valid_counter_mask(vcpu);
	struct kvm_pmu *pmu = &vcpu->arch.pmu;
	int i;

	for_each_set_bit(i, &mask, 32)
		kvm_pmu_stop_counter(vcpu, &pmu->pmc[i]);

	bitmap_zero(vcpu->arch.pmu.chained, ARMV8_PMU_MAX_COUNTER_PAIRS);
}

/**
 * kvm_pmu_vcpu_destroy - free perf event of PMU for cpu
 * @vcpu: The vcpu pointer
 *
 */
void kvm_pmu_vcpu_destroy(struct kvm_vcpu *vcpu)
{
	int i;
	struct kvm_pmu *pmu = &vcpu->arch.pmu;

	for (i = 0; i < ARMV8_PMU_MAX_COUNTERS; i++)
		kvm_pmu_release_perf_event(&pmu->pmc[i]);
	irq_work_sync(&vcpu->arch.pmu.overflow_work);
}

u64 kvm_pmu_valid_counter_mask(struct kvm_vcpu *vcpu)
{
	u64 val = __vcpu_sys_reg(vcpu, PMCR_EL0) >> ARMV8_PMU_PMCR_N_SHIFT;

	val &= ARMV8_PMU_PMCR_N_MASK;
	if (val == 0)
		return BIT(ARMV8_PMU_CYCLE_IDX);
	else
		return GENMASK(val - 1, 0) | BIT(ARMV8_PMU_CYCLE_IDX);
}

/**
 * kvm_pmu_enable_counter_mask - enable selected PMU counters
 * @vcpu: The vcpu pointer
 * @val: the value guest writes to PMCNTENSET register
 *
 * Call perf_event_enable to start counting the perf event
 */
void kvm_pmu_enable_counter_mask(struct kvm_vcpu *vcpu, u64 val)
{
	int i;
	struct kvm_pmu *pmu = &vcpu->arch.pmu;
	struct kvm_pmc *pmc;

	if (!kvm_vcpu_has_pmu(vcpu))
		return;

	if (!(__vcpu_sys_reg(vcpu, PMCR_EL0) & ARMV8_PMU_PMCR_E) || !val)
		return;

	for (i = 0; i < ARMV8_PMU_MAX_COUNTERS; i++) {
		if (!(val & BIT(i)))
			continue;

		pmc = &pmu->pmc[i];

		/* A change in the enable state may affect the chain state */
		kvm_pmu_update_pmc_chained(vcpu, i);
		kvm_pmu_create_perf_event(vcpu, i);

		/* At this point, pmc must be the canonical */
		if (pmc->perf_event) {
			perf_event_enable(pmc->perf_event);
			if (pmc->perf_event->state != PERF_EVENT_STATE_ACTIVE)
				kvm_debug("fail to enable perf event\n");
		}
	}
}

/**
 * kvm_pmu_disable_counter_mask - disable selected PMU counters
 * @vcpu: The vcpu pointer
 * @val: the value guest writes to PMCNTENCLR register
 *
 * Call perf_event_disable to stop counting the perf event
 */
void kvm_pmu_disable_counter_mask(struct kvm_vcpu *vcpu, u64 val)
{
	int i;
	struct kvm_pmu *pmu = &vcpu->arch.pmu;
	struct kvm_pmc *pmc;

	if (!kvm_vcpu_has_pmu(vcpu) || !val)
		return;

	for (i = 0; i < ARMV8_PMU_MAX_COUNTERS; i++) {
		if (!(val & BIT(i)))
			continue;

		pmc = &pmu->pmc[i];

		/* A change in the enable state may affect the chain state */
		kvm_pmu_update_pmc_chained(vcpu, i);
		kvm_pmu_create_perf_event(vcpu, i);

		/* At this point, pmc must be the canonical */
		if (pmc->perf_event)
			perf_event_disable(pmc->perf_event);
	}
}

static u64 kvm_pmu_overflow_status(struct kvm_vcpu *vcpu)
{
	u64 reg = 0;

	if ((__vcpu_sys_reg(vcpu, PMCR_EL0) & ARMV8_PMU_PMCR_E)) {
		reg = __vcpu_sys_reg(vcpu, PMOVSSET_EL0);
		reg &= __vcpu_sys_reg(vcpu, PMCNTENSET_EL0);
		reg &= __vcpu_sys_reg(vcpu, PMINTENSET_EL1);
	}

	return reg;
}

static void kvm_pmu_update_state(struct kvm_vcpu *vcpu)
{
	struct kvm_pmu *pmu = &vcpu->arch.pmu;
	bool overflow;

	if (!kvm_vcpu_has_pmu(vcpu))
		return;

	overflow = !!kvm_pmu_overflow_status(vcpu);
	if (pmu->irq_level == overflow)
		return;

	pmu->irq_level = overflow;

	if (likely(irqchip_in_kernel(vcpu->kvm))) {
		int ret = kvm_vgic_inject_irq(vcpu->kvm, vcpu->vcpu_id,
					      pmu->irq_num, overflow, pmu);
		WARN_ON(ret);
	}
}

bool kvm_pmu_should_notify_user(struct kvm_vcpu *vcpu)
{
	struct kvm_pmu *pmu = &vcpu->arch.pmu;
	struct kvm_sync_regs *sregs = &vcpu->run->s.regs;
	bool run_level = sregs->device_irq_level & KVM_ARM_DEV_PMU;

	if (likely(irqchip_in_kernel(vcpu->kvm)))
		return false;

	return pmu->irq_level != run_level;
}

/*
 * Reflect the PMU overflow interrupt output level into the kvm_run structure
 */
void kvm_pmu_update_run(struct kvm_vcpu *vcpu)
{
	struct kvm_sync_regs *regs = &vcpu->run->s.regs;

	/* Populate the timer bitmap for user space */
	regs->device_irq_level &= ~KVM_ARM_DEV_PMU;
	if (vcpu->arch.pmu.irq_level)
		regs->device_irq_level |= KVM_ARM_DEV_PMU;
}

/**
 * kvm_pmu_flush_hwstate - flush pmu state to cpu
 * @vcpu: The vcpu pointer
 *
 * Check if the PMU has overflowed while we were running in the host, and inject
 * an interrupt if that was the case.
 */
void kvm_pmu_flush_hwstate(struct kvm_vcpu *vcpu)
{
	kvm_pmu_update_state(vcpu);
}

/**
 * kvm_pmu_sync_hwstate - sync pmu state from cpu
 * @vcpu: The vcpu pointer
 *
 * Check if the PMU has overflowed while we were running in the guest, and
 * inject an interrupt if that was the case.
 */
void kvm_pmu_sync_hwstate(struct kvm_vcpu *vcpu)
{
	kvm_pmu_update_state(vcpu);
}

/**
 * When perf interrupt is an NMI, we cannot safely notify the vcpu corresponding
 * to the event.
 * This is why we need a callback to do it once outside of the NMI context.
 */
static void kvm_pmu_perf_overflow_notify_vcpu(struct irq_work *work)
{
	struct kvm_vcpu *vcpu;
	struct kvm_pmu *pmu;

	pmu = container_of(work, struct kvm_pmu, overflow_work);
	vcpu = kvm_pmc_to_vcpu(pmu->pmc);

	kvm_vcpu_kick(vcpu);
}

/**
 * When the perf event overflows, set the overflow status and inform the vcpu.
 */
static void kvm_pmu_perf_overflow(struct perf_event *perf_event,
				  struct perf_sample_data *data,
				  struct pt_regs *regs)
{
	struct kvm_pmc *pmc = perf_event->overflow_handler_context;
	struct arm_pmu *cpu_pmu = to_arm_pmu(perf_event->pmu);
	struct kvm_vcpu *vcpu = kvm_pmc_to_vcpu(pmc);
	int idx = pmc->idx;
	u64 period;

	cpu_pmu->pmu.stop(perf_event, PERF_EF_UPDATE);

	/*
	 * Reset the sample period to the architectural limit,
	 * i.e. the point where the counter overflows.
	 */
	period = -(local64_read(&perf_event->count));

	if (!kvm_pmu_idx_is_64bit(vcpu, pmc->idx))
		period &= GENMASK(31, 0);

	local64_set(&perf_event->hw.period_left, 0);
	perf_event->attr.sample_period = period;
	perf_event->hw.sample_period = period;

	__vcpu_sys_reg(vcpu, PMOVSSET_EL0) |= BIT(idx);

	if (kvm_pmu_overflow_status(vcpu)) {
		kvm_make_request(KVM_REQ_IRQ_PENDING, vcpu);

		if (!in_nmi())
			kvm_vcpu_kick(vcpu);
		else
			irq_work_queue(&vcpu->arch.pmu.overflow_work);
	}

	cpu_pmu->pmu.start(perf_event, PERF_EF_RELOAD);
}

/**
 * kvm_pmu_software_increment - do software increment
 * @vcpu: The vcpu pointer
 * @val: the value guest writes to PMSWINC register
 */
void kvm_pmu_software_increment(struct kvm_vcpu *vcpu, u64 val)
{
	struct kvm_pmu *pmu = &vcpu->arch.pmu;
	int i;

	if (!kvm_vcpu_has_pmu(vcpu))
		return;

	if (!(__vcpu_sys_reg(vcpu, PMCR_EL0) & ARMV8_PMU_PMCR_E))
		return;

	/* Weed out disabled counters */
	val &= __vcpu_sys_reg(vcpu, PMCNTENSET_EL0);

	for (i = 0; i < ARMV8_PMU_CYCLE_IDX; i++) {
		u64 type, reg;

		if (!(val & BIT(i)))
			continue;

		/* PMSWINC only applies to ... SW_INC! */
		type = __vcpu_sys_reg(vcpu, PMEVTYPER0_EL0 + i);
		type &= kvm_pmu_event_mask(vcpu->kvm);
		if (type != ARMV8_PMUV3_PERFCTR_SW_INCR)
			continue;

		/* increment this even SW_INC counter */
		reg = __vcpu_sys_reg(vcpu, PMEVCNTR0_EL0 + i) + 1;
		reg = lower_32_bits(reg);
		__vcpu_sys_reg(vcpu, PMEVCNTR0_EL0 + i) = reg;

		if (reg) /* no overflow on the low part */
			continue;

		if (kvm_pmu_pmc_is_chained(&pmu->pmc[i])) {
			/* increment the high counter */
			reg = __vcpu_sys_reg(vcpu, PMEVCNTR0_EL0 + i + 1) + 1;
			reg = lower_32_bits(reg);
			__vcpu_sys_reg(vcpu, PMEVCNTR0_EL0 + i + 1) = reg;
			if (!reg) /* mark overflow on the high counter */
				__vcpu_sys_reg(vcpu, PMOVSSET_EL0) |= BIT(i + 1);
		} else {
			/* mark overflow on low counter */
			__vcpu_sys_reg(vcpu, PMOVSSET_EL0) |= BIT(i);
		}
	}
}

/**
 * kvm_pmu_handle_pmcr - handle PMCR register
 * @vcpu: The vcpu pointer
 * @val: the value guest writes to PMCR register
 */
void kvm_pmu_handle_pmcr(struct kvm_vcpu *vcpu, u64 val)
{
	int i;

	if (!kvm_vcpu_has_pmu(vcpu))
		return;

	if (val & ARMV8_PMU_PMCR_E) {
		kvm_pmu_enable_counter_mask(vcpu,
		       __vcpu_sys_reg(vcpu, PMCNTENSET_EL0));
	} else {
		kvm_pmu_disable_counter_mask(vcpu,
		       __vcpu_sys_reg(vcpu, PMCNTENSET_EL0));
	}

	if (val & ARMV8_PMU_PMCR_C)
		kvm_pmu_set_counter_value(vcpu, ARMV8_PMU_CYCLE_IDX, 0);

	if (val & ARMV8_PMU_PMCR_P) {
		unsigned long mask = kvm_pmu_valid_counter_mask(vcpu);
		mask &= ~BIT(ARMV8_PMU_CYCLE_IDX);
		for_each_set_bit(i, &mask, 32)
			kvm_pmu_set_counter_value(vcpu, i, 0);
	}
}

static bool kvm_pmu_counter_is_enabled(struct kvm_vcpu *vcpu, u64 select_idx)
{
	return (__vcpu_sys_reg(vcpu, PMCR_EL0) & ARMV8_PMU_PMCR_E) &&
	       (__vcpu_sys_reg(vcpu, PMCNTENSET_EL0) & BIT(select_idx));
}

/**
 * kvm_pmu_create_perf_event - create a perf event for a counter
 * @vcpu: The vcpu pointer
 * @select_idx: The number of selected counter
 */
static void kvm_pmu_create_perf_event(struct kvm_vcpu *vcpu, u64 select_idx)
{
	struct arm_pmu *arm_pmu = vcpu->kvm->arch.arm_pmu;
	struct kvm_pmu *pmu = &vcpu->arch.pmu;
	struct kvm_pmc *pmc;
	struct perf_event *event;
	struct perf_event_attr attr;
	u64 eventsel, counter, reg, data;

	/*
	 * For chained counters the event type and filtering attributes are
	 * obtained from the low/even counter. We also use this counter to
	 * determine if the event is enabled/disabled.
	 */
	pmc = kvm_pmu_get_canonical_pmc(&pmu->pmc[select_idx]);

	reg = (pmc->idx == ARMV8_PMU_CYCLE_IDX)
	      ? PMCCFILTR_EL0 : PMEVTYPER0_EL0 + pmc->idx;
	data = __vcpu_sys_reg(vcpu, reg);

	kvm_pmu_stop_counter(vcpu, pmc);
	if (pmc->idx == ARMV8_PMU_CYCLE_IDX)
		eventsel = ARMV8_PMUV3_PERFCTR_CPU_CYCLES;
	else
		eventsel = data & kvm_pmu_event_mask(vcpu->kvm);

	/* Software increment event doesn't need to be backed by a perf event */
	if (eventsel == ARMV8_PMUV3_PERFCTR_SW_INCR)
		return;

	/*
	 * If we have a filter in place and that the event isn't allowed, do
	 * not install a perf event either.
	 */
	if (vcpu->kvm->arch.pmu_filter &&
	    !test_bit(eventsel, vcpu->kvm->arch.pmu_filter))
		return;

	memset(&attr, 0, sizeof(struct perf_event_attr));
	attr.type = arm_pmu->pmu.type;
	attr.size = sizeof(attr);
	attr.pinned = 1;
	attr.disabled = !kvm_pmu_counter_is_enabled(vcpu, pmc->idx);
	attr.exclude_user = data & ARMV8_PMU_EXCLUDE_EL0 ? 1 : 0;
	attr.exclude_kernel = data & ARMV8_PMU_EXCLUDE_EL1 ? 1 : 0;
	attr.exclude_hv = 1; /* Don't count EL2 events */
	attr.exclude_host = 1; /* Don't count host events */
	attr.config = eventsel;

	counter = kvm_pmu_get_pair_counter_value(vcpu, pmc);

	if (kvm_pmu_pmc_is_chained(pmc)) {
		/**
		 * The initial sample period (overflow count) of an event. For
		 * chained counters we only support overflow interrupts on the
		 * high counter.
		 */
		attr.sample_period = (-counter) & GENMASK(63, 0);
		attr.config1 |= PERF_ATTR_CFG1_KVM_PMU_CHAINED;

		event = perf_event_create_kernel_counter(&attr, -1, current,
							 kvm_pmu_perf_overflow,
							 pmc + 1);
	} else {
		/* The initial sample period (overflow count) of an event. */
		if (kvm_pmu_idx_is_64bit(vcpu, pmc->idx))
			attr.sample_period = (-counter) & GENMASK(63, 0);
		else
			attr.sample_period = (-counter) & GENMASK(31, 0);

		event = perf_event_create_kernel_counter(&attr, -1, current,
						 kvm_pmu_perf_overflow, pmc);
	}

	if (IS_ERR(event)) {
		pr_err_once("kvm: pmu event creation failed %ld\n",
			    PTR_ERR(event));
		return;
	}

	pmc->perf_event = event;
}

/**
 * kvm_pmu_update_pmc_chained - update chained bitmap
 * @vcpu: The vcpu pointer
 * @select_idx: The number of selected counter
 *
 * Update the chained bitmap based on the event type written in the
 * typer register and the enable state of the odd register.
 */
static void kvm_pmu_update_pmc_chained(struct kvm_vcpu *vcpu, u64 select_idx)
{
	struct kvm_pmu *pmu = &vcpu->arch.pmu;
	struct kvm_pmc *pmc = &pmu->pmc[select_idx], *canonical_pmc;
	bool new_state, old_state;

	old_state = kvm_pmu_pmc_is_chained(pmc);
	new_state = kvm_pmu_idx_has_chain_evtype(vcpu, pmc->idx) &&
		    kvm_pmu_counter_is_enabled(vcpu, pmc->idx | 0x1);

	if (old_state == new_state)
		return;

	canonical_pmc = kvm_pmu_get_canonical_pmc(pmc);
	kvm_pmu_stop_counter(vcpu, canonical_pmc);
	if (new_state) {
		/*
		 * During promotion from !chained to chained we must ensure
		 * the adjacent counter is stopped and its event destroyed
		 */
		kvm_pmu_stop_counter(vcpu, kvm_pmu_get_alternate_pmc(pmc));
		set_bit(pmc->idx >> 1, vcpu->arch.pmu.chained);
		return;
	}
	clear_bit(pmc->idx >> 1, vcpu->arch.pmu.chained);
}

/**
 * kvm_pmu_set_counter_event_type - set selected counter to monitor some event
 * @vcpu: The vcpu pointer
 * @data: The data guest writes to PMXEVTYPER_EL0
 * @select_idx: The number of selected counter
 *
 * When OS accesses PMXEVTYPER_EL0, that means it wants to set a PMC to count an
 * event with given hardware event number. Here we call perf_event API to
 * emulate this action and create a kernel perf event for it.
 */
void kvm_pmu_set_counter_event_type(struct kvm_vcpu *vcpu, u64 data,
				    u64 select_idx)
{
	u64 reg, mask;

	if (!kvm_vcpu_has_pmu(vcpu))
		return;

	mask  =  ARMV8_PMU_EVTYPE_MASK;
	mask &= ~ARMV8_PMU_EVTYPE_EVENT;
	mask |= kvm_pmu_event_mask(vcpu->kvm);

	reg = (select_idx == ARMV8_PMU_CYCLE_IDX)
	      ? PMCCFILTR_EL0 : PMEVTYPER0_EL0 + select_idx;

	__vcpu_sys_reg(vcpu, reg) = data & mask;

	kvm_pmu_update_pmc_chained(vcpu, select_idx);
	kvm_pmu_create_perf_event(vcpu, select_idx);
}

void kvm_host_pmu_init(struct arm_pmu *pmu)
{
	struct arm_pmu_entry *entry;

<<<<<<< HEAD
	if (pmu->pmuver == 0 || pmu->pmuver == ID_AA64DFR0_PMUVER_IMP_DEF)
=======
	if (pmu->pmuver == 0 || pmu->pmuver == ID_AA64DFR0_EL1_PMUVer_IMP_DEF)
>>>>>>> 7365df19
		return;

	mutex_lock(&arm_pmus_lock);

	entry = kmalloc(sizeof(*entry), GFP_KERNEL);
	if (!entry)
		goto out_unlock;

	entry->arm_pmu = pmu;
	list_add_tail(&entry->entry, &arm_pmus);

	if (list_is_singular(&arm_pmus))
		static_branch_enable(&kvm_arm_pmu_available);

out_unlock:
	mutex_unlock(&arm_pmus_lock);
}

static struct arm_pmu *kvm_pmu_probe_armpmu(void)
{
	struct perf_event_attr attr = { };
	struct perf_event *event;
	struct arm_pmu *pmu = NULL;

	/*
	 * Create a dummy event that only counts user cycles. As we'll never
	 * leave this function with the event being live, it will never
	 * count anything. But it allows us to probe some of the PMU
	 * details. Yes, this is terrible.
	 */
	attr.type = PERF_TYPE_RAW;
	attr.size = sizeof(attr);
	attr.pinned = 1;
	attr.disabled = 0;
	attr.exclude_user = 0;
	attr.exclude_kernel = 1;
	attr.exclude_hv = 1;
	attr.exclude_host = 1;
	attr.config = ARMV8_PMUV3_PERFCTR_CPU_CYCLES;
	attr.sample_period = GENMASK(63, 0);

	event = perf_event_create_kernel_counter(&attr, -1, current,
						 kvm_pmu_perf_overflow, &attr);

	if (IS_ERR(event)) {
		pr_err_once("kvm: pmu event creation failed %ld\n",
			    PTR_ERR(event));
		return NULL;
	}

	if (event->pmu) {
		pmu = to_arm_pmu(event->pmu);
		if (pmu->pmuver == 0 ||
		    pmu->pmuver == ID_AA64DFR0_EL1_PMUVer_IMP_DEF)
			pmu = NULL;
	}

	perf_event_disable(event);
	perf_event_release_kernel(event);

	return pmu;
}

u64 kvm_pmu_get_pmceid(struct kvm_vcpu *vcpu, bool pmceid1)
{
	unsigned long *bmap = vcpu->kvm->arch.pmu_filter;
	u64 val, mask = 0;
	int base, i, nr_events;

	if (!kvm_vcpu_has_pmu(vcpu))
		return 0;

	if (!pmceid1) {
		val = read_sysreg(pmceid0_el0);
		base = 0;
	} else {
		val = read_sysreg(pmceid1_el0);
		/*
		 * Don't advertise STALL_SLOT, as PMMIR_EL0 is handled
		 * as RAZ
		 */
		if (vcpu->kvm->arch.arm_pmu->pmuver >= ID_AA64DFR0_EL1_PMUVer_V3P4)
			val &= ~BIT_ULL(ARMV8_PMUV3_PERFCTR_STALL_SLOT - 32);
		base = 32;
	}

	if (!bmap)
		return val;

	nr_events = kvm_pmu_event_mask(vcpu->kvm) + 1;

	for (i = 0; i < 32; i += 8) {
		u64 byte;

		byte = bitmap_get_value8(bmap, base + i);
		mask |= byte << i;
		if (nr_events >= (0x4000 + base + 32)) {
			byte = bitmap_get_value8(bmap, 0x4000 + base + i);
			mask |= byte << (32 + i);
		}
	}

	return val & mask;
}

int kvm_arm_pmu_v3_enable(struct kvm_vcpu *vcpu)
{
	if (!kvm_vcpu_has_pmu(vcpu))
		return 0;

	if (!vcpu->arch.pmu.created)
		return -EINVAL;

	/*
	 * A valid interrupt configuration for the PMU is either to have a
	 * properly configured interrupt number and using an in-kernel
	 * irqchip, or to not have an in-kernel GIC and not set an IRQ.
	 */
	if (irqchip_in_kernel(vcpu->kvm)) {
		int irq = vcpu->arch.pmu.irq_num;
		/*
		 * If we are using an in-kernel vgic, at this point we know
		 * the vgic will be initialized, so we can check the PMU irq
		 * number against the dimensions of the vgic and make sure
		 * it's valid.
		 */
		if (!irq_is_ppi(irq) && !vgic_valid_spi(vcpu->kvm, irq))
			return -EINVAL;
	} else if (kvm_arm_pmu_irq_initialized(vcpu)) {
		   return -EINVAL;
	}

	/* One-off reload of the PMU on first run */
	kvm_make_request(KVM_REQ_RELOAD_PMU, vcpu);

	return 0;
}

static int kvm_arm_pmu_v3_init(struct kvm_vcpu *vcpu)
{
	if (irqchip_in_kernel(vcpu->kvm)) {
		int ret;

		/*
		 * If using the PMU with an in-kernel virtual GIC
		 * implementation, we require the GIC to be already
		 * initialized when initializing the PMU.
		 */
		if (!vgic_initialized(vcpu->kvm))
			return -ENODEV;

		if (!kvm_arm_pmu_irq_initialized(vcpu))
			return -ENXIO;

		ret = kvm_vgic_set_owner(vcpu, vcpu->arch.pmu.irq_num,
					 &vcpu->arch.pmu);
		if (ret)
			return ret;
	}

	init_irq_work(&vcpu->arch.pmu.overflow_work,
		      kvm_pmu_perf_overflow_notify_vcpu);

	vcpu->arch.pmu.created = true;
	return 0;
}

/*
 * For one VM the interrupt type must be same for each vcpu.
 * As a PPI, the interrupt number is the same for all vcpus,
 * while as an SPI it must be a separate number per vcpu.
 */
static bool pmu_irq_is_valid(struct kvm *kvm, int irq)
{
	unsigned long i;
	struct kvm_vcpu *vcpu;

	kvm_for_each_vcpu(i, vcpu, kvm) {
		if (!kvm_arm_pmu_irq_initialized(vcpu))
			continue;

		if (irq_is_ppi(irq)) {
			if (vcpu->arch.pmu.irq_num != irq)
				return false;
		} else {
			if (vcpu->arch.pmu.irq_num == irq)
				return false;
		}
	}

	return true;
}

static int kvm_arm_pmu_v3_set_pmu(struct kvm_vcpu *vcpu, int pmu_id)
{
	struct kvm *kvm = vcpu->kvm;
	struct arm_pmu_entry *entry;
	struct arm_pmu *arm_pmu;
	int ret = -ENXIO;

	mutex_lock(&kvm->lock);
	mutex_lock(&arm_pmus_lock);

	list_for_each_entry(entry, &arm_pmus, entry) {
		arm_pmu = entry->arm_pmu;
		if (arm_pmu->pmu.type == pmu_id) {
			if (test_bit(KVM_ARCH_FLAG_HAS_RAN_ONCE, &kvm->arch.flags) ||
			    (kvm->arch.pmu_filter && kvm->arch.arm_pmu != arm_pmu)) {
				ret = -EBUSY;
				break;
			}

			kvm->arch.arm_pmu = arm_pmu;
			cpumask_copy(kvm->arch.supported_cpus, &arm_pmu->supported_cpus);
			ret = 0;
			break;
		}
	}

	mutex_unlock(&arm_pmus_lock);
	mutex_unlock(&kvm->lock);
	return ret;
}

int kvm_arm_pmu_v3_set_attr(struct kvm_vcpu *vcpu, struct kvm_device_attr *attr)
{
	struct kvm *kvm = vcpu->kvm;

	if (!kvm_vcpu_has_pmu(vcpu))
		return -ENODEV;

	if (vcpu->arch.pmu.created)
		return -EBUSY;

	mutex_lock(&kvm->lock);
	if (!kvm->arch.arm_pmu) {
		/* No PMU set, get the default one */
		kvm->arch.arm_pmu = kvm_pmu_probe_armpmu();
		if (!kvm->arch.arm_pmu) {
			mutex_unlock(&kvm->lock);
			return -ENODEV;
		}
	}
	mutex_unlock(&kvm->lock);

	switch (attr->attr) {
	case KVM_ARM_VCPU_PMU_V3_IRQ: {
		int __user *uaddr = (int __user *)(long)attr->addr;
		int irq;

		if (!irqchip_in_kernel(kvm))
			return -EINVAL;

		if (get_user(irq, uaddr))
			return -EFAULT;

		/* The PMU overflow interrupt can be a PPI or a valid SPI. */
		if (!(irq_is_ppi(irq) || irq_is_spi(irq)))
			return -EINVAL;

		if (!pmu_irq_is_valid(kvm, irq))
			return -EINVAL;

		if (kvm_arm_pmu_irq_initialized(vcpu))
			return -EBUSY;

		kvm_debug("Set kvm ARM PMU irq: %d\n", irq);
		vcpu->arch.pmu.irq_num = irq;
		return 0;
	}
	case KVM_ARM_VCPU_PMU_V3_FILTER: {
		struct kvm_pmu_event_filter __user *uaddr;
		struct kvm_pmu_event_filter filter;
		int nr_events;

		nr_events = kvm_pmu_event_mask(kvm) + 1;

		uaddr = (struct kvm_pmu_event_filter __user *)(long)attr->addr;

		if (copy_from_user(&filter, uaddr, sizeof(filter)))
			return -EFAULT;

		if (((u32)filter.base_event + filter.nevents) > nr_events ||
		    (filter.action != KVM_PMU_EVENT_ALLOW &&
		     filter.action != KVM_PMU_EVENT_DENY))
			return -EINVAL;

		mutex_lock(&kvm->lock);

		if (test_bit(KVM_ARCH_FLAG_HAS_RAN_ONCE, &kvm->arch.flags)) {
			mutex_unlock(&kvm->lock);
			return -EBUSY;
		}

		if (!kvm->arch.pmu_filter) {
			kvm->arch.pmu_filter = bitmap_alloc(nr_events, GFP_KERNEL_ACCOUNT);
			if (!kvm->arch.pmu_filter) {
				mutex_unlock(&kvm->lock);
				return -ENOMEM;
			}

			/*
			 * The default depends on the first applied filter.
			 * If it allows events, the default is to deny.
			 * Conversely, if the first filter denies a set of
			 * events, the default is to allow.
			 */
			if (filter.action == KVM_PMU_EVENT_ALLOW)
				bitmap_zero(kvm->arch.pmu_filter, nr_events);
			else
				bitmap_fill(kvm->arch.pmu_filter, nr_events);
		}

		if (filter.action == KVM_PMU_EVENT_ALLOW)
			bitmap_set(kvm->arch.pmu_filter, filter.base_event, filter.nevents);
		else
			bitmap_clear(kvm->arch.pmu_filter, filter.base_event, filter.nevents);

		mutex_unlock(&kvm->lock);

		return 0;
	}
	case KVM_ARM_VCPU_PMU_V3_SET_PMU: {
		int __user *uaddr = (int __user *)(long)attr->addr;
		int pmu_id;

		if (get_user(pmu_id, uaddr))
			return -EFAULT;

		return kvm_arm_pmu_v3_set_pmu(vcpu, pmu_id);
	}
	case KVM_ARM_VCPU_PMU_V3_INIT:
		return kvm_arm_pmu_v3_init(vcpu);
	}

	return -ENXIO;
}

int kvm_arm_pmu_v3_get_attr(struct kvm_vcpu *vcpu, struct kvm_device_attr *attr)
{
	switch (attr->attr) {
	case KVM_ARM_VCPU_PMU_V3_IRQ: {
		int __user *uaddr = (int __user *)(long)attr->addr;
		int irq;

		if (!irqchip_in_kernel(vcpu->kvm))
			return -EINVAL;

		if (!kvm_vcpu_has_pmu(vcpu))
			return -ENODEV;

		if (!kvm_arm_pmu_irq_initialized(vcpu))
			return -ENXIO;

		irq = vcpu->arch.pmu.irq_num;
		return put_user(irq, uaddr);
	}
	}

	return -ENXIO;
}

int kvm_arm_pmu_v3_has_attr(struct kvm_vcpu *vcpu, struct kvm_device_attr *attr)
{
	switch (attr->attr) {
	case KVM_ARM_VCPU_PMU_V3_IRQ:
	case KVM_ARM_VCPU_PMU_V3_INIT:
	case KVM_ARM_VCPU_PMU_V3_FILTER:
	case KVM_ARM_VCPU_PMU_V3_SET_PMU:
		if (kvm_vcpu_has_pmu(vcpu))
			return 0;
	}

	return -ENXIO;
}<|MERGE_RESOLUTION|>--- conflicted
+++ resolved
@@ -774,11 +774,7 @@
 {
 	struct arm_pmu_entry *entry;
 
-<<<<<<< HEAD
-	if (pmu->pmuver == 0 || pmu->pmuver == ID_AA64DFR0_PMUVER_IMP_DEF)
-=======
 	if (pmu->pmuver == 0 || pmu->pmuver == ID_AA64DFR0_EL1_PMUVer_IMP_DEF)
->>>>>>> 7365df19
 		return;
 
 	mutex_lock(&arm_pmus_lock);
