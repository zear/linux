// SPDX-License-Identifier: GPL-2.0 OR BSD-3-Clause
/* Copyright(c) 2019-2020  Realtek Corporation
 */

#include "debug.h"
#include "sar.h"

static enum rtw89_sar_subband rtw89_sar_get_subband(struct rtw89_dev *rtwdev,
						    u32 center_freq)
{
	switch (center_freq) {
	default:
		rtw89_debug(rtwdev, RTW89_DBG_SAR,
			    "center freq: %u to SAR subband is unhandled\n",
			    center_freq);
		fallthrough;
	case 2412 ... 2484:
		return RTW89_SAR_2GHZ_SUBBAND;
	case 5180 ... 5320:
		return RTW89_SAR_5GHZ_SUBBAND_1_2;
	case 5500 ... 5720:
		return RTW89_SAR_5GHZ_SUBBAND_2_E;
	case 5745 ... 5825:
		return RTW89_SAR_5GHZ_SUBBAND_3;
	case 5955 ... 6155:
		return RTW89_SAR_6GHZ_SUBBAND_5_L;
	case 6175 ... 6415:
		return RTW89_SAR_6GHZ_SUBBAND_5_H;
	case 6435 ... 6515:
		return RTW89_SAR_6GHZ_SUBBAND_6;
	case 6535 ... 6695:
		return RTW89_SAR_6GHZ_SUBBAND_7_L;
	case 6715 ... 6855:
		return RTW89_SAR_6GHZ_SUBBAND_7_H;

	/* freq 6875 (ch 185, 20MHz) spans RTW89_SAR_6GHZ_SUBBAND_7_H
	 * and RTW89_SAR_6GHZ_SUBBAND_8, so directly describe it with
	 * struct rtw89_sar_span in the following.
	 */

	case 6895 ... 7115:
		return RTW89_SAR_6GHZ_SUBBAND_8;
	}
}

struct rtw89_sar_span {
	enum rtw89_sar_subband subband_low;
	enum rtw89_sar_subband subband_high;
};

#define RTW89_SAR_SPAN_VALID(span) ((span)->subband_high)

#define RTW89_SAR_6GHZ_SPAN_HEAD 6145
#define RTW89_SAR_6GHZ_SPAN_IDX(center_freq) \
	((((int)(center_freq) - RTW89_SAR_6GHZ_SPAN_HEAD) / 5) / 2)

#define RTW89_DECL_SAR_6GHZ_SPAN(center_freq, subband_l, subband_h) \
	[RTW89_SAR_6GHZ_SPAN_IDX(center_freq)] = { \
		.subband_low = RTW89_SAR_6GHZ_ ## subband_l, \
		.subband_high = RTW89_SAR_6GHZ_ ## subband_h, \
	}

/* Since 6GHz SAR subbands are not edge aligned, some cases span two SAR
 * subbands. In the following, we describe each of them with rtw89_sar_span.
 */
static const struct rtw89_sar_span rtw89_sar_overlapping_6ghz[] = {
	RTW89_DECL_SAR_6GHZ_SPAN(6145, SUBBAND_5_L, SUBBAND_5_H),
	RTW89_DECL_SAR_6GHZ_SPAN(6165, SUBBAND_5_L, SUBBAND_5_H),
	RTW89_DECL_SAR_6GHZ_SPAN(6185, SUBBAND_5_L, SUBBAND_5_H),
	RTW89_DECL_SAR_6GHZ_SPAN(6505, SUBBAND_6, SUBBAND_7_L),
	RTW89_DECL_SAR_6GHZ_SPAN(6525, SUBBAND_6, SUBBAND_7_L),
	RTW89_DECL_SAR_6GHZ_SPAN(6545, SUBBAND_6, SUBBAND_7_L),
	RTW89_DECL_SAR_6GHZ_SPAN(6665, SUBBAND_7_L, SUBBAND_7_H),
	RTW89_DECL_SAR_6GHZ_SPAN(6705, SUBBAND_7_L, SUBBAND_7_H),
	RTW89_DECL_SAR_6GHZ_SPAN(6825, SUBBAND_7_H, SUBBAND_8),
	RTW89_DECL_SAR_6GHZ_SPAN(6865, SUBBAND_7_H, SUBBAND_8),
	RTW89_DECL_SAR_6GHZ_SPAN(6875, SUBBAND_7_H, SUBBAND_8),
	RTW89_DECL_SAR_6GHZ_SPAN(6885, SUBBAND_7_H, SUBBAND_8),
};

static int rtw89_query_sar_config_common(struct rtw89_dev *rtwdev, s32 *cfg)
{
	struct rtw89_sar_cfg_common *rtwsar = &rtwdev->sar.cfg_common;
<<<<<<< HEAD
	struct rtw89_hal *hal = &rtwdev->hal;
	enum rtw89_band band = hal->current_band_type;
	u32 center_freq = hal->current_freq;
=======
	const struct rtw89_chan *chan = rtw89_chan_get(rtwdev, RTW89_SUB_ENTITY_0);
	enum rtw89_band band = chan->band_type;
	u32 center_freq = chan->freq;
>>>>>>> 7365df19
	const struct rtw89_sar_span *span = NULL;
	enum rtw89_sar_subband subband_l, subband_h;
	int idx;

	if (band == RTW89_BAND_6G) {
		idx = RTW89_SAR_6GHZ_SPAN_IDX(center_freq);
		/* To decrease size of rtw89_sar_overlapping_6ghz[],
		 * RTW89_SAR_6GHZ_SPAN_IDX() truncates the leading NULLs
		 * to make first span as index 0 of the table. So, if center
		 * frequency is less than the first one, it will get netative.
		 */
		if (idx >= 0 && idx < ARRAY_SIZE(rtw89_sar_overlapping_6ghz))
			span = &rtw89_sar_overlapping_6ghz[idx];
	}

	if (span && RTW89_SAR_SPAN_VALID(span)) {
		subband_l = span->subband_low;
		subband_h = span->subband_high;
	} else {
		subband_l = rtw89_sar_get_subband(rtwdev, center_freq);
		subband_h = subband_l;
	}

	rtw89_debug(rtwdev, RTW89_DBG_SAR,
		    "for {band %u, center_freq %u}, SAR subband: {%u, %u}\n",
		    band, center_freq, subband_l, subband_h);

	if (!rtwsar->set[subband_l] && !rtwsar->set[subband_h])
		return -ENODATA;

	if (!rtwsar->set[subband_l])
		*cfg = rtwsar->cfg[subband_h];
	else if (!rtwsar->set[subband_h])
		*cfg = rtwsar->cfg[subband_l];
	else
		*cfg = min(rtwsar->cfg[subband_l], rtwsar->cfg[subband_h]);

	return 0;
}

static const
struct rtw89_sar_handler rtw89_sar_handlers[RTW89_SAR_SOURCE_NR] = {
	[RTW89_SAR_SOURCE_COMMON] = {
		.descr_sar_source = "RTW89_SAR_SOURCE_COMMON",
		.txpwr_factor_sar = 2,
		.query_sar_config = rtw89_query_sar_config_common,
	},
};

#define rtw89_sar_set_src(_dev, _src, _cfg_name, _cfg_data)		\
	do {								\
		typeof(_src) _s = (_src);				\
		typeof(_dev) _d = (_dev);				\
		BUILD_BUG_ON(!rtw89_sar_handlers[_s].descr_sar_source);	\
		BUILD_BUG_ON(!rtw89_sar_handlers[_s].query_sar_config);	\
		lockdep_assert_held(&_d->mutex);			\
		_d->sar._cfg_name = *(_cfg_data);			\
		_d->sar.src = _s;					\
	} while (0)

static s8 rtw89_txpwr_sar_to_mac(struct rtw89_dev *rtwdev, u8 fct, s32 cfg)
{
	const u8 fct_mac = rtwdev->chip->txpwr_factor_mac;
	s32 cfg_mac;

	cfg_mac = fct > fct_mac ?
		  cfg >> (fct - fct_mac) : cfg << (fct_mac - fct);

	return (s8)clamp_t(s32, cfg_mac,
			   RTW89_SAR_TXPWR_MAC_MIN,
			   RTW89_SAR_TXPWR_MAC_MAX);
}

s8 rtw89_query_sar(struct rtw89_dev *rtwdev)
{
	const enum rtw89_sar_sources src = rtwdev->sar.src;
	/* its members are protected by rtw89_sar_set_src() */
	const struct rtw89_sar_handler *sar_hdl = &rtw89_sar_handlers[src];
	int ret;
	s32 cfg;
	u8 fct;

	lockdep_assert_held(&rtwdev->mutex);

	if (src == RTW89_SAR_SOURCE_NONE)
		return RTW89_SAR_TXPWR_MAC_MAX;

	ret = sar_hdl->query_sar_config(rtwdev, &cfg);
	if (ret)
		return RTW89_SAR_TXPWR_MAC_MAX;

	fct = sar_hdl->txpwr_factor_sar;

	return rtw89_txpwr_sar_to_mac(rtwdev, fct, cfg);
}

void rtw89_print_sar(struct seq_file *m, struct rtw89_dev *rtwdev)
{
	const enum rtw89_sar_sources src = rtwdev->sar.src;
	/* its members are protected by rtw89_sar_set_src() */
	const struct rtw89_sar_handler *sar_hdl = &rtw89_sar_handlers[src];
	const u8 fct_mac = rtwdev->chip->txpwr_factor_mac;
	int ret;
	s32 cfg;
	u8 fct;

	lockdep_assert_held(&rtwdev->mutex);

	if (src == RTW89_SAR_SOURCE_NONE) {
		seq_puts(m, "no SAR is applied\n");
		return;
	}

	seq_printf(m, "source: %d (%s)\n", src, sar_hdl->descr_sar_source);

	ret = sar_hdl->query_sar_config(rtwdev, &cfg);
	if (ret) {
		seq_printf(m, "config: return code: %d\n", ret);
		seq_printf(m, "assign: max setting: %d (unit: 1/%lu dBm)\n",
			   RTW89_SAR_TXPWR_MAC_MAX, BIT(fct_mac));
		return;
	}

	fct = sar_hdl->txpwr_factor_sar;

	seq_printf(m, "config: %d (unit: 1/%lu dBm)\n", cfg, BIT(fct));
}

static int rtw89_apply_sar_common(struct rtw89_dev *rtwdev,
				  const struct rtw89_sar_cfg_common *sar)
{
	enum rtw89_sar_sources src;
	int ret = 0;

	mutex_lock(&rtwdev->mutex);

	src = rtwdev->sar.src;
	if (src != RTW89_SAR_SOURCE_NONE && src != RTW89_SAR_SOURCE_COMMON) {
		rtw89_warn(rtwdev, "SAR source: %d is in use", src);
		ret = -EBUSY;
		goto exit;
	}

	rtw89_sar_set_src(rtwdev, RTW89_SAR_SOURCE_COMMON, cfg_common, sar);
	rtw89_core_set_chip_txpwr(rtwdev);

exit:
	mutex_unlock(&rtwdev->mutex);
	return ret;
}

static const struct cfg80211_sar_freq_ranges rtw89_common_sar_freq_ranges[] = {
	{ .start_freq = 2412, .end_freq = 2484, },
	{ .start_freq = 5180, .end_freq = 5320, },
	{ .start_freq = 5500, .end_freq = 5720, },
	{ .start_freq = 5745, .end_freq = 5825, },
	{ .start_freq = 5955, .end_freq = 6155, },
	{ .start_freq = 6175, .end_freq = 6415, },
	{ .start_freq = 6435, .end_freq = 6515, },
	{ .start_freq = 6535, .end_freq = 6695, },
	{ .start_freq = 6715, .end_freq = 6875, },
	{ .start_freq = 6875, .end_freq = 7115, },
};

static_assert(RTW89_SAR_SUBBAND_NR ==
	      ARRAY_SIZE(rtw89_common_sar_freq_ranges));

const struct cfg80211_sar_capa rtw89_sar_capa = {
	.type = NL80211_SAR_TYPE_POWER,
	.num_freq_ranges = ARRAY_SIZE(rtw89_common_sar_freq_ranges),
	.freq_ranges = rtw89_common_sar_freq_ranges,
};

int rtw89_ops_set_sar_specs(struct ieee80211_hw *hw,
			    const struct cfg80211_sar_specs *sar)
{
	struct rtw89_dev *rtwdev = hw->priv;
	struct rtw89_sar_cfg_common sar_common = {0};
	u8 fct;
	u32 freq_start;
	u32 freq_end;
	s32 power;
	u32 i, idx;

	if (sar->type != NL80211_SAR_TYPE_POWER)
		return -EINVAL;

	fct = rtw89_sar_handlers[RTW89_SAR_SOURCE_COMMON].txpwr_factor_sar;

	for (i = 0; i < sar->num_sub_specs; i++) {
		idx = sar->sub_specs[i].freq_range_index;
		if (idx >= ARRAY_SIZE(rtw89_common_sar_freq_ranges))
			return -EINVAL;

		freq_start = rtw89_common_sar_freq_ranges[idx].start_freq;
		freq_end = rtw89_common_sar_freq_ranges[idx].end_freq;
		power = sar->sub_specs[i].power;

		rtw89_debug(rtwdev, RTW89_DBG_SAR,
			    "On freq %u to %u, set SAR limit %d (unit: 1/%lu dBm)\n",
			    freq_start, freq_end, power, BIT(fct));

		sar_common.set[idx] = true;
		sar_common.cfg[idx] = power;
	}

	return rtw89_apply_sar_common(rtwdev, &sar_common);
}<|MERGE_RESOLUTION|>--- conflicted
+++ resolved
@@ -81,15 +81,9 @@
 static int rtw89_query_sar_config_common(struct rtw89_dev *rtwdev, s32 *cfg)
 {
 	struct rtw89_sar_cfg_common *rtwsar = &rtwdev->sar.cfg_common;
-<<<<<<< HEAD
-	struct rtw89_hal *hal = &rtwdev->hal;
-	enum rtw89_band band = hal->current_band_type;
-	u32 center_freq = hal->current_freq;
-=======
 	const struct rtw89_chan *chan = rtw89_chan_get(rtwdev, RTW89_SUB_ENTITY_0);
 	enum rtw89_band band = chan->band_type;
 	u32 center_freq = chan->freq;
->>>>>>> 7365df19
 	const struct rtw89_sar_span *span = NULL;
 	enum rtw89_sar_subband subband_l, subband_h;
 	int idx;
