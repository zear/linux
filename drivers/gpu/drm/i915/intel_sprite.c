--- conflicted
+++ resolved
@@ -268,17 +268,10 @@
 		I915_WRITE(PLANE_POS(pipe, plane_id), (crtc_y << 16) | crtc_x);
 	}
 
-<<<<<<< HEAD
-	I915_WRITE(PLANE_CTL(pipe, plane), plane_ctl);
-	I915_WRITE(PLANE_SURF(pipe, plane),
-		   intel_plane_ggtt_offset(plane_state) + surf_addr);
-	POSTING_READ(PLANE_SURF(pipe, plane));
-=======
 	I915_WRITE(PLANE_CTL(pipe, plane_id), plane_ctl);
 	I915_WRITE(PLANE_SURF(pipe, plane_id),
 		   intel_plane_ggtt_offset(plane_state) + surf_addr);
 	POSTING_READ(PLANE_SURF(pipe, plane_id));
->>>>>>> a71c9a1c
 }
 
 static void
@@ -459,19 +452,11 @@
 
 	I915_WRITE(SPCONSTALPHA(pipe, plane_id), 0);
 
-<<<<<<< HEAD
-	I915_WRITE(SPSIZE(pipe, plane), (crtc_h << 16) | crtc_w);
-	I915_WRITE(SPCNTR(pipe, plane), sprctl);
-	I915_WRITE(SPSURF(pipe, plane),
-		   intel_plane_ggtt_offset(plane_state) + sprsurf_offset);
-	POSTING_READ(SPSURF(pipe, plane));
-=======
 	I915_WRITE(SPSIZE(pipe, plane_id), (crtc_h << 16) | crtc_w);
 	I915_WRITE(SPCNTR(pipe, plane_id), sprctl);
 	I915_WRITE(SPSURF(pipe, plane_id),
 		   intel_plane_ggtt_offset(plane_state) + sprsurf_offset);
 	POSTING_READ(SPSURF(pipe, plane_id));
->>>>>>> a71c9a1c
 }
 
 static void
