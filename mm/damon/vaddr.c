// SPDX-License-Identifier: GPL-2.0
/*
 * DAMON Primitives for Virtual Address Spaces
 *
 * Author: SeongJae Park <sjpark@amazon.de>
 */

#define pr_fmt(fmt) "damon-va: " fmt

#include <asm-generic/mman-common.h>
#include <linux/highmem.h>
#include <linux/hugetlb.h>
#include <linux/mmu_notifier.h>
#include <linux/page_idle.h>
#include <linux/pagewalk.h>
#include <linux/sched/mm.h>

#include "ops-common.h"

#ifdef CONFIG_DAMON_VADDR_KUNIT_TEST
#undef DAMON_MIN_REGION
#define DAMON_MIN_REGION 1
#endif

/*
 * 't->pid' should be the pointer to the relevant 'struct pid' having reference
 * count.  Caller must put the returned task, unless it is NULL.
 */
static inline struct task_struct *damon_get_task_struct(struct damon_target *t)
{
<<<<<<< HEAD
	return get_pid_task((struct pid *)t->id, PIDTYPE_PID);
=======
	return get_pid_task(t->pid, PIDTYPE_PID);
>>>>>>> 95cd2cdc
}

/*
 * Get the mm_struct of the given target
 *
 * Caller _must_ put the mm_struct after use, unless it is NULL.
 *
 * Returns the mm_struct of the target on success, NULL on failure
 */
static struct mm_struct *damon_get_mm(struct damon_target *t)
{
	struct task_struct *task;
	struct mm_struct *mm;

	task = damon_get_task_struct(t);
	if (!task)
		return NULL;

	mm = get_task_mm(task);
	put_task_struct(task);
	return mm;
}

/*
 * Functions for the initial monitoring target regions construction
 */

/*
 * Size-evenly split a region into 'nr_pieces' small regions
 *
 * Returns 0 on success, or negative error code otherwise.
 */
static int damon_va_evenly_split_region(struct damon_target *t,
		struct damon_region *r, unsigned int nr_pieces)
{
	unsigned long sz_orig, sz_piece, orig_end;
	struct damon_region *n = NULL, *next;
	unsigned long start;

	if (!r || !nr_pieces)
		return -EINVAL;

	orig_end = r->ar.end;
	sz_orig = r->ar.end - r->ar.start;
	sz_piece = ALIGN_DOWN(sz_orig / nr_pieces, DAMON_MIN_REGION);

	if (!sz_piece)
		return -EINVAL;

	r->ar.end = r->ar.start + sz_piece;
	next = damon_next_region(r);
	for (start = r->ar.end; start + sz_piece <= orig_end;
			start += sz_piece) {
		n = damon_new_region(start, start + sz_piece);
		if (!n)
			return -ENOMEM;
		damon_insert_region(n, r, next, t);
		r = n;
	}
	/* complement last region for possible rounding error */
	if (n)
		n->ar.end = orig_end;

	return 0;
}

static unsigned long sz_range(struct damon_addr_range *r)
{
	return r->end - r->start;
}

/*
 * Find three regions separated by two biggest unmapped regions
 *
 * vma		the head vma of the target address space
 * regions	an array of three address ranges that results will be saved
 *
 * This function receives an address space and finds three regions in it which
 * separated by the two biggest unmapped regions in the space.  Please refer to
 * below comments of '__damon_va_init_regions()' function to know why this is
 * necessary.
 *
 * Returns 0 if success, or negative error code otherwise.
 */
static int __damon_va_three_regions(struct vm_area_struct *vma,
				       struct damon_addr_range regions[3])
{
	struct damon_addr_range gap = {0}, first_gap = {0}, second_gap = {0};
	struct vm_area_struct *last_vma = NULL;
	unsigned long start = 0;
	struct rb_root rbroot;

	/* Find two biggest gaps so that first_gap > second_gap > others */
	for (; vma; vma = vma->vm_next) {
		if (!last_vma) {
			start = vma->vm_start;
			goto next;
		}

		if (vma->rb_subtree_gap <= sz_range(&second_gap)) {
			rbroot.rb_node = &vma->vm_rb;
			vma = rb_entry(rb_last(&rbroot),
					struct vm_area_struct, vm_rb);
			goto next;
		}

		gap.start = last_vma->vm_end;
		gap.end = vma->vm_start;
		if (sz_range(&gap) > sz_range(&second_gap)) {
			swap(gap, second_gap);
			if (sz_range(&second_gap) > sz_range(&first_gap))
				swap(second_gap, first_gap);
		}
next:
		last_vma = vma;
	}

	if (!sz_range(&second_gap) || !sz_range(&first_gap))
		return -EINVAL;

	/* Sort the two biggest gaps by address */
	if (first_gap.start > second_gap.start)
		swap(first_gap, second_gap);

	/* Store the result */
	regions[0].start = ALIGN(start, DAMON_MIN_REGION);
	regions[0].end = ALIGN(first_gap.start, DAMON_MIN_REGION);
	regions[1].start = ALIGN(first_gap.end, DAMON_MIN_REGION);
	regions[1].end = ALIGN(second_gap.start, DAMON_MIN_REGION);
	regions[2].start = ALIGN(second_gap.end, DAMON_MIN_REGION);
	regions[2].end = ALIGN(last_vma->vm_end, DAMON_MIN_REGION);

	return 0;
}

/*
 * Get the three regions in the given target (task)
 *
 * Returns 0 on success, negative error code otherwise.
 */
static int damon_va_three_regions(struct damon_target *t,
				struct damon_addr_range regions[3])
{
	struct mm_struct *mm;
	int rc;

	mm = damon_get_mm(t);
	if (!mm)
		return -EINVAL;

	mmap_read_lock(mm);
	rc = __damon_va_three_regions(mm->mmap, regions);
	mmap_read_unlock(mm);

	mmput(mm);
	return rc;
}

/*
 * Initialize the monitoring target regions for the given target (task)
 *
 * t	the given target
 *
 * Because only a number of small portions of the entire address space
 * is actually mapped to the memory and accessed, monitoring the unmapped
 * regions is wasteful.  That said, because we can deal with small noises,
 * tracking every mapping is not strictly required but could even incur a high
 * overhead if the mapping frequently changes or the number of mappings is
 * high.  The adaptive regions adjustment mechanism will further help to deal
 * with the noise by simply identifying the unmapped areas as a region that
 * has no access.  Moreover, applying the real mappings that would have many
 * unmapped areas inside will make the adaptive mechanism quite complex.  That
 * said, too huge unmapped areas inside the monitoring target should be removed
 * to not take the time for the adaptive mechanism.
 *
 * For the reason, we convert the complex mappings to three distinct regions
 * that cover every mapped area of the address space.  Also the two gaps
 * between the three regions are the two biggest unmapped areas in the given
 * address space.  In detail, this function first identifies the start and the
 * end of the mappings and the two biggest unmapped areas of the address space.
 * Then, it constructs the three regions as below:
 *
 *     [mappings[0]->start, big_two_unmapped_areas[0]->start)
 *     [big_two_unmapped_areas[0]->end, big_two_unmapped_areas[1]->start)
 *     [big_two_unmapped_areas[1]->end, mappings[nr_mappings - 1]->end)
 *
 * As usual memory map of processes is as below, the gap between the heap and
 * the uppermost mmap()-ed region, and the gap between the lowermost mmap()-ed
 * region and the stack will be two biggest unmapped regions.  Because these
 * gaps are exceptionally huge areas in usual address space, excluding these
 * two biggest unmapped regions will be sufficient to make a trade-off.
 *
 *   <heap>
 *   <BIG UNMAPPED REGION 1>
 *   <uppermost mmap()-ed region>
 *   (other mmap()-ed regions and small unmapped regions)
 *   <lowermost mmap()-ed region>
 *   <BIG UNMAPPED REGION 2>
 *   <stack>
 */
static void __damon_va_init_regions(struct damon_ctx *ctx,
				     struct damon_target *t)
{
	struct damon_target *ti;
	struct damon_region *r;
	struct damon_addr_range regions[3];
	unsigned long sz = 0, nr_pieces;
	int i, tidx = 0;

	if (damon_va_three_regions(t, regions)) {
		damon_for_each_target(ti, ctx) {
			if (ti == t)
				break;
			tidx++;
		}
		pr_debug("Failed to get three regions of %dth target\n", tidx);
		return;
	}

	for (i = 0; i < 3; i++)
		sz += regions[i].end - regions[i].start;
	if (ctx->min_nr_regions)
		sz /= ctx->min_nr_regions;
	if (sz < DAMON_MIN_REGION)
		sz = DAMON_MIN_REGION;

	/* Set the initial three regions of the target */
	for (i = 0; i < 3; i++) {
		r = damon_new_region(regions[i].start, regions[i].end);
		if (!r) {
			pr_err("%d'th init region creation failed\n", i);
			return;
		}
		damon_add_region(r, t);

		nr_pieces = (regions[i].end - regions[i].start) / sz;
		damon_va_evenly_split_region(t, r, nr_pieces);
	}
}

/* Initialize '->regions_list' of every target (task) */
static void damon_va_init(struct damon_ctx *ctx)
{
	struct damon_target *t;

	damon_for_each_target(t, ctx) {
		/* the user may set the target regions as they want */
		if (!damon_nr_regions(t))
			__damon_va_init_regions(ctx, t);
	}
}

/*
 * Functions for the dynamic monitoring target regions update
 */

/*
 * Check whether a region is intersecting an address range
 *
 * Returns true if it is.
 */
static bool damon_intersect(struct damon_region *r,
		struct damon_addr_range *re)
{
	return !(r->ar.end <= re->start || re->end <= r->ar.start);
}

/*
 * Update damon regions for the three big regions of the given target
 *
 * t		the given target
 * bregions	the three big regions of the target
 */
static void damon_va_apply_three_regions(struct damon_target *t,
		struct damon_addr_range bregions[3])
{
	struct damon_region *r, *next;
	unsigned int i;

	/* Remove regions which are not in the three big regions now */
	damon_for_each_region_safe(r, next, t) {
		for (i = 0; i < 3; i++) {
			if (damon_intersect(r, &bregions[i]))
				break;
		}
		if (i == 3)
			damon_destroy_region(r, t);
	}

	/* Adjust intersecting regions to fit with the three big regions */
	for (i = 0; i < 3; i++) {
		struct damon_region *first = NULL, *last;
		struct damon_region *newr;
		struct damon_addr_range *br;

		br = &bregions[i];
		/* Get the first and last regions which intersects with br */
		damon_for_each_region(r, t) {
			if (damon_intersect(r, br)) {
				if (!first)
					first = r;
				last = r;
			}
			if (r->ar.start >= br->end)
				break;
		}
		if (!first) {
			/* no damon_region intersects with this big region */
			newr = damon_new_region(
					ALIGN_DOWN(br->start,
						DAMON_MIN_REGION),
					ALIGN(br->end, DAMON_MIN_REGION));
			if (!newr)
				continue;
			damon_insert_region(newr, damon_prev_region(r), r, t);
		} else {
			first->ar.start = ALIGN_DOWN(br->start,
					DAMON_MIN_REGION);
			last->ar.end = ALIGN(br->end, DAMON_MIN_REGION);
		}
	}
}

/*
 * Update regions for current memory mappings
 */
static void damon_va_update(struct damon_ctx *ctx)
{
	struct damon_addr_range three_regions[3];
	struct damon_target *t;

	damon_for_each_target(t, ctx) {
		if (damon_va_three_regions(t, three_regions))
			continue;
		damon_va_apply_three_regions(t, three_regions);
	}
}

static int damon_mkold_pmd_entry(pmd_t *pmd, unsigned long addr,
		unsigned long next, struct mm_walk *walk)
{
	pte_t *pte;
	spinlock_t *ptl;

	if (pmd_huge(*pmd)) {
		ptl = pmd_lock(walk->mm, pmd);
		if (pmd_huge(*pmd)) {
			damon_pmdp_mkold(pmd, walk->mm, addr);
			spin_unlock(ptl);
			return 0;
		}
		spin_unlock(ptl);
	}

	if (pmd_none(*pmd) || unlikely(pmd_bad(*pmd)))
		return 0;
	pte = pte_offset_map_lock(walk->mm, pmd, addr, &ptl);
	if (!pte_present(*pte))
		goto out;
	damon_ptep_mkold(pte, walk->mm, addr);
out:
	pte_unmap_unlock(pte, ptl);
	return 0;
}

#ifdef CONFIG_HUGETLB_PAGE
static void damon_hugetlb_mkold(pte_t *pte, struct mm_struct *mm,
				struct vm_area_struct *vma, unsigned long addr)
{
	bool referenced = false;
	pte_t entry = huge_ptep_get(pte);
	struct page *page = pte_page(entry);

<<<<<<< HEAD
	if (!page)
		return;

=======
>>>>>>> 95cd2cdc
	get_page(page);

	if (pte_young(entry)) {
		referenced = true;
		entry = pte_mkold(entry);
		huge_ptep_set_access_flags(vma, addr, pte, entry,
					   vma->vm_flags & VM_WRITE);
	}

#ifdef CONFIG_MMU_NOTIFIER
	if (mmu_notifier_clear_young(mm, addr,
				     addr + huge_page_size(hstate_vma(vma))))
		referenced = true;
#endif /* CONFIG_MMU_NOTIFIER */

	if (referenced)
		set_page_young(page);

	set_page_idle(page);
	put_page(page);
}

static int damon_mkold_hugetlb_entry(pte_t *pte, unsigned long hmask,
				     unsigned long addr, unsigned long end,
				     struct mm_walk *walk)
{
	struct hstate *h = hstate_vma(walk->vma);
	spinlock_t *ptl;
	pte_t entry;

	ptl = huge_pte_lock(h, walk->mm, pte);
	entry = huge_ptep_get(pte);
	if (!pte_present(entry))
		goto out;

	damon_hugetlb_mkold(pte, walk->mm, walk->vma, addr);

out:
	spin_unlock(ptl);
	return 0;
}
#else
#define damon_mkold_hugetlb_entry NULL
#endif /* CONFIG_HUGETLB_PAGE */

static const struct mm_walk_ops damon_mkold_ops = {
	.pmd_entry = damon_mkold_pmd_entry,
	.hugetlb_entry = damon_mkold_hugetlb_entry,
};

static void damon_va_mkold(struct mm_struct *mm, unsigned long addr)
{
	mmap_read_lock(mm);
	walk_page_range(mm, addr, addr + 1, &damon_mkold_ops, NULL);
	mmap_read_unlock(mm);
}

/*
 * Functions for the access checking of the regions
 */

static void __damon_va_prepare_access_check(struct damon_ctx *ctx,
			struct mm_struct *mm, struct damon_region *r)
{
	r->sampling_addr = damon_rand(r->ar.start, r->ar.end);

	damon_va_mkold(mm, r->sampling_addr);
}

static void damon_va_prepare_access_checks(struct damon_ctx *ctx)
{
	struct damon_target *t;
	struct mm_struct *mm;
	struct damon_region *r;

	damon_for_each_target(t, ctx) {
		mm = damon_get_mm(t);
		if (!mm)
			continue;
		damon_for_each_region(r, t)
			__damon_va_prepare_access_check(ctx, mm, r);
		mmput(mm);
	}
}

struct damon_young_walk_private {
	unsigned long *page_sz;
	bool young;
};

static int damon_young_pmd_entry(pmd_t *pmd, unsigned long addr,
		unsigned long next, struct mm_walk *walk)
{
	pte_t *pte;
	spinlock_t *ptl;
	struct page *page;
	struct damon_young_walk_private *priv = walk->private;

#ifdef CONFIG_TRANSPARENT_HUGEPAGE
	if (pmd_huge(*pmd)) {
		ptl = pmd_lock(walk->mm, pmd);
		if (!pmd_huge(*pmd)) {
			spin_unlock(ptl);
			goto regular_page;
		}
		page = damon_get_page(pmd_pfn(*pmd));
		if (!page)
			goto huge_out;
		if (pmd_young(*pmd) || !page_is_idle(page) ||
					mmu_notifier_test_young(walk->mm,
						addr)) {
			*priv->page_sz = ((1UL) << HPAGE_PMD_SHIFT);
			priv->young = true;
		}
		put_page(page);
huge_out:
		spin_unlock(ptl);
		return 0;
	}

regular_page:
#endif	/* CONFIG_TRANSPARENT_HUGEPAGE */

	if (pmd_none(*pmd) || unlikely(pmd_bad(*pmd)))
		return -EINVAL;
	pte = pte_offset_map_lock(walk->mm, pmd, addr, &ptl);
	if (!pte_present(*pte))
		goto out;
	page = damon_get_page(pte_pfn(*pte));
	if (!page)
		goto out;
	if (pte_young(*pte) || !page_is_idle(page) ||
			mmu_notifier_test_young(walk->mm, addr)) {
		*priv->page_sz = PAGE_SIZE;
		priv->young = true;
	}
	put_page(page);
out:
	pte_unmap_unlock(pte, ptl);
	return 0;
}

#ifdef CONFIG_HUGETLB_PAGE
static int damon_young_hugetlb_entry(pte_t *pte, unsigned long hmask,
				     unsigned long addr, unsigned long end,
				     struct mm_walk *walk)
{
	struct damon_young_walk_private *priv = walk->private;
	struct hstate *h = hstate_vma(walk->vma);
	struct page *page;
	spinlock_t *ptl;
	pte_t entry;

	ptl = huge_pte_lock(h, walk->mm, pte);
	entry = huge_ptep_get(pte);
	if (!pte_present(entry))
		goto out;

	page = pte_page(entry);
<<<<<<< HEAD
	if (!page)
		goto out;

=======
>>>>>>> 95cd2cdc
	get_page(page);

	if (pte_young(entry) || !page_is_idle(page) ||
	    mmu_notifier_test_young(walk->mm, addr)) {
		*priv->page_sz = huge_page_size(h);
		priv->young = true;
	}

	put_page(page);

out:
	spin_unlock(ptl);
	return 0;
}
#else
#define damon_young_hugetlb_entry NULL
#endif /* CONFIG_HUGETLB_PAGE */

static const struct mm_walk_ops damon_young_ops = {
	.pmd_entry = damon_young_pmd_entry,
	.hugetlb_entry = damon_young_hugetlb_entry,
};

static bool damon_va_young(struct mm_struct *mm, unsigned long addr,
		unsigned long *page_sz)
{
	struct damon_young_walk_private arg = {
		.page_sz = page_sz,
		.young = false,
	};

	mmap_read_lock(mm);
	walk_page_range(mm, addr, addr + 1, &damon_young_ops, &arg);
	mmap_read_unlock(mm);
	return arg.young;
}

/*
 * Check whether the region was accessed after the last preparation
 *
 * mm	'mm_struct' for the given virtual address space
 * r	the region to be checked
 */
static void __damon_va_check_access(struct damon_ctx *ctx,
			       struct mm_struct *mm, struct damon_region *r)
{
	static struct mm_struct *last_mm;
	static unsigned long last_addr;
	static unsigned long last_page_sz = PAGE_SIZE;
	static bool last_accessed;

	/* If the region is in the last checked page, reuse the result */
	if (mm == last_mm && (ALIGN_DOWN(last_addr, last_page_sz) ==
				ALIGN_DOWN(r->sampling_addr, last_page_sz))) {
		if (last_accessed)
			r->nr_accesses++;
		return;
	}

	last_accessed = damon_va_young(mm, r->sampling_addr, &last_page_sz);
	if (last_accessed)
		r->nr_accesses++;

	last_mm = mm;
	last_addr = r->sampling_addr;
}

static unsigned int damon_va_check_accesses(struct damon_ctx *ctx)
{
	struct damon_target *t;
	struct mm_struct *mm;
	struct damon_region *r;
	unsigned int max_nr_accesses = 0;

	damon_for_each_target(t, ctx) {
		mm = damon_get_mm(t);
		if (!mm)
			continue;
		damon_for_each_region(r, t) {
			__damon_va_check_access(ctx, mm, r);
			max_nr_accesses = max(r->nr_accesses, max_nr_accesses);
		}
		mmput(mm);
	}

	return max_nr_accesses;
}

/*
 * Functions for the target validity check and cleanup
 */

static bool damon_va_target_valid(void *target)
{
	struct damon_target *t = target;
	struct task_struct *task;

	task = damon_get_task_struct(t);
	if (task) {
		put_task_struct(task);
		return true;
	}

	return false;
}

#ifndef CONFIG_ADVISE_SYSCALLS
static unsigned long damos_madvise(struct damon_target *target,
		struct damon_region *r, int behavior)
{
	return 0;
}
#else
static unsigned long damos_madvise(struct damon_target *target,
		struct damon_region *r, int behavior)
{
	struct mm_struct *mm;
	unsigned long start = PAGE_ALIGN(r->ar.start);
	unsigned long len = PAGE_ALIGN(r->ar.end - r->ar.start);
	unsigned long applied;

	mm = damon_get_mm(target);
	if (!mm)
		return 0;

	applied = do_madvise(mm, start, len, behavior) ? 0 : len;
	mmput(mm);

	return applied;
}
#endif	/* CONFIG_ADVISE_SYSCALLS */

static unsigned long damon_va_apply_scheme(struct damon_ctx *ctx,
		struct damon_target *t, struct damon_region *r,
		struct damos *scheme)
{
	int madv_action;

	switch (scheme->action) {
	case DAMOS_WILLNEED:
		madv_action = MADV_WILLNEED;
		break;
	case DAMOS_COLD:
		madv_action = MADV_COLD;
		break;
	case DAMOS_PAGEOUT:
		madv_action = MADV_PAGEOUT;
		break;
	case DAMOS_HUGEPAGE:
		madv_action = MADV_HUGEPAGE;
		break;
	case DAMOS_NOHUGEPAGE:
		madv_action = MADV_NOHUGEPAGE;
		break;
	case DAMOS_STAT:
		return 0;
	default:
		return 0;
	}

	return damos_madvise(t, r, madv_action);
}

static int damon_va_scheme_score(struct damon_ctx *context,
		struct damon_target *t, struct damon_region *r,
		struct damos *scheme)
{

	switch (scheme->action) {
	case DAMOS_PAGEOUT:
		return damon_pageout_score(context, r, scheme);
	default:
		break;
	}

	return DAMOS_MAX_SCORE;
}

static int __init damon_va_initcall(void)
{
	struct damon_operations ops = {
		.id = DAMON_OPS_VADDR,
		.init = damon_va_init,
		.update = damon_va_update,
		.prepare_access_checks = damon_va_prepare_access_checks,
		.check_accesses = damon_va_check_accesses,
		.reset_aggregated = NULL,
		.target_valid = damon_va_target_valid,
		.cleanup = NULL,
		.apply_scheme = damon_va_apply_scheme,
		.get_scheme_score = damon_va_scheme_score,
	};

	return damon_register_ops(&ops);
};

subsys_initcall(damon_va_initcall);

#include "vaddr-test.h"<|MERGE_RESOLUTION|>--- conflicted
+++ resolved
@@ -28,11 +28,7 @@
  */
 static inline struct task_struct *damon_get_task_struct(struct damon_target *t)
 {
-<<<<<<< HEAD
-	return get_pid_task((struct pid *)t->id, PIDTYPE_PID);
-=======
 	return get_pid_task(t->pid, PIDTYPE_PID);
->>>>>>> 95cd2cdc
 }
 
 /*
@@ -406,12 +402,6 @@
 	pte_t entry = huge_ptep_get(pte);
 	struct page *page = pte_page(entry);
 
-<<<<<<< HEAD
-	if (!page)
-		return;
-
-=======
->>>>>>> 95cd2cdc
 	get_page(page);
 
 	if (pte_young(entry)) {
@@ -571,12 +561,6 @@
 		goto out;
 
 	page = pte_page(entry);
-<<<<<<< HEAD
-	if (!page)
-		goto out;
-
-=======
->>>>>>> 95cd2cdc
 	get_page(page);
 
 	if (pte_young(entry) || !page_is_idle(page) ||
