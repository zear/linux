/* SPDX-License-Identifier: GPL-2.0 */
#ifndef __LINUX_KSM_H
#define __LINUX_KSM_H
/*
 * Memory merging support.
 *
 * This code enables dynamic sharing of identical pages found in different
 * memory areas, even if they are not shared by fork().
 */

#include <linux/bitops.h>
#include <linux/mm.h>
#include <linux/pagemap.h>
#include <linux/rmap.h>
#include <linux/sched.h>
#include <linux/sched/coredump.h>

#ifdef CONFIG_KSM
int ksm_madvise(struct vm_area_struct *vma, unsigned long start,
		unsigned long end, int advice, unsigned long *vm_flags);

void ksm_add_vma(struct vm_area_struct *vma);
int ksm_enable_merge_any(struct mm_struct *mm);
<<<<<<< HEAD
=======
int ksm_disable_merge_any(struct mm_struct *mm);
int ksm_disable(struct mm_struct *mm);
>>>>>>> 7ca25c6b

int __ksm_enter(struct mm_struct *mm);
void __ksm_exit(struct mm_struct *mm);

static inline int ksm_fork(struct mm_struct *mm, struct mm_struct *oldmm)
{
	int ret;

	if (test_bit(MMF_VM_MERGEABLE, &oldmm->flags)) {
		ret = __ksm_enter(mm);
		if (ret)
			return ret;
	}

	if (test_bit(MMF_VM_MERGE_ANY, &oldmm->flags))
		set_bit(MMF_VM_MERGE_ANY, &mm->flags);

	return 0;
}

static inline void ksm_exit(struct mm_struct *mm)
{
	if (test_bit(MMF_VM_MERGEABLE, &mm->flags))
		__ksm_exit(mm);
}

/*
 * When do_swap_page() first faults in from swap what used to be a KSM page,
 * no problem, it will be assigned to this vma's anon_vma; but thereafter,
 * it might be faulted into a different anon_vma (or perhaps to a different
 * offset in the same anon_vma).  do_swap_page() cannot do all the locking
 * needed to reconstitute a cross-anon_vma KSM page: for now it has to make
 * a copy, and leave remerging the pages to a later pass of ksmd.
 *
 * We'd like to make this conditional on vma->vm_flags & VM_MERGEABLE,
 * but what if the vma was unmerged while the page was swapped out?
 */
struct page *ksm_might_need_to_copy(struct page *page,
			struct vm_area_struct *vma, unsigned long address);

void rmap_walk_ksm(struct folio *folio, struct rmap_walk_control *rwc);
void folio_migrate_ksm(struct folio *newfolio, struct folio *folio);

#ifdef CONFIG_MEMORY_FAILURE
void collect_procs_ksm(struct page *page, struct list_head *to_kill,
		       int force_early);
#endif

#ifdef CONFIG_PROC_FS
long ksm_process_profit(struct mm_struct *);
#endif /* CONFIG_PROC_FS */

#else  /* !CONFIG_KSM */

static inline void ksm_add_vma(struct vm_area_struct *vma)
{
}

<<<<<<< HEAD
=======
static inline int ksm_disable(struct mm_struct *mm)
{
	return 0;
}

>>>>>>> 7ca25c6b
static inline int ksm_fork(struct mm_struct *mm, struct mm_struct *oldmm)
{
	return 0;
}

static inline void ksm_exit(struct mm_struct *mm)
{
}

#ifdef CONFIG_MEMORY_FAILURE
static inline void collect_procs_ksm(struct page *page,
				     struct list_head *to_kill, int force_early)
{
}
#endif

#ifdef CONFIG_MMU
static inline int ksm_madvise(struct vm_area_struct *vma, unsigned long start,
		unsigned long end, int advice, unsigned long *vm_flags)
{
	return 0;
}

static inline struct page *ksm_might_need_to_copy(struct page *page,
			struct vm_area_struct *vma, unsigned long address)
{
	return page;
}

static inline void rmap_walk_ksm(struct folio *folio,
			struct rmap_walk_control *rwc)
{
}

static inline void folio_migrate_ksm(struct folio *newfolio, struct folio *old)
{
}
#endif /* CONFIG_MMU */
#endif /* !CONFIG_KSM */

#endif /* __LINUX_KSM_H */<|MERGE_RESOLUTION|>--- conflicted
+++ resolved
@@ -21,11 +21,8 @@
 
 void ksm_add_vma(struct vm_area_struct *vma);
 int ksm_enable_merge_any(struct mm_struct *mm);
-<<<<<<< HEAD
-=======
 int ksm_disable_merge_any(struct mm_struct *mm);
 int ksm_disable(struct mm_struct *mm);
->>>>>>> 7ca25c6b
 
 int __ksm_enter(struct mm_struct *mm);
 void __ksm_exit(struct mm_struct *mm);
@@ -84,14 +81,11 @@
 {
 }
 
-<<<<<<< HEAD
-=======
 static inline int ksm_disable(struct mm_struct *mm)
 {
 	return 0;
 }
 
->>>>>>> 7ca25c6b
 static inline int ksm_fork(struct mm_struct *mm, struct mm_struct *oldmm)
 {
 	return 0;
