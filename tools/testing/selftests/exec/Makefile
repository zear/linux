--- conflicted
+++ resolved
@@ -3,13 +3,8 @@
 CFLAGS += -Wno-nonnull
 CFLAGS += -D_GNU_SOURCE
 
-<<<<<<< HEAD
-TEST_PROGS := binfmt_script non-regular
-TEST_GEN_PROGS := execveat load_address_4096 load_address_2097152 load_address_16777216
-=======
 TEST_PROGS := binfmt_script.py
 TEST_GEN_PROGS := execveat load_address_4096 load_address_2097152 load_address_16777216 non-regular
->>>>>>> 95cd2cdc
 TEST_GEN_FILES := execveat.symlink execveat.denatured script subdir
 # Makefile is a run-time dependency, since it's accessed by the execveat test
 TEST_FILES := Makefile
