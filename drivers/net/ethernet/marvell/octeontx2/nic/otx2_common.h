--- conflicted
+++ resolved
@@ -19,10 +19,7 @@
 #include <net/devlink.h>
 #include <linux/time64.h>
 #include <linux/dim.h>
-<<<<<<< HEAD
-=======
 #include <uapi/linux/if_macsec.h>
->>>>>>> 7365df19
 
 #include <mbox.h>
 #include <npc.h>
@@ -440,10 +437,7 @@
 #define OTX2_FLAG_TC_MATCHALL_EGRESS_ENABLED	BIT_ULL(12)
 #define OTX2_FLAG_TC_MATCHALL_INGRESS_ENABLED	BIT_ULL(13)
 #define OTX2_FLAG_DMACFLTR_SUPPORT		BIT_ULL(14)
-<<<<<<< HEAD
-=======
 #define OTX2_FLAG_PTP_ONESTEP_SYNC		BIT_ULL(15)
->>>>>>> 7365df19
 #define OTX2_FLAG_ADPTV_INT_COAL_ENABLED BIT_ULL(16)
 	u64			flags;
 	u64			*cq_op_addr;
@@ -511,9 +505,6 @@
 #if IS_ENABLED(CONFIG_MACSEC)
 	struct cn10k_mcs_cfg	*macsec_cfg;
 #endif
-
-	/* napi event count. It is needed for adaptive irq coalescing. */
-	u32 napi_events;
 };
 
 static inline bool is_otx2_lbkvf(struct pci_dev *pdev)
