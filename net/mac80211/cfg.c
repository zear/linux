--- conflicted
+++ resolved
@@ -1468,11 +1468,7 @@
 			return ret;
 	}
 
-<<<<<<< HEAD
-	if (params->supported_rates) {
-=======
 	if (params->supported_rates && params->supported_rates_len) {
->>>>>>> 4ff96fb5
 		ieee80211_parse_bitrates(&sdata->vif.bss_conf.chandef,
 					 sband, params->supported_rates,
 					 params->supported_rates_len,
