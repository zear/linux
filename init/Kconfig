--- conflicted
+++ resolved
@@ -1966,302 +1966,7 @@
 	def_bool n
 	select SYSTEM_DATA_VERIFICATION
 
-<<<<<<< HEAD
-menuconfig MODULES
-	bool "Enable loadable module support"
-	modules
-	help
-	  Kernel modules are small pieces of compiled code which can
-	  be inserted in the running kernel, rather than being
-	  permanently built into the kernel.  You use the "modprobe"
-	  tool to add (and sometimes remove) them.  If you say Y here,
-	  many parts of the kernel can be built as modules (by
-	  answering M instead of Y where indicated): this is most
-	  useful for infrequently used options which are not required
-	  for booting.  For more information, see the man pages for
-	  modprobe, lsmod, modinfo, insmod and rmmod.
-
-	  If you say Y here, you will need to run "make
-	  modules_install" to put the modules under /lib/modules/
-	  where modprobe can find them (you may need to be root to do
-	  this).
-
-	  If unsure, say Y.
-
-if MODULES
-
-config MODULE_FORCE_LOAD
-	bool "Forced module loading"
-	default n
-	help
-	  Allow loading of modules without version information (ie. modprobe
-	  --force).  Forced module loading sets the 'F' (forced) taint flag and
-	  is usually a really bad idea.
-
-config MODULE_UNLOAD
-	bool "Module unloading"
-	help
-	  Without this option you will not be able to unload any
-	  modules (note that some modules may not be unloadable
-	  anyway), which makes your kernel smaller, faster
-	  and simpler.  If unsure, say Y.
-
-config MODULE_FORCE_UNLOAD
-	bool "Forced module unloading"
-	depends on MODULE_UNLOAD
-	help
-	  This option allows you to force a module to unload, even if the
-	  kernel believes it is unsafe: the kernel will remove the module
-	  without waiting for anyone to stop using it (using the -f option to
-	  rmmod).  This is mainly for kernel developers and desperate users.
-	  If unsure, say N.
-
-config MODULE_UNLOAD_TAINT_TRACKING
-	bool "Tainted module unload tracking"
-	depends on MODULE_UNLOAD
-	default n
-	help
-	  This option allows you to maintain a record of each unloaded
-	  module that tainted the kernel. In addition to displaying a
-	  list of linked (or loaded) modules e.g. on detection of a bad
-	  page (see bad_page()), the aforementioned details are also
-	  shown. If unsure, say N.
-
-config MODVERSIONS
-	bool "Module versioning support"
-	help
-	  Usually, you have to use modules compiled with your kernel.
-	  Saying Y here makes it sometimes possible to use modules
-	  compiled for different kernels, by adding enough information
-	  to the modules to (hopefully) spot any changes which would
-	  make them incompatible with the kernel you are running.  If
-	  unsure, say N.
-
-config ASM_MODVERSIONS
-	bool
-	default HAVE_ASM_MODVERSIONS && MODVERSIONS
-	help
-	  This enables module versioning for exported symbols also from
-	  assembly. This can be enabled only when the target architecture
-	  supports it.
-
-config MODULE_SRCVERSION_ALL
-	bool "Source checksum for all modules"
-	help
-	  Modules which contain a MODULE_VERSION get an extra "srcversion"
-	  field inserted into their modinfo section, which contains a
-    	  sum of the source files which made it.  This helps maintainers
-	  see exactly which source was used to build a module (since
-	  others sometimes change the module source without updating
-	  the version).  With this option, such a "srcversion" field
-	  will be created for all modules.  If unsure, say N.
-
-config MODULE_SIG
-	bool "Module signature verification"
-	select MODULE_SIG_FORMAT
-	help
-	  Check modules for valid signatures upon load: the signature
-	  is simply appended to the module. For more information see
-	  <file:Documentation/admin-guide/module-signing.rst>.
-
-	  Note that this option adds the OpenSSL development packages as a
-	  kernel build dependency so that the signing tool can use its crypto
-	  library.
-
-	  You should enable this option if you wish to use either
-	  CONFIG_SECURITY_LOCKDOWN_LSM or lockdown functionality imposed via
-	  another LSM - otherwise unsigned modules will be loadable regardless
-	  of the lockdown policy.
-
-	  !!!WARNING!!!  If you enable this option, you MUST make sure that the
-	  module DOES NOT get stripped after being signed.  This includes the
-	  debuginfo strip done by some packagers (such as rpmbuild) and
-	  inclusion into an initramfs that wants the module size reduced.
-
-config MODULE_SIG_FORCE
-	bool "Require modules to be validly signed"
-	depends on MODULE_SIG
-	help
-	  Reject unsigned modules or signed modules for which we don't have a
-	  key.  Without this, such modules will simply taint the kernel.
-
-config MODULE_SIG_ALL
-	bool "Automatically sign all modules"
-	default y
-	depends on MODULE_SIG || IMA_APPRAISE_MODSIG
-	help
-	  Sign all modules during make modules_install. Without this option,
-	  modules must be signed manually, using the scripts/sign-file tool.
-
-comment "Do not forget to sign required modules with scripts/sign-file"
-	depends on MODULE_SIG_FORCE && !MODULE_SIG_ALL
-
-choice
-	prompt "Which hash algorithm should modules be signed with?"
-	depends on MODULE_SIG || IMA_APPRAISE_MODSIG
-	help
-	  This determines which sort of hashing algorithm will be used during
-	  signature generation.  This algorithm _must_ be built into the kernel
-	  directly so that signature verification can take place.  It is not
-	  possible to load a signed module containing the algorithm to check
-	  the signature on that module.
-
-config MODULE_SIG_SHA1
-	bool "Sign modules with SHA-1"
-	select CRYPTO_SHA1
-
-config MODULE_SIG_SHA224
-	bool "Sign modules with SHA-224"
-	select CRYPTO_SHA256
-
-config MODULE_SIG_SHA256
-	bool "Sign modules with SHA-256"
-	select CRYPTO_SHA256
-
-config MODULE_SIG_SHA384
-	bool "Sign modules with SHA-384"
-	select CRYPTO_SHA512
-
-config MODULE_SIG_SHA512
-	bool "Sign modules with SHA-512"
-	select CRYPTO_SHA512
-
-endchoice
-
-config MODULE_SIG_HASH
-	string
-	depends on MODULE_SIG || IMA_APPRAISE_MODSIG
-	default "sha1" if MODULE_SIG_SHA1
-	default "sha224" if MODULE_SIG_SHA224
-	default "sha256" if MODULE_SIG_SHA256
-	default "sha384" if MODULE_SIG_SHA384
-	default "sha512" if MODULE_SIG_SHA512
-
-choice
-	prompt "Module compression mode"
-	help
-	  This option allows you to choose the algorithm which will be used to
-	  compress modules when 'make modules_install' is run. (or, you can
-	  choose to not compress modules at all.)
-
-	  External modules will also be compressed in the same way during the
-	  installation.
-
-	  For modules inside an initrd or initramfs, it's more efficient to
-	  compress the whole initrd or initramfs instead.
-
-	  This is fully compatible with signed modules.
-
-	  Please note that the tool used to load modules needs to support the
-	  corresponding algorithm. module-init-tools MAY support gzip, and kmod
-	  MAY support gzip, xz and zstd.
-
-	  Your build system needs to provide the appropriate compression tool
-	  to compress the modules.
-
-	  If in doubt, select 'None'.
-
-config MODULE_COMPRESS_NONE
-	bool "None"
-	help
-	  Do not compress modules. The installed modules are suffixed
-	  with .ko.
-
-config MODULE_COMPRESS_GZIP
-	bool "GZIP"
-	help
-	  Compress modules with GZIP. The installed modules are suffixed
-	  with .ko.gz.
-
-config MODULE_COMPRESS_XZ
-	bool "XZ"
-	help
-	  Compress modules with XZ. The installed modules are suffixed
-	  with .ko.xz.
-
-config MODULE_COMPRESS_ZSTD
-	bool "ZSTD"
-	help
-	  Compress modules with ZSTD. The installed modules are suffixed
-	  with .ko.zst.
-
-endchoice
-
-config MODULE_DECOMPRESS
-	bool "Support in-kernel module decompression"
-	depends on MODULE_COMPRESS_GZIP || MODULE_COMPRESS_XZ
-	select ZLIB_INFLATE if MODULE_COMPRESS_GZIP
-	select XZ_DEC if MODULE_COMPRESS_XZ
-	help
-
-	  Support for decompressing kernel modules by the kernel itself
-	  instead of relying on userspace to perform this task. Useful when
-	  load pinning security policy is enabled.
-
-	  If unsure, say N.
-
-config MODULE_ALLOW_MISSING_NAMESPACE_IMPORTS
-	bool "Allow loading of modules with missing namespace imports"
-	help
-	  Symbols exported with EXPORT_SYMBOL_NS*() are considered exported in
-	  a namespace. A module that makes use of a symbol exported with such a
-	  namespace is required to import the namespace via MODULE_IMPORT_NS().
-	  There is no technical reason to enforce correct namespace imports,
-	  but it creates consistency between symbols defining namespaces and
-	  users importing namespaces they make use of. This option relaxes this
-	  requirement and lifts the enforcement when loading a module.
-
-	  If unsure, say N.
-
-config MODPROBE_PATH
-	string "Path to modprobe binary"
-	default "/sbin/modprobe"
-	help
-	  When kernel code requests a module, it does so by calling
-	  the "modprobe" userspace utility. This option allows you to
-	  set the path where that binary is found. This can be changed
-	  at runtime via the sysctl file
-	  /proc/sys/kernel/modprobe. Setting this to the empty string
-	  removes the kernel's ability to request modules (but
-	  userspace can still load modules explicitly).
-
-config TRIM_UNUSED_KSYMS
-	bool "Trim unused exported kernel symbols" if EXPERT
-	depends on !COMPILE_TEST
-	help
-	  The kernel and some modules make many symbols available for
-	  other modules to use via EXPORT_SYMBOL() and variants. Depending
-	  on the set of modules being selected in your kernel configuration,
-	  many of those exported symbols might never be used.
-
-	  This option allows for unused exported symbols to be dropped from
-	  the build. In turn, this provides the compiler more opportunities
-	  (especially when using LTO) for optimizing the code and reducing
-	  binary size.  This might have some security advantages as well.
-
-	  If unsure, or if you need to build out-of-tree modules, say N.
-
-config UNUSED_KSYMS_WHITELIST
-	string "Whitelist of symbols to keep in ksymtab"
-	depends on TRIM_UNUSED_KSYMS
-	help
-	  By default, all unused exported symbols will be un-exported from the
-	  build when TRIM_UNUSED_KSYMS is selected.
-
-	  UNUSED_KSYMS_WHITELIST allows to whitelist symbols that must be kept
-	  exported at all times, even in absence of in-tree users. The value to
-	  set here is the path to a text file containing the list of symbols,
-	  one per line. The path can be absolute, or relative to the kernel
-	  source tree.
-
-endif # MODULES
-
-config MODULES_TREE_LOOKUP
-	def_bool y
-	depends on PERF_EVENTS || TRACING || CFI_CLANG
-=======
 source "kernel/module/Kconfig"
->>>>>>> 7365df19
 
 config INIT_ALL_POSSIBLE
 	bool
