/*
 * Copyright © 2008 Intel Corporation
 *
 * Permission is hereby granted, free of charge, to any person obtaining a
 * copy of this software and associated documentation files (the "Software"),
 * to deal in the Software without restriction, including without limitation
 * the rights to use, copy, modify, merge, publish, distribute, sublicense,
 * and/or sell copies of the Software, and to permit persons to whom the
 * Software is furnished to do so, subject to the following conditions:
 *
 * The above copyright notice and this permission notice (including the next
 * paragraph) shall be included in all copies or substantial portions of the
 * Software.
 *
 * THE SOFTWARE IS PROVIDED "AS IS", WITHOUT WARRANTY OF ANY KIND, EXPRESS OR
 * IMPLIED, INCLUDING BUT NOT LIMITED TO THE WARRANTIES OF MERCHANTABILITY,
 * FITNESS FOR A PARTICULAR PURPOSE AND NONINFRINGEMENT.  IN NO EVENT SHALL
 * THE AUTHORS OR COPYRIGHT HOLDERS BE LIABLE FOR ANY CLAIM, DAMAGES OR OTHER
 * LIABILITY, WHETHER IN AN ACTION OF CONTRACT, TORT OR OTHERWISE, ARISING
 * FROM, OUT OF OR IN CONNECTION WITH THE SOFTWARE OR THE USE OR OTHER DEALINGS
 * IN THE SOFTWARE.
 *
 * Authors:
 *    Eric Anholt <eric@anholt.net>
 *
 */

#include "drmP.h"
#include "drm.h"
#include "i915_drm.h"
#include "i915_drv.h"
#include "i915_trace.h"
#include "intel_drv.h"
#include <linux/slab.h>
#include <linux/swap.h>
#include <linux/pci.h>
#include <linux/intel-gtt.h>

static uint32_t i915_gem_get_gtt_alignment(struct drm_gem_object *obj);

static int i915_gem_object_flush_gpu_write_domain(struct drm_gem_object *obj);
static void i915_gem_object_flush_gtt_write_domain(struct drm_gem_object *obj);
static void i915_gem_object_flush_cpu_write_domain(struct drm_gem_object *obj);
static int i915_gem_object_set_to_cpu_domain(struct drm_gem_object *obj,
					     int write);
static int i915_gem_object_set_cpu_read_domain_range(struct drm_gem_object *obj,
						     uint64_t offset,
						     uint64_t size);
static void i915_gem_object_set_to_full_cpu_read_domain(struct drm_gem_object *obj);
static int i915_gem_object_wait_rendering(struct drm_gem_object *obj,
					  bool interruptible);
static int i915_gem_object_bind_to_gtt(struct drm_gem_object *obj,
					   unsigned alignment);
static void i915_gem_clear_fence_reg(struct drm_gem_object *obj);
static int i915_gem_phys_pwrite(struct drm_device *dev, struct drm_gem_object *obj,
				struct drm_i915_gem_pwrite *args,
				struct drm_file *file_priv);
static void i915_gem_free_object_tail(struct drm_gem_object *obj);

static int
i915_gem_object_get_pages(struct drm_gem_object *obj,
			  gfp_t gfpmask);

static void
i915_gem_object_put_pages(struct drm_gem_object *obj);

static LIST_HEAD(shrink_list);
static DEFINE_SPINLOCK(shrink_list_lock);

/* some bookkeeping */
static void i915_gem_info_add_obj(struct drm_i915_private *dev_priv,
				  size_t size)
{
	dev_priv->mm.object_count++;
	dev_priv->mm.object_memory += size;
}

static void i915_gem_info_remove_obj(struct drm_i915_private *dev_priv,
				     size_t size)
{
	dev_priv->mm.object_count--;
	dev_priv->mm.object_memory -= size;
}

static void i915_gem_info_add_gtt(struct drm_i915_private *dev_priv,
				  size_t size)
{
	dev_priv->mm.gtt_count++;
	dev_priv->mm.gtt_memory += size;
}

static void i915_gem_info_remove_gtt(struct drm_i915_private *dev_priv,
				     size_t size)
{
	dev_priv->mm.gtt_count--;
	dev_priv->mm.gtt_memory -= size;
}

static void i915_gem_info_add_pin(struct drm_i915_private *dev_priv,
				  size_t size)
{
	dev_priv->mm.pin_count++;
	dev_priv->mm.pin_memory += size;
}

static void i915_gem_info_remove_pin(struct drm_i915_private *dev_priv,
				     size_t size)
{
	dev_priv->mm.pin_count--;
	dev_priv->mm.pin_memory -= size;
}

int
i915_gem_check_is_wedged(struct drm_device *dev)
{
	struct drm_i915_private *dev_priv = dev->dev_private;
	struct completion *x = &dev_priv->error_completion;
	unsigned long flags;
	int ret;

	if (!atomic_read(&dev_priv->mm.wedged))
		return 0;

	ret = wait_for_completion_interruptible(x);
	if (ret)
		return ret;

	/* Success, we reset the GPU! */
	if (!atomic_read(&dev_priv->mm.wedged))
		return 0;

	/* GPU is hung, bump the completion count to account for
	 * the token we just consumed so that we never hit zero and
	 * end up waiting upon a subsequent completion event that
	 * will never happen.
	 */
	spin_lock_irqsave(&x->wait.lock, flags);
	x->done++;
	spin_unlock_irqrestore(&x->wait.lock, flags);
	return -EIO;
}

static int i915_mutex_lock_interruptible(struct drm_device *dev)
{
	struct drm_i915_private *dev_priv = dev->dev_private;
	int ret;

	ret = i915_gem_check_is_wedged(dev);
	if (ret)
		return ret;

	ret = mutex_lock_interruptible(&dev->struct_mutex);
	if (ret)
		return ret;

	if (atomic_read(&dev_priv->mm.wedged)) {
		mutex_unlock(&dev->struct_mutex);
		return -EAGAIN;
	}

	WARN_ON(i915_verify_lists(dev));
	return 0;
}

static inline bool
i915_gem_object_is_inactive(struct drm_i915_gem_object *obj_priv)
{
	return obj_priv->gtt_space &&
		!obj_priv->active &&
		obj_priv->pin_count == 0;
}

int i915_gem_do_init(struct drm_device *dev,
		     unsigned long start,
		     unsigned long end)
{
	drm_i915_private_t *dev_priv = dev->dev_private;

	if (start >= end ||
	    (start & (PAGE_SIZE - 1)) != 0 ||
	    (end & (PAGE_SIZE - 1)) != 0) {
		return -EINVAL;
	}

	drm_mm_init(&dev_priv->mm.gtt_space, start,
		    end - start);

	dev_priv->mm.gtt_total = end - start;

	return 0;
}

int
i915_gem_init_ioctl(struct drm_device *dev, void *data,
		    struct drm_file *file_priv)
{
	struct drm_i915_gem_init *args = data;
	int ret;

	mutex_lock(&dev->struct_mutex);
	ret = i915_gem_do_init(dev, args->gtt_start, args->gtt_end);
	mutex_unlock(&dev->struct_mutex);

	return ret;
}

int
i915_gem_get_aperture_ioctl(struct drm_device *dev, void *data,
			    struct drm_file *file_priv)
{
	struct drm_i915_private *dev_priv = dev->dev_private;
	struct drm_i915_gem_get_aperture *args = data;

	if (!(dev->driver->driver_features & DRIVER_GEM))
		return -ENODEV;

	mutex_lock(&dev->struct_mutex);
	args->aper_size = dev_priv->mm.gtt_total;
	args->aper_available_size = args->aper_size - dev_priv->mm.pin_memory;
	mutex_unlock(&dev->struct_mutex);

	return 0;
}


/**
 * Creates a new mm object and returns a handle to it.
 */
int
i915_gem_create_ioctl(struct drm_device *dev, void *data,
		      struct drm_file *file_priv)
{
	struct drm_i915_gem_create *args = data;
	struct drm_gem_object *obj;
	int ret;
	u32 handle;

	args->size = roundup(args->size, PAGE_SIZE);

	/* Allocate the new object */
	obj = i915_gem_alloc_object(dev, args->size);
	if (obj == NULL)
		return -ENOMEM;

	ret = drm_gem_handle_create(file_priv, obj, &handle);
	if (ret) {
		drm_gem_object_release(obj);
		i915_gem_info_remove_obj(dev->dev_private, obj->size);
		kfree(obj);
		return ret;
	}

	/* drop reference from allocate - handle holds it now */
	drm_gem_object_unreference(obj);
	trace_i915_gem_object_create(obj);

	args->handle = handle;
	return 0;
}

static inline int
fast_shmem_read(struct page **pages,
		loff_t page_base, int page_offset,
		char __user *data,
		int length)
{
	char *vaddr;
	int ret;

	vaddr = kmap_atomic(pages[page_base >> PAGE_SHIFT]);
	ret = __copy_to_user_inatomic(data, vaddr + page_offset, length);
	kunmap_atomic(vaddr);

	return ret;
}

static int i915_gem_object_needs_bit17_swizzle(struct drm_gem_object *obj)
{
	drm_i915_private_t *dev_priv = obj->dev->dev_private;
	struct drm_i915_gem_object *obj_priv = to_intel_bo(obj);

	return dev_priv->mm.bit_6_swizzle_x == I915_BIT_6_SWIZZLE_9_10_17 &&
		obj_priv->tiling_mode != I915_TILING_NONE;
}

static inline void
slow_shmem_copy(struct page *dst_page,
		int dst_offset,
		struct page *src_page,
		int src_offset,
		int length)
{
	char *dst_vaddr, *src_vaddr;

	dst_vaddr = kmap(dst_page);
	src_vaddr = kmap(src_page);

	memcpy(dst_vaddr + dst_offset, src_vaddr + src_offset, length);

	kunmap(src_page);
	kunmap(dst_page);
}

static inline void
slow_shmem_bit17_copy(struct page *gpu_page,
		      int gpu_offset,
		      struct page *cpu_page,
		      int cpu_offset,
		      int length,
		      int is_read)
{
	char *gpu_vaddr, *cpu_vaddr;

	/* Use the unswizzled path if this page isn't affected. */
	if ((page_to_phys(gpu_page) & (1 << 17)) == 0) {
		if (is_read)
			return slow_shmem_copy(cpu_page, cpu_offset,
					       gpu_page, gpu_offset, length);
		else
			return slow_shmem_copy(gpu_page, gpu_offset,
					       cpu_page, cpu_offset, length);
	}

	gpu_vaddr = kmap(gpu_page);
	cpu_vaddr = kmap(cpu_page);

	/* Copy the data, XORing A6 with A17 (1). The user already knows he's
	 * XORing with the other bits (A9 for Y, A9 and A10 for X)
	 */
	while (length > 0) {
		int cacheline_end = ALIGN(gpu_offset + 1, 64);
		int this_length = min(cacheline_end - gpu_offset, length);
		int swizzled_gpu_offset = gpu_offset ^ 64;

		if (is_read) {
			memcpy(cpu_vaddr + cpu_offset,
			       gpu_vaddr + swizzled_gpu_offset,
			       this_length);
		} else {
			memcpy(gpu_vaddr + swizzled_gpu_offset,
			       cpu_vaddr + cpu_offset,
			       this_length);
		}
		cpu_offset += this_length;
		gpu_offset += this_length;
		length -= this_length;
	}

	kunmap(cpu_page);
	kunmap(gpu_page);
}

/**
 * This is the fast shmem pread path, which attempts to copy_from_user directly
 * from the backing pages of the object to the user's address space.  On a
 * fault, it fails so we can fall back to i915_gem_shmem_pwrite_slow().
 */
static int
i915_gem_shmem_pread_fast(struct drm_device *dev, struct drm_gem_object *obj,
			  struct drm_i915_gem_pread *args,
			  struct drm_file *file_priv)
{
	struct drm_i915_gem_object *obj_priv = to_intel_bo(obj);
	ssize_t remain;
	loff_t offset, page_base;
	char __user *user_data;
	int page_offset, page_length;

	user_data = (char __user *) (uintptr_t) args->data_ptr;
	remain = args->size;

	obj_priv = to_intel_bo(obj);
	offset = args->offset;

	while (remain > 0) {
		/* Operation in this page
		 *
		 * page_base = page offset within aperture
		 * page_offset = offset within page
		 * page_length = bytes to copy for this page
		 */
		page_base = (offset & ~(PAGE_SIZE-1));
		page_offset = offset & (PAGE_SIZE-1);
		page_length = remain;
		if ((page_offset + remain) > PAGE_SIZE)
			page_length = PAGE_SIZE - page_offset;

		if (fast_shmem_read(obj_priv->pages,
				    page_base, page_offset,
				    user_data, page_length))
			return -EFAULT;

		remain -= page_length;
		user_data += page_length;
		offset += page_length;
	}

	return 0;
}

static int
i915_gem_object_get_pages_or_evict(struct drm_gem_object *obj)
{
	int ret;

	ret = i915_gem_object_get_pages(obj, __GFP_NORETRY | __GFP_NOWARN);

	/* If we've insufficient memory to map in the pages, attempt
	 * to make some space by throwing out some old buffers.
	 */
	if (ret == -ENOMEM) {
		struct drm_device *dev = obj->dev;

		ret = i915_gem_evict_something(dev, obj->size,
					       i915_gem_get_gtt_alignment(obj));
		if (ret)
			return ret;

		ret = i915_gem_object_get_pages(obj, 0);
	}

	return ret;
}

/**
 * This is the fallback shmem pread path, which allocates temporary storage
 * in kernel space to copy_to_user into outside of the struct_mutex, so we
 * can copy out of the object's backing pages while holding the struct mutex
 * and not take page faults.
 */
static int
i915_gem_shmem_pread_slow(struct drm_device *dev, struct drm_gem_object *obj,
			  struct drm_i915_gem_pread *args,
			  struct drm_file *file_priv)
{
	struct drm_i915_gem_object *obj_priv = to_intel_bo(obj);
	struct mm_struct *mm = current->mm;
	struct page **user_pages;
	ssize_t remain;
	loff_t offset, pinned_pages, i;
	loff_t first_data_page, last_data_page, num_pages;
	int shmem_page_index, shmem_page_offset;
	int data_page_index,  data_page_offset;
	int page_length;
	int ret;
	uint64_t data_ptr = args->data_ptr;
	int do_bit17_swizzling;

	remain = args->size;

	/* Pin the user pages containing the data.  We can't fault while
	 * holding the struct mutex, yet we want to hold it while
	 * dereferencing the user data.
	 */
	first_data_page = data_ptr / PAGE_SIZE;
	last_data_page = (data_ptr + args->size - 1) / PAGE_SIZE;
	num_pages = last_data_page - first_data_page + 1;

	user_pages = drm_malloc_ab(num_pages, sizeof(struct page *));
	if (user_pages == NULL)
		return -ENOMEM;

	mutex_unlock(&dev->struct_mutex);
	down_read(&mm->mmap_sem);
	pinned_pages = get_user_pages(current, mm, (uintptr_t)args->data_ptr,
				      num_pages, 1, 0, user_pages, NULL);
	up_read(&mm->mmap_sem);
	mutex_lock(&dev->struct_mutex);
	if (pinned_pages < num_pages) {
		ret = -EFAULT;
		goto out;
	}

	ret = i915_gem_object_set_cpu_read_domain_range(obj,
							args->offset,
							args->size);
	if (ret)
		goto out;

	do_bit17_swizzling = i915_gem_object_needs_bit17_swizzle(obj);

	obj_priv = to_intel_bo(obj);
	offset = args->offset;

	while (remain > 0) {
		/* Operation in this page
		 *
		 * shmem_page_index = page number within shmem file
		 * shmem_page_offset = offset within page in shmem file
		 * data_page_index = page number in get_user_pages return
		 * data_page_offset = offset with data_page_index page.
		 * page_length = bytes to copy for this page
		 */
		shmem_page_index = offset / PAGE_SIZE;
		shmem_page_offset = offset & ~PAGE_MASK;
		data_page_index = data_ptr / PAGE_SIZE - first_data_page;
		data_page_offset = data_ptr & ~PAGE_MASK;

		page_length = remain;
		if ((shmem_page_offset + page_length) > PAGE_SIZE)
			page_length = PAGE_SIZE - shmem_page_offset;
		if ((data_page_offset + page_length) > PAGE_SIZE)
			page_length = PAGE_SIZE - data_page_offset;

		if (do_bit17_swizzling) {
			slow_shmem_bit17_copy(obj_priv->pages[shmem_page_index],
					      shmem_page_offset,
					      user_pages[data_page_index],
					      data_page_offset,
					      page_length,
					      1);
		} else {
			slow_shmem_copy(user_pages[data_page_index],
					data_page_offset,
					obj_priv->pages[shmem_page_index],
					shmem_page_offset,
					page_length);
		}

		remain -= page_length;
		data_ptr += page_length;
		offset += page_length;
	}

out:
	for (i = 0; i < pinned_pages; i++) {
		SetPageDirty(user_pages[i]);
		page_cache_release(user_pages[i]);
	}
	drm_free_large(user_pages);

	return ret;
}

/**
 * Reads data from the object referenced by handle.
 *
 * On error, the contents of *data are undefined.
 */
int
i915_gem_pread_ioctl(struct drm_device *dev, void *data,
		     struct drm_file *file_priv)
{
	struct drm_i915_gem_pread *args = data;
	struct drm_gem_object *obj;
	struct drm_i915_gem_object *obj_priv;
	int ret = 0;

	if (args->size == 0)
		return 0;

	if (!access_ok(VERIFY_WRITE,
		       (char __user *)(uintptr_t)args->data_ptr,
		       args->size))
		return -EFAULT;

	ret = fault_in_pages_writeable((char __user *)(uintptr_t)args->data_ptr,
				       args->size);
	if (ret)
		return -EFAULT;

	ret = i915_mutex_lock_interruptible(dev);
	if (ret)
		return ret;

	obj = drm_gem_object_lookup(dev, file_priv, args->handle);
	if (obj == NULL) {
		ret = -ENOENT;
		goto unlock;
	}
	obj_priv = to_intel_bo(obj);

	/* Bounds check source.  */
	if (args->offset > obj->size || args->size > obj->size - args->offset) {
		ret = -EINVAL;
		goto out;
	}

	ret = i915_gem_object_get_pages_or_evict(obj);
	if (ret)
		goto out;

	ret = i915_gem_object_set_cpu_read_domain_range(obj,
							args->offset,
							args->size);
	if (ret)
		goto out_put;

	ret = -EFAULT;
	if (!i915_gem_object_needs_bit17_swizzle(obj))
		ret = i915_gem_shmem_pread_fast(dev, obj, args, file_priv);
	if (ret == -EFAULT)
		ret = i915_gem_shmem_pread_slow(dev, obj, args, file_priv);

out_put:
	i915_gem_object_put_pages(obj);
out:
	drm_gem_object_unreference(obj);
unlock:
	mutex_unlock(&dev->struct_mutex);
	return ret;
}

/* This is the fast write path which cannot handle
 * page faults in the source data
 */

static inline int
fast_user_write(struct io_mapping *mapping,
		loff_t page_base, int page_offset,
		char __user *user_data,
		int length)
{
	char *vaddr_atomic;
	unsigned long unwritten;

	vaddr_atomic = io_mapping_map_atomic_wc(mapping, page_base);
	unwritten = __copy_from_user_inatomic_nocache(vaddr_atomic + page_offset,
						      user_data, length);
	io_mapping_unmap_atomic(vaddr_atomic);
	return unwritten;
}

/* Here's the write path which can sleep for
 * page faults
 */

static inline void
slow_kernel_write(struct io_mapping *mapping,
		  loff_t gtt_base, int gtt_offset,
		  struct page *user_page, int user_offset,
		  int length)
{
	char __iomem *dst_vaddr;
	char *src_vaddr;

	dst_vaddr = io_mapping_map_wc(mapping, gtt_base);
	src_vaddr = kmap(user_page);

	memcpy_toio(dst_vaddr + gtt_offset,
		    src_vaddr + user_offset,
		    length);

	kunmap(user_page);
	io_mapping_unmap(dst_vaddr);
}

static inline int
fast_shmem_write(struct page **pages,
		 loff_t page_base, int page_offset,
		 char __user *data,
		 int length)
{
	char *vaddr;
	int ret;

	vaddr = kmap_atomic(pages[page_base >> PAGE_SHIFT]);
	ret = __copy_from_user_inatomic(vaddr + page_offset, data, length);
	kunmap_atomic(vaddr);

	return ret;
}

/**
 * This is the fast pwrite path, where we copy the data directly from the
 * user into the GTT, uncached.
 */
static int
i915_gem_gtt_pwrite_fast(struct drm_device *dev, struct drm_gem_object *obj,
			 struct drm_i915_gem_pwrite *args,
			 struct drm_file *file_priv)
{
	struct drm_i915_gem_object *obj_priv = to_intel_bo(obj);
	drm_i915_private_t *dev_priv = dev->dev_private;
	ssize_t remain;
	loff_t offset, page_base;
	char __user *user_data;
	int page_offset, page_length;

	user_data = (char __user *) (uintptr_t) args->data_ptr;
	remain = args->size;

	obj_priv = to_intel_bo(obj);
	offset = obj_priv->gtt_offset + args->offset;

	while (remain > 0) {
		/* Operation in this page
		 *
		 * page_base = page offset within aperture
		 * page_offset = offset within page
		 * page_length = bytes to copy for this page
		 */
		page_base = (offset & ~(PAGE_SIZE-1));
		page_offset = offset & (PAGE_SIZE-1);
		page_length = remain;
		if ((page_offset + remain) > PAGE_SIZE)
			page_length = PAGE_SIZE - page_offset;

		/* If we get a fault while copying data, then (presumably) our
		 * source page isn't available.  Return the error and we'll
		 * retry in the slow path.
		 */
		if (fast_user_write(dev_priv->mm.gtt_mapping, page_base,
				    page_offset, user_data, page_length))

			return -EFAULT;

		remain -= page_length;
		user_data += page_length;
		offset += page_length;
	}

	return 0;
}

/**
 * This is the fallback GTT pwrite path, which uses get_user_pages to pin
 * the memory and maps it using kmap_atomic for copying.
 *
 * This code resulted in x11perf -rgb10text consuming about 10% more CPU
 * than using i915_gem_gtt_pwrite_fast on a G45 (32-bit).
 */
static int
i915_gem_gtt_pwrite_slow(struct drm_device *dev, struct drm_gem_object *obj,
			 struct drm_i915_gem_pwrite *args,
			 struct drm_file *file_priv)
{
	struct drm_i915_gem_object *obj_priv = to_intel_bo(obj);
	drm_i915_private_t *dev_priv = dev->dev_private;
	ssize_t remain;
	loff_t gtt_page_base, offset;
	loff_t first_data_page, last_data_page, num_pages;
	loff_t pinned_pages, i;
	struct page **user_pages;
	struct mm_struct *mm = current->mm;
	int gtt_page_offset, data_page_offset, data_page_index, page_length;
	int ret;
	uint64_t data_ptr = args->data_ptr;

	remain = args->size;

	/* Pin the user pages containing the data.  We can't fault while
	 * holding the struct mutex, and all of the pwrite implementations
	 * want to hold it while dereferencing the user data.
	 */
	first_data_page = data_ptr / PAGE_SIZE;
	last_data_page = (data_ptr + args->size - 1) / PAGE_SIZE;
	num_pages = last_data_page - first_data_page + 1;

	user_pages = drm_malloc_ab(num_pages, sizeof(struct page *));
	if (user_pages == NULL)
		return -ENOMEM;

	mutex_unlock(&dev->struct_mutex);
	down_read(&mm->mmap_sem);
	pinned_pages = get_user_pages(current, mm, (uintptr_t)args->data_ptr,
				      num_pages, 0, 0, user_pages, NULL);
	up_read(&mm->mmap_sem);
	mutex_lock(&dev->struct_mutex);
	if (pinned_pages < num_pages) {
		ret = -EFAULT;
		goto out_unpin_pages;
	}

	ret = i915_gem_object_set_to_gtt_domain(obj, 1);
	if (ret)
		goto out_unpin_pages;

	obj_priv = to_intel_bo(obj);
	offset = obj_priv->gtt_offset + args->offset;

	while (remain > 0) {
		/* Operation in this page
		 *
		 * gtt_page_base = page offset within aperture
		 * gtt_page_offset = offset within page in aperture
		 * data_page_index = page number in get_user_pages return
		 * data_page_offset = offset with data_page_index page.
		 * page_length = bytes to copy for this page
		 */
		gtt_page_base = offset & PAGE_MASK;
		gtt_page_offset = offset & ~PAGE_MASK;
		data_page_index = data_ptr / PAGE_SIZE - first_data_page;
		data_page_offset = data_ptr & ~PAGE_MASK;

		page_length = remain;
		if ((gtt_page_offset + page_length) > PAGE_SIZE)
			page_length = PAGE_SIZE - gtt_page_offset;
		if ((data_page_offset + page_length) > PAGE_SIZE)
			page_length = PAGE_SIZE - data_page_offset;

		slow_kernel_write(dev_priv->mm.gtt_mapping,
				  gtt_page_base, gtt_page_offset,
				  user_pages[data_page_index],
				  data_page_offset,
				  page_length);

		remain -= page_length;
		offset += page_length;
		data_ptr += page_length;
	}

out_unpin_pages:
	for (i = 0; i < pinned_pages; i++)
		page_cache_release(user_pages[i]);
	drm_free_large(user_pages);

	return ret;
}

/**
 * This is the fast shmem pwrite path, which attempts to directly
 * copy_from_user into the kmapped pages backing the object.
 */
static int
i915_gem_shmem_pwrite_fast(struct drm_device *dev, struct drm_gem_object *obj,
			   struct drm_i915_gem_pwrite *args,
			   struct drm_file *file_priv)
{
	struct drm_i915_gem_object *obj_priv = to_intel_bo(obj);
	ssize_t remain;
	loff_t offset, page_base;
	char __user *user_data;
	int page_offset, page_length;

	user_data = (char __user *) (uintptr_t) args->data_ptr;
	remain = args->size;

	obj_priv = to_intel_bo(obj);
	offset = args->offset;
	obj_priv->dirty = 1;

	while (remain > 0) {
		/* Operation in this page
		 *
		 * page_base = page offset within aperture
		 * page_offset = offset within page
		 * page_length = bytes to copy for this page
		 */
		page_base = (offset & ~(PAGE_SIZE-1));
		page_offset = offset & (PAGE_SIZE-1);
		page_length = remain;
		if ((page_offset + remain) > PAGE_SIZE)
			page_length = PAGE_SIZE - page_offset;

		if (fast_shmem_write(obj_priv->pages,
				       page_base, page_offset,
				       user_data, page_length))
			return -EFAULT;

		remain -= page_length;
		user_data += page_length;
		offset += page_length;
	}

	return 0;
}

/**
 * This is the fallback shmem pwrite path, which uses get_user_pages to pin
 * the memory and maps it using kmap_atomic for copying.
 *
 * This avoids taking mmap_sem for faulting on the user's address while the
 * struct_mutex is held.
 */
static int
i915_gem_shmem_pwrite_slow(struct drm_device *dev, struct drm_gem_object *obj,
			   struct drm_i915_gem_pwrite *args,
			   struct drm_file *file_priv)
{
	struct drm_i915_gem_object *obj_priv = to_intel_bo(obj);
	struct mm_struct *mm = current->mm;
	struct page **user_pages;
	ssize_t remain;
	loff_t offset, pinned_pages, i;
	loff_t first_data_page, last_data_page, num_pages;
	int shmem_page_index, shmem_page_offset;
	int data_page_index,  data_page_offset;
	int page_length;
	int ret;
	uint64_t data_ptr = args->data_ptr;
	int do_bit17_swizzling;

	remain = args->size;

	/* Pin the user pages containing the data.  We can't fault while
	 * holding the struct mutex, and all of the pwrite implementations
	 * want to hold it while dereferencing the user data.
	 */
	first_data_page = data_ptr / PAGE_SIZE;
	last_data_page = (data_ptr + args->size - 1) / PAGE_SIZE;
	num_pages = last_data_page - first_data_page + 1;

	user_pages = drm_malloc_ab(num_pages, sizeof(struct page *));
	if (user_pages == NULL)
		return -ENOMEM;

	mutex_unlock(&dev->struct_mutex);
	down_read(&mm->mmap_sem);
	pinned_pages = get_user_pages(current, mm, (uintptr_t)args->data_ptr,
				      num_pages, 0, 0, user_pages, NULL);
	up_read(&mm->mmap_sem);
	mutex_lock(&dev->struct_mutex);
	if (pinned_pages < num_pages) {
		ret = -EFAULT;
		goto out;
	}

	ret = i915_gem_object_set_to_cpu_domain(obj, 1);
	if (ret)
		goto out;

	do_bit17_swizzling = i915_gem_object_needs_bit17_swizzle(obj);

	obj_priv = to_intel_bo(obj);
	offset = args->offset;
	obj_priv->dirty = 1;

	while (remain > 0) {
		/* Operation in this page
		 *
		 * shmem_page_index = page number within shmem file
		 * shmem_page_offset = offset within page in shmem file
		 * data_page_index = page number in get_user_pages return
		 * data_page_offset = offset with data_page_index page.
		 * page_length = bytes to copy for this page
		 */
		shmem_page_index = offset / PAGE_SIZE;
		shmem_page_offset = offset & ~PAGE_MASK;
		data_page_index = data_ptr / PAGE_SIZE - first_data_page;
		data_page_offset = data_ptr & ~PAGE_MASK;

		page_length = remain;
		if ((shmem_page_offset + page_length) > PAGE_SIZE)
			page_length = PAGE_SIZE - shmem_page_offset;
		if ((data_page_offset + page_length) > PAGE_SIZE)
			page_length = PAGE_SIZE - data_page_offset;

		if (do_bit17_swizzling) {
			slow_shmem_bit17_copy(obj_priv->pages[shmem_page_index],
					      shmem_page_offset,
					      user_pages[data_page_index],
					      data_page_offset,
					      page_length,
					      0);
		} else {
			slow_shmem_copy(obj_priv->pages[shmem_page_index],
					shmem_page_offset,
					user_pages[data_page_index],
					data_page_offset,
					page_length);
		}

		remain -= page_length;
		data_ptr += page_length;
		offset += page_length;
	}

out:
	for (i = 0; i < pinned_pages; i++)
		page_cache_release(user_pages[i]);
	drm_free_large(user_pages);

	return ret;
}

/**
 * Writes data to the object referenced by handle.
 *
 * On error, the contents of the buffer that were to be modified are undefined.
 */
int
i915_gem_pwrite_ioctl(struct drm_device *dev, void *data,
		      struct drm_file *file)
{
	struct drm_i915_gem_pwrite *args = data;
	struct drm_gem_object *obj;
	struct drm_i915_gem_object *obj_priv;
	int ret;

	if (args->size == 0)
		return 0;

	if (!access_ok(VERIFY_READ,
		       (char __user *)(uintptr_t)args->data_ptr,
		       args->size))
		return -EFAULT;

	ret = fault_in_pages_readable((char __user *)(uintptr_t)args->data_ptr,
				      args->size);
	if (ret)
		return -EFAULT;

	ret = i915_mutex_lock_interruptible(dev);
	if (ret)
		return ret;

	obj = drm_gem_object_lookup(dev, file, args->handle);
	if (obj == NULL) {
		ret = -ENOENT;
		goto unlock;
	}
	obj_priv = to_intel_bo(obj);

	/* Bounds check destination. */
	if (args->offset > obj->size || args->size > obj->size - args->offset) {
		ret = -EINVAL;
		goto out;
	}

	/* We can only do the GTT pwrite on untiled buffers, as otherwise
	 * it would end up going through the fenced access, and we'll get
	 * different detiling behavior between reading and writing.
	 * pread/pwrite currently are reading and writing from the CPU
	 * perspective, requiring manual detiling by the client.
	 */
	if (obj_priv->phys_obj)
		ret = i915_gem_phys_pwrite(dev, obj, args, file);
	else if (obj_priv->tiling_mode == I915_TILING_NONE &&
		 obj_priv->gtt_space &&
		 obj->write_domain != I915_GEM_DOMAIN_CPU) {
		ret = i915_gem_object_pin(obj, 0);
		if (ret)
			goto out;

		ret = i915_gem_object_set_to_gtt_domain(obj, 1);
		if (ret)
			goto out_unpin;

		ret = i915_gem_gtt_pwrite_fast(dev, obj, args, file);
		if (ret == -EFAULT)
			ret = i915_gem_gtt_pwrite_slow(dev, obj, args, file);

out_unpin:
		i915_gem_object_unpin(obj);
	} else {
		ret = i915_gem_object_get_pages_or_evict(obj);
		if (ret)
			goto out;

		ret = i915_gem_object_set_to_cpu_domain(obj, 1);
		if (ret)
			goto out_put;

		ret = -EFAULT;
		if (!i915_gem_object_needs_bit17_swizzle(obj))
			ret = i915_gem_shmem_pwrite_fast(dev, obj, args, file);
		if (ret == -EFAULT)
			ret = i915_gem_shmem_pwrite_slow(dev, obj, args, file);

out_put:
		i915_gem_object_put_pages(obj);
	}

out:
	drm_gem_object_unreference(obj);
unlock:
	mutex_unlock(&dev->struct_mutex);
	return ret;
}

/**
 * Called when user space prepares to use an object with the CPU, either
 * through the mmap ioctl's mapping or a GTT mapping.
 */
int
i915_gem_set_domain_ioctl(struct drm_device *dev, void *data,
			  struct drm_file *file_priv)
{
	struct drm_i915_private *dev_priv = dev->dev_private;
	struct drm_i915_gem_set_domain *args = data;
	struct drm_gem_object *obj;
	struct drm_i915_gem_object *obj_priv;
	uint32_t read_domains = args->read_domains;
	uint32_t write_domain = args->write_domain;
	int ret;

	if (!(dev->driver->driver_features & DRIVER_GEM))
		return -ENODEV;

	/* Only handle setting domains to types used by the CPU. */
	if (write_domain & I915_GEM_GPU_DOMAINS)
		return -EINVAL;

	if (read_domains & I915_GEM_GPU_DOMAINS)
		return -EINVAL;

	/* Having something in the write domain implies it's in the read
	 * domain, and only that read domain.  Enforce that in the request.
	 */
	if (write_domain != 0 && read_domains != write_domain)
		return -EINVAL;

	ret = i915_mutex_lock_interruptible(dev);
	if (ret)
		return ret;

	obj = drm_gem_object_lookup(dev, file_priv, args->handle);
	if (obj == NULL) {
		ret = -ENOENT;
		goto unlock;
	}
	obj_priv = to_intel_bo(obj);

	intel_mark_busy(dev, obj);

	if (read_domains & I915_GEM_DOMAIN_GTT) {
		ret = i915_gem_object_set_to_gtt_domain(obj, write_domain != 0);

		/* Update the LRU on the fence for the CPU access that's
		 * about to occur.
		 */
		if (obj_priv->fence_reg != I915_FENCE_REG_NONE) {
			struct drm_i915_fence_reg *reg =
				&dev_priv->fence_regs[obj_priv->fence_reg];
			list_move_tail(&reg->lru_list,
				       &dev_priv->mm.fence_list);
		}

		/* Silently promote "you're not bound, there was nothing to do"
		 * to success, since the client was just asking us to
		 * make sure everything was done.
		 */
		if (ret == -EINVAL)
			ret = 0;
	} else {
		ret = i915_gem_object_set_to_cpu_domain(obj, write_domain != 0);
	}

	/* Maintain LRU order of "inactive" objects */
	if (ret == 0 && i915_gem_object_is_inactive(obj_priv))
		list_move_tail(&obj_priv->mm_list, &dev_priv->mm.inactive_list);

	drm_gem_object_unreference(obj);
unlock:
	mutex_unlock(&dev->struct_mutex);
	return ret;
}

/**
 * Called when user space has done writes to this buffer
 */
int
i915_gem_sw_finish_ioctl(struct drm_device *dev, void *data,
		      struct drm_file *file_priv)
{
	struct drm_i915_gem_sw_finish *args = data;
	struct drm_gem_object *obj;
	int ret = 0;

	if (!(dev->driver->driver_features & DRIVER_GEM))
		return -ENODEV;

	ret = i915_mutex_lock_interruptible(dev);
	if (ret)
		return ret;

	obj = drm_gem_object_lookup(dev, file_priv, args->handle);
	if (obj == NULL) {
		ret = -ENOENT;
		goto unlock;
	}

	/* Pinned buffers may be scanout, so flush the cache */
	if (to_intel_bo(obj)->pin_count)
		i915_gem_object_flush_cpu_write_domain(obj);

	drm_gem_object_unreference(obj);
unlock:
	mutex_unlock(&dev->struct_mutex);
	return ret;
}

/**
 * Maps the contents of an object, returning the address it is mapped
 * into.
 *
 * While the mapping holds a reference on the contents of the object, it doesn't
 * imply a ref on the object itself.
 */
int
i915_gem_mmap_ioctl(struct drm_device *dev, void *data,
		   struct drm_file *file_priv)
{
	struct drm_i915_gem_mmap *args = data;
	struct drm_gem_object *obj;
	loff_t offset;
	unsigned long addr;

	if (!(dev->driver->driver_features & DRIVER_GEM))
		return -ENODEV;

	obj = drm_gem_object_lookup(dev, file_priv, args->handle);
	if (obj == NULL)
		return -ENOENT;

	offset = args->offset;

	down_write(&current->mm->mmap_sem);
	addr = do_mmap(obj->filp, 0, args->size,
		       PROT_READ | PROT_WRITE, MAP_SHARED,
		       args->offset);
	up_write(&current->mm->mmap_sem);
	drm_gem_object_unreference_unlocked(obj);
	if (IS_ERR((void *)addr))
		return addr;

	args->addr_ptr = (uint64_t) addr;

	return 0;
}

/**
 * i915_gem_fault - fault a page into the GTT
 * vma: VMA in question
 * vmf: fault info
 *
 * The fault handler is set up by drm_gem_mmap() when a object is GTT mapped
 * from userspace.  The fault handler takes care of binding the object to
 * the GTT (if needed), allocating and programming a fence register (again,
 * only if needed based on whether the old reg is still valid or the object
 * is tiled) and inserting a new PTE into the faulting process.
 *
 * Note that the faulting process may involve evicting existing objects
 * from the GTT and/or fence registers to make room.  So performance may
 * suffer if the GTT working set is large or there are few fence registers
 * left.
 */
int i915_gem_fault(struct vm_area_struct *vma, struct vm_fault *vmf)
{
	struct drm_gem_object *obj = vma->vm_private_data;
	struct drm_device *dev = obj->dev;
	drm_i915_private_t *dev_priv = dev->dev_private;
	struct drm_i915_gem_object *obj_priv = to_intel_bo(obj);
	pgoff_t page_offset;
	unsigned long pfn;
	int ret = 0;
	bool write = !!(vmf->flags & FAULT_FLAG_WRITE);

	/* We don't use vmf->pgoff since that has the fake offset */
	page_offset = ((unsigned long)vmf->virtual_address - vma->vm_start) >>
		PAGE_SHIFT;

	/* Now bind it into the GTT if needed */
	mutex_lock(&dev->struct_mutex);
	if (!obj_priv->gtt_space) {
		ret = i915_gem_object_bind_to_gtt(obj, 0);
		if (ret)
			goto unlock;

		ret = i915_gem_object_set_to_gtt_domain(obj, write);
		if (ret)
			goto unlock;
	}

	/* Need a new fence register? */
	if (obj_priv->tiling_mode != I915_TILING_NONE) {
		ret = i915_gem_object_get_fence_reg(obj, true);
		if (ret)
			goto unlock;
	}

	if (i915_gem_object_is_inactive(obj_priv))
		list_move_tail(&obj_priv->mm_list, &dev_priv->mm.inactive_list);

	pfn = ((dev->agp->base + obj_priv->gtt_offset) >> PAGE_SHIFT) +
		page_offset;

	/* Finally, remap it using the new GTT offset */
	ret = vm_insert_pfn(vma, (unsigned long)vmf->virtual_address, pfn);
unlock:
	mutex_unlock(&dev->struct_mutex);

	switch (ret) {
	case 0:
	case -ERESTARTSYS:
		return VM_FAULT_NOPAGE;
	case -ENOMEM:
	case -EAGAIN:
		return VM_FAULT_OOM;
	default:
		return VM_FAULT_SIGBUS;
	}
}

/**
 * i915_gem_create_mmap_offset - create a fake mmap offset for an object
 * @obj: obj in question
 *
 * GEM memory mapping works by handing back to userspace a fake mmap offset
 * it can use in a subsequent mmap(2) call.  The DRM core code then looks
 * up the object based on the offset and sets up the various memory mapping
 * structures.
 *
 * This routine allocates and attaches a fake offset for @obj.
 */
static int
i915_gem_create_mmap_offset(struct drm_gem_object *obj)
{
	struct drm_device *dev = obj->dev;
	struct drm_gem_mm *mm = dev->mm_private;
	struct drm_i915_gem_object *obj_priv = to_intel_bo(obj);
	struct drm_map_list *list;
	struct drm_local_map *map;
	int ret = 0;

	/* Set the object up for mmap'ing */
	list = &obj->map_list;
	list->map = kzalloc(sizeof(struct drm_map_list), GFP_KERNEL);
	if (!list->map)
		return -ENOMEM;

	map = list->map;
	map->type = _DRM_GEM;
	map->size = obj->size;
	map->handle = obj;

	/* Get a DRM GEM mmap offset allocated... */
	list->file_offset_node = drm_mm_search_free(&mm->offset_manager,
						    obj->size / PAGE_SIZE, 0, 0);
	if (!list->file_offset_node) {
		DRM_ERROR("failed to allocate offset for bo %d\n", obj->name);
		ret = -ENOSPC;
		goto out_free_list;
	}

	list->file_offset_node = drm_mm_get_block(list->file_offset_node,
						  obj->size / PAGE_SIZE, 0);
	if (!list->file_offset_node) {
		ret = -ENOMEM;
		goto out_free_list;
	}

	list->hash.key = list->file_offset_node->start;
	ret = drm_ht_insert_item(&mm->offset_hash, &list->hash);
	if (ret) {
		DRM_ERROR("failed to add to map hash\n");
		goto out_free_mm;
	}

	/* By now we should be all set, any drm_mmap request on the offset
	 * below will get to our mmap & fault handler */
	obj_priv->mmap_offset = ((uint64_t) list->hash.key) << PAGE_SHIFT;

	return 0;

out_free_mm:
	drm_mm_put_block(list->file_offset_node);
out_free_list:
	kfree(list->map);

	return ret;
}

/**
 * i915_gem_release_mmap - remove physical page mappings
 * @obj: obj in question
 *
 * Preserve the reservation of the mmapping with the DRM core code, but
 * relinquish ownership of the pages back to the system.
 *
 * It is vital that we remove the page mapping if we have mapped a tiled
 * object through the GTT and then lose the fence register due to
 * resource pressure. Similarly if the object has been moved out of the
 * aperture, than pages mapped into userspace must be revoked. Removing the
 * mapping will then trigger a page fault on the next user access, allowing
 * fixup by i915_gem_fault().
 */
void
i915_gem_release_mmap(struct drm_gem_object *obj)
{
	struct drm_device *dev = obj->dev;
	struct drm_i915_gem_object *obj_priv = to_intel_bo(obj);

	if (dev->dev_mapping)
		unmap_mapping_range(dev->dev_mapping,
				    obj_priv->mmap_offset, obj->size, 1);
}

static void
i915_gem_free_mmap_offset(struct drm_gem_object *obj)
{
	struct drm_device *dev = obj->dev;
	struct drm_i915_gem_object *obj_priv = to_intel_bo(obj);
	struct drm_gem_mm *mm = dev->mm_private;
	struct drm_map_list *list;

	list = &obj->map_list;
	drm_ht_remove_item(&mm->offset_hash, &list->hash);

	if (list->file_offset_node) {
		drm_mm_put_block(list->file_offset_node);
		list->file_offset_node = NULL;
	}

	if (list->map) {
		kfree(list->map);
		list->map = NULL;
	}

	obj_priv->mmap_offset = 0;
}

/**
 * i915_gem_get_gtt_alignment - return required GTT alignment for an object
 * @obj: object to check
 *
 * Return the required GTT alignment for an object, taking into account
 * potential fence register mapping if needed.
 */
static uint32_t
i915_gem_get_gtt_alignment(struct drm_gem_object *obj)
{
	struct drm_device *dev = obj->dev;
	struct drm_i915_gem_object *obj_priv = to_intel_bo(obj);
	int start, i;

	/*
	 * Minimum alignment is 4k (GTT page size), but might be greater
	 * if a fence register is needed for the object.
	 */
	if (INTEL_INFO(dev)->gen >= 4 || obj_priv->tiling_mode == I915_TILING_NONE)
		return 4096;

	/*
	 * Previous chips need to be aligned to the size of the smallest
	 * fence register that can contain the object.
	 */
	if (INTEL_INFO(dev)->gen == 3)
		start = 1024*1024;
	else
		start = 512*1024;

	for (i = start; i < obj->size; i <<= 1)
		;

	return i;
}

/**
 * i915_gem_mmap_gtt_ioctl - prepare an object for GTT mmap'ing
 * @dev: DRM device
 * @data: GTT mapping ioctl data
 * @file_priv: GEM object info
 *
 * Simply returns the fake offset to userspace so it can mmap it.
 * The mmap call will end up in drm_gem_mmap(), which will set things
 * up so we can get faults in the handler above.
 *
 * The fault handler will take care of binding the object into the GTT
 * (since it may have been evicted to make room for something), allocating
 * a fence register, and mapping the appropriate aperture address into
 * userspace.
 */
int
i915_gem_mmap_gtt_ioctl(struct drm_device *dev, void *data,
			struct drm_file *file_priv)
{
	struct drm_i915_gem_mmap_gtt *args = data;
	struct drm_gem_object *obj;
	struct drm_i915_gem_object *obj_priv;
	int ret;

	if (!(dev->driver->driver_features & DRIVER_GEM))
		return -ENODEV;

	ret = i915_mutex_lock_interruptible(dev);
	if (ret)
		return ret;

	obj = drm_gem_object_lookup(dev, file_priv, args->handle);
	if (obj == NULL) {
		ret = -ENOENT;
		goto unlock;
	}
	obj_priv = to_intel_bo(obj);

	if (obj_priv->madv != I915_MADV_WILLNEED) {
		DRM_ERROR("Attempting to mmap a purgeable buffer\n");
		ret = -EINVAL;
		goto out;
	}

	if (!obj_priv->mmap_offset) {
		ret = i915_gem_create_mmap_offset(obj);
		if (ret)
			goto out;
	}

	args->offset = obj_priv->mmap_offset;

	/*
	 * Pull it into the GTT so that we have a page list (makes the
	 * initial fault faster and any subsequent flushing possible).
	 */
	if (!obj_priv->agp_mem) {
		ret = i915_gem_object_bind_to_gtt(obj, 0);
		if (ret)
			goto out;
	}

out:
	drm_gem_object_unreference(obj);
unlock:
	mutex_unlock(&dev->struct_mutex);
	return ret;
}

static void
i915_gem_object_put_pages(struct drm_gem_object *obj)
{
	struct drm_i915_gem_object *obj_priv = to_intel_bo(obj);
	int page_count = obj->size / PAGE_SIZE;
	int i;

	BUG_ON(obj_priv->pages_refcount == 0);
	BUG_ON(obj_priv->madv == __I915_MADV_PURGED);

	if (--obj_priv->pages_refcount != 0)
		return;

	if (obj_priv->tiling_mode != I915_TILING_NONE)
		i915_gem_object_save_bit_17_swizzle(obj);

	if (obj_priv->madv == I915_MADV_DONTNEED)
		obj_priv->dirty = 0;

	for (i = 0; i < page_count; i++) {
		if (obj_priv->dirty)
			set_page_dirty(obj_priv->pages[i]);

		if (obj_priv->madv == I915_MADV_WILLNEED)
			mark_page_accessed(obj_priv->pages[i]);

		page_cache_release(obj_priv->pages[i]);
	}
	obj_priv->dirty = 0;

	drm_free_large(obj_priv->pages);
	obj_priv->pages = NULL;
}

static uint32_t
i915_gem_next_request_seqno(struct drm_device *dev,
			    struct intel_ring_buffer *ring)
{
	drm_i915_private_t *dev_priv = dev->dev_private;

	ring->outstanding_lazy_request = true;
	return dev_priv->next_seqno;
}

static void
i915_gem_object_move_to_active(struct drm_gem_object *obj,
			       struct intel_ring_buffer *ring)
{
	struct drm_device *dev = obj->dev;
	struct drm_i915_private *dev_priv = dev->dev_private;
	struct drm_i915_gem_object *obj_priv = to_intel_bo(obj);
	uint32_t seqno = i915_gem_next_request_seqno(dev, ring);

	BUG_ON(ring == NULL);
	obj_priv->ring = ring;

	/* Add a reference if we're newly entering the active list. */
	if (!obj_priv->active) {
		drm_gem_object_reference(obj);
		obj_priv->active = 1;
	}

	/* Move from whatever list we were on to the tail of execution. */
	list_move_tail(&obj_priv->mm_list, &dev_priv->mm.active_list);
	list_move_tail(&obj_priv->ring_list, &ring->active_list);
	obj_priv->last_rendering_seqno = seqno;
}

static void
i915_gem_object_move_to_flushing(struct drm_gem_object *obj)
{
	struct drm_device *dev = obj->dev;
	drm_i915_private_t *dev_priv = dev->dev_private;
	struct drm_i915_gem_object *obj_priv = to_intel_bo(obj);

	BUG_ON(!obj_priv->active);
	list_move_tail(&obj_priv->mm_list, &dev_priv->mm.flushing_list);
	list_del_init(&obj_priv->ring_list);
	obj_priv->last_rendering_seqno = 0;
}

/* Immediately discard the backing storage */
static void
i915_gem_object_truncate(struct drm_gem_object *obj)
{
	struct drm_i915_gem_object *obj_priv = to_intel_bo(obj);
	struct inode *inode;

	/* Our goal here is to return as much of the memory as
	 * is possible back to the system as we are called from OOM.
	 * To do this we must instruct the shmfs to drop all of its
	 * backing pages, *now*. Here we mirror the actions taken
	 * when by shmem_delete_inode() to release the backing store.
	 */
	inode = obj->filp->f_path.dentry->d_inode;
	truncate_inode_pages(inode->i_mapping, 0);
	if (inode->i_op->truncate_range)
		inode->i_op->truncate_range(inode, 0, (loff_t)-1);

	obj_priv->madv = __I915_MADV_PURGED;
}

static inline int
i915_gem_object_is_purgeable(struct drm_i915_gem_object *obj_priv)
{
	return obj_priv->madv == I915_MADV_DONTNEED;
}

static void
i915_gem_object_move_to_inactive(struct drm_gem_object *obj)
{
	struct drm_device *dev = obj->dev;
	drm_i915_private_t *dev_priv = dev->dev_private;
	struct drm_i915_gem_object *obj_priv = to_intel_bo(obj);

	if (obj_priv->pin_count != 0)
		list_move_tail(&obj_priv->mm_list, &dev_priv->mm.pinned_list);
	else
		list_move_tail(&obj_priv->mm_list, &dev_priv->mm.inactive_list);
	list_del_init(&obj_priv->ring_list);

	BUG_ON(!list_empty(&obj_priv->gpu_write_list));

	obj_priv->last_rendering_seqno = 0;
	obj_priv->ring = NULL;
	if (obj_priv->active) {
		obj_priv->active = 0;
		drm_gem_object_unreference(obj);
	}
	WARN_ON(i915_verify_lists(dev));
}

static void
i915_gem_process_flushing_list(struct drm_device *dev,
			       uint32_t flush_domains,
			       struct intel_ring_buffer *ring)
{
	drm_i915_private_t *dev_priv = dev->dev_private;
	struct drm_i915_gem_object *obj_priv, *next;

	list_for_each_entry_safe(obj_priv, next,
				 &ring->gpu_write_list,
				 gpu_write_list) {
		struct drm_gem_object *obj = &obj_priv->base;

		if (obj->write_domain & flush_domains) {
			uint32_t old_write_domain = obj->write_domain;

			obj->write_domain = 0;
			list_del_init(&obj_priv->gpu_write_list);
			i915_gem_object_move_to_active(obj, ring);

			/* update the fence lru list */
			if (obj_priv->fence_reg != I915_FENCE_REG_NONE) {
				struct drm_i915_fence_reg *reg =
					&dev_priv->fence_regs[obj_priv->fence_reg];
				list_move_tail(&reg->lru_list,
						&dev_priv->mm.fence_list);
			}

			trace_i915_gem_object_change_domain(obj,
							    obj->read_domains,
							    old_write_domain);
		}
	}
}

uint32_t
i915_add_request(struct drm_device *dev,
		 struct drm_file *file,
		 struct drm_i915_gem_request *request,
		 struct intel_ring_buffer *ring)
{
	drm_i915_private_t *dev_priv = dev->dev_private;
	struct drm_i915_file_private *file_priv = NULL;
	uint32_t seqno;
	int was_empty;

	if (file != NULL)
		file_priv = file->driver_priv;

	if (request == NULL) {
		request = kzalloc(sizeof(*request), GFP_KERNEL);
		if (request == NULL)
			return 0;
	}

	seqno = ring->add_request(dev, ring, 0);
	ring->outstanding_lazy_request = false;

	request->seqno = seqno;
	request->ring = ring;
	request->emitted_jiffies = jiffies;
	was_empty = list_empty(&ring->request_list);
	list_add_tail(&request->list, &ring->request_list);

	if (file_priv) {
		spin_lock(&file_priv->mm.lock);
		request->file_priv = file_priv;
		list_add_tail(&request->client_list,
			      &file_priv->mm.request_list);
		spin_unlock(&file_priv->mm.lock);
	}

	if (!dev_priv->mm.suspended) {
		mod_timer(&dev_priv->hangcheck_timer,
			  jiffies + msecs_to_jiffies(DRM_I915_HANGCHECK_PERIOD));
		if (was_empty)
			queue_delayed_work(dev_priv->wq,
					   &dev_priv->mm.retire_work, HZ);
	}
	return seqno;
}

/**
 * Command execution barrier
 *
 * Ensures that all commands in the ring are finished
 * before signalling the CPU
 */
static void
i915_retire_commands(struct drm_device *dev, struct intel_ring_buffer *ring)
{
	uint32_t flush_domains = 0;

	/* The sampler always gets flushed on i965 (sigh) */
	if (INTEL_INFO(dev)->gen >= 4)
		flush_domains |= I915_GEM_DOMAIN_SAMPLER;

	ring->flush(dev, ring,
			I915_GEM_DOMAIN_COMMAND, flush_domains);
}

static inline void
i915_gem_request_remove_from_client(struct drm_i915_gem_request *request)
{
	struct drm_i915_file_private *file_priv = request->file_priv;

	if (!file_priv)
		return;

	spin_lock(&file_priv->mm.lock);
	list_del(&request->client_list);
	request->file_priv = NULL;
	spin_unlock(&file_priv->mm.lock);
}

static void i915_gem_reset_ring_lists(struct drm_i915_private *dev_priv,
				      struct intel_ring_buffer *ring)
{
	while (!list_empty(&ring->request_list)) {
		struct drm_i915_gem_request *request;

		request = list_first_entry(&ring->request_list,
					   struct drm_i915_gem_request,
					   list);

		list_del(&request->list);
		i915_gem_request_remove_from_client(request);
		kfree(request);
	}

	while (!list_empty(&ring->active_list)) {
		struct drm_i915_gem_object *obj_priv;

		obj_priv = list_first_entry(&ring->active_list,
					    struct drm_i915_gem_object,
					    ring_list);

		obj_priv->base.write_domain = 0;
		list_del_init(&obj_priv->gpu_write_list);
		i915_gem_object_move_to_inactive(&obj_priv->base);
	}
}

void i915_gem_reset(struct drm_device *dev)
{
	struct drm_i915_private *dev_priv = dev->dev_private;
	struct drm_i915_gem_object *obj_priv;
	int i;

	i915_gem_reset_ring_lists(dev_priv, &dev_priv->render_ring);
	i915_gem_reset_ring_lists(dev_priv, &dev_priv->bsd_ring);
	i915_gem_reset_ring_lists(dev_priv, &dev_priv->blt_ring);

	/* Remove anything from the flushing lists. The GPU cache is likely
	 * to be lost on reset along with the data, so simply move the
	 * lost bo to the inactive list.
	 */
	while (!list_empty(&dev_priv->mm.flushing_list)) {
		obj_priv = list_first_entry(&dev_priv->mm.flushing_list,
					    struct drm_i915_gem_object,
					    mm_list);

		obj_priv->base.write_domain = 0;
		list_del_init(&obj_priv->gpu_write_list);
		i915_gem_object_move_to_inactive(&obj_priv->base);
	}

	/* Move everything out of the GPU domains to ensure we do any
	 * necessary invalidation upon reuse.
	 */
	list_for_each_entry(obj_priv,
			    &dev_priv->mm.inactive_list,
			    mm_list)
	{
		obj_priv->base.read_domains &= ~I915_GEM_GPU_DOMAINS;
	}

	/* The fence registers are invalidated so clear them out */
	for (i = 0; i < 16; i++) {
		struct drm_i915_fence_reg *reg;

		reg = &dev_priv->fence_regs[i];
		if (!reg->obj)
			continue;

		i915_gem_clear_fence_reg(reg->obj);
	}
}

/**
 * This function clears the request list as sequence numbers are passed.
 */
static void
i915_gem_retire_requests_ring(struct drm_device *dev,
			      struct intel_ring_buffer *ring)
{
	drm_i915_private_t *dev_priv = dev->dev_private;
	uint32_t seqno;

	if (!ring->status_page.page_addr ||
	    list_empty(&ring->request_list))
		return;

	WARN_ON(i915_verify_lists(dev));

	seqno = ring->get_seqno(dev, ring);
	while (!list_empty(&ring->request_list)) {
		struct drm_i915_gem_request *request;

		request = list_first_entry(&ring->request_list,
					   struct drm_i915_gem_request,
					   list);

		if (!i915_seqno_passed(seqno, request->seqno))
			break;

		trace_i915_gem_request_retire(dev, request->seqno);

		list_del(&request->list);
		i915_gem_request_remove_from_client(request);
		kfree(request);
	}

	/* Move any buffers on the active list that are no longer referenced
	 * by the ringbuffer to the flushing/inactive lists as appropriate.
	 */
	while (!list_empty(&ring->active_list)) {
		struct drm_gem_object *obj;
		struct drm_i915_gem_object *obj_priv;

		obj_priv = list_first_entry(&ring->active_list,
					    struct drm_i915_gem_object,
					    ring_list);

		if (!i915_seqno_passed(seqno, obj_priv->last_rendering_seqno))
			break;

		obj = &obj_priv->base;
		if (obj->write_domain != 0)
			i915_gem_object_move_to_flushing(obj);
		else
			i915_gem_object_move_to_inactive(obj);
	}

	if (unlikely (dev_priv->trace_irq_seqno &&
		      i915_seqno_passed(dev_priv->trace_irq_seqno, seqno))) {
		ring->user_irq_put(dev, ring);
		dev_priv->trace_irq_seqno = 0;
	}

	WARN_ON(i915_verify_lists(dev));
}

void
i915_gem_retire_requests(struct drm_device *dev)
{
	drm_i915_private_t *dev_priv = dev->dev_private;

	if (!list_empty(&dev_priv->mm.deferred_free_list)) {
	    struct drm_i915_gem_object *obj_priv, *tmp;

	    /* We must be careful that during unbind() we do not
	     * accidentally infinitely recurse into retire requests.
	     * Currently:
	     *   retire -> free -> unbind -> wait -> retire_ring
	     */
	    list_for_each_entry_safe(obj_priv, tmp,
				     &dev_priv->mm.deferred_free_list,
				     mm_list)
		    i915_gem_free_object_tail(&obj_priv->base);
	}

	i915_gem_retire_requests_ring(dev, &dev_priv->render_ring);
	i915_gem_retire_requests_ring(dev, &dev_priv->bsd_ring);
	i915_gem_retire_requests_ring(dev, &dev_priv->blt_ring);
}

static void
i915_gem_retire_work_handler(struct work_struct *work)
{
	drm_i915_private_t *dev_priv;
	struct drm_device *dev;

	dev_priv = container_of(work, drm_i915_private_t,
				mm.retire_work.work);
	dev = dev_priv->dev;

	/* Come back later if the device is busy... */
	if (!mutex_trylock(&dev->struct_mutex)) {
		queue_delayed_work(dev_priv->wq, &dev_priv->mm.retire_work, HZ);
		return;
	}

	i915_gem_retire_requests(dev);

	if (!dev_priv->mm.suspended &&
		(!list_empty(&dev_priv->render_ring.request_list) ||
		 !list_empty(&dev_priv->bsd_ring.request_list) ||
		 !list_empty(&dev_priv->blt_ring.request_list)))
		queue_delayed_work(dev_priv->wq, &dev_priv->mm.retire_work, HZ);
	mutex_unlock(&dev->struct_mutex);
}

int
i915_do_wait_request(struct drm_device *dev, uint32_t seqno,
		     bool interruptible, struct intel_ring_buffer *ring)
{
	drm_i915_private_t *dev_priv = dev->dev_private;
	u32 ier;
	int ret = 0;

	BUG_ON(seqno == 0);

	if (atomic_read(&dev_priv->mm.wedged))
		return -EAGAIN;

	if (ring->outstanding_lazy_request) {
		seqno = i915_add_request(dev, NULL, NULL, ring);
		if (seqno == 0)
			return -ENOMEM;
	}
	BUG_ON(seqno == dev_priv->next_seqno);

	if (!i915_seqno_passed(ring->get_seqno(dev, ring), seqno)) {
		if (HAS_PCH_SPLIT(dev))
			ier = I915_READ(DEIER) | I915_READ(GTIER);
		else
			ier = I915_READ(IER);
		if (!ier) {
			DRM_ERROR("something (likely vbetool) disabled "
				  "interrupts, re-enabling\n");
			i915_driver_irq_preinstall(dev);
			i915_driver_irq_postinstall(dev);
		}

		trace_i915_gem_request_wait_begin(dev, seqno);

		ring->waiting_gem_seqno = seqno;
		ring->user_irq_get(dev, ring);
		if (interruptible)
			ret = wait_event_interruptible(ring->irq_queue,
				i915_seqno_passed(
					ring->get_seqno(dev, ring), seqno)
				|| atomic_read(&dev_priv->mm.wedged));
		else
			wait_event(ring->irq_queue,
				i915_seqno_passed(
					ring->get_seqno(dev, ring), seqno)
				|| atomic_read(&dev_priv->mm.wedged));

		ring->user_irq_put(dev, ring);
		ring->waiting_gem_seqno = 0;

		trace_i915_gem_request_wait_end(dev, seqno);
	}
	if (atomic_read(&dev_priv->mm.wedged))
		ret = -EAGAIN;

	if (ret && ret != -ERESTARTSYS)
		DRM_ERROR("%s returns %d (awaiting %d at %d, next %d)\n",
			  __func__, ret, seqno, ring->get_seqno(dev, ring),
			  dev_priv->next_seqno);

	/* Directly dispatch request retiring.  While we have the work queue
	 * to handle this, the waiter on a request often wants an associated
	 * buffer to have made it to the inactive list, and we would need
	 * a separate wait queue to handle that.
	 */
	if (ret == 0)
		i915_gem_retire_requests_ring(dev, ring);

	return ret;
}

/**
 * Waits for a sequence number to be signaled, and cleans up the
 * request and object lists appropriately for that event.
 */
static int
i915_wait_request(struct drm_device *dev, uint32_t seqno,
		  struct intel_ring_buffer *ring)
{
	return i915_do_wait_request(dev, seqno, 1, ring);
}

static void
i915_gem_flush_ring(struct drm_device *dev,
		    struct drm_file *file_priv,
		    struct intel_ring_buffer *ring,
		    uint32_t invalidate_domains,
		    uint32_t flush_domains)
{
	ring->flush(dev, ring, invalidate_domains, flush_domains);
	i915_gem_process_flushing_list(dev, flush_domains, ring);
}

static void
i915_gem_flush(struct drm_device *dev,
	       struct drm_file *file_priv,
	       uint32_t invalidate_domains,
	       uint32_t flush_domains,
	       uint32_t flush_rings)
{
	drm_i915_private_t *dev_priv = dev->dev_private;

	if (flush_domains & I915_GEM_DOMAIN_CPU)
		drm_agp_chipset_flush(dev);

	if ((flush_domains | invalidate_domains) & I915_GEM_GPU_DOMAINS) {
		if (flush_rings & RING_RENDER)
			i915_gem_flush_ring(dev, file_priv,
					    &dev_priv->render_ring,
					    invalidate_domains, flush_domains);
		if (flush_rings & RING_BSD)
			i915_gem_flush_ring(dev, file_priv,
					    &dev_priv->bsd_ring,
					    invalidate_domains, flush_domains);
		if (flush_rings & RING_BLT)
			i915_gem_flush_ring(dev, file_priv,
					    &dev_priv->blt_ring,
					    invalidate_domains, flush_domains);
	}
}

/**
 * Ensures that all rendering to the object has completed and the object is
 * safe to unbind from the GTT or access from the CPU.
 */
static int
i915_gem_object_wait_rendering(struct drm_gem_object *obj,
			       bool interruptible)
{
	struct drm_device *dev = obj->dev;
	struct drm_i915_gem_object *obj_priv = to_intel_bo(obj);
	int ret;

	/* This function only exists to support waiting for existing rendering,
	 * not for emitting required flushes.
	 */
	BUG_ON((obj->write_domain & I915_GEM_GPU_DOMAINS) != 0);

	/* If there is rendering queued on the buffer being evicted, wait for
	 * it.
	 */
	if (obj_priv->active) {
		ret = i915_do_wait_request(dev,
					   obj_priv->last_rendering_seqno,
					   interruptible,
					   obj_priv->ring);
		if (ret)
			return ret;
	}

	return 0;
}

/**
 * Unbinds an object from the GTT aperture.
 */
int
i915_gem_object_unbind(struct drm_gem_object *obj)
{
	struct drm_device *dev = obj->dev;
	struct drm_i915_private *dev_priv = dev->dev_private;
	struct drm_i915_gem_object *obj_priv = to_intel_bo(obj);
	int ret = 0;

	if (obj_priv->gtt_space == NULL)
		return 0;

	if (obj_priv->pin_count != 0) {
		DRM_ERROR("Attempting to unbind pinned buffer\n");
		return -EINVAL;
	}

	/* blow away mappings if mapped through GTT */
	i915_gem_release_mmap(obj);

	/* Move the object to the CPU domain to ensure that
	 * any possible CPU writes while it's not in the GTT
	 * are flushed when we go to remap it. This will
	 * also ensure that all pending GPU writes are finished
	 * before we unbind.
	 */
	ret = i915_gem_object_set_to_cpu_domain(obj, 1);
	if (ret == -ERESTARTSYS)
		return ret;
	/* Continue on if we fail due to EIO, the GPU is hung so we
	 * should be safe and we need to cleanup or else we might
	 * cause memory corruption through use-after-free.
	 */
	if (ret) {
		i915_gem_clflush_object(obj);
		obj->read_domains = obj->write_domain = I915_GEM_DOMAIN_CPU;
	}

	/* release the fence reg _after_ flushing */
	if (obj_priv->fence_reg != I915_FENCE_REG_NONE)
		i915_gem_clear_fence_reg(obj);

	drm_unbind_agp(obj_priv->agp_mem);
	drm_free_agp(obj_priv->agp_mem, obj->size / PAGE_SIZE);

	i915_gem_object_put_pages(obj);
	BUG_ON(obj_priv->pages_refcount);

	i915_gem_info_remove_gtt(dev_priv, obj->size);
	list_del_init(&obj_priv->mm_list);

	drm_mm_put_block(obj_priv->gtt_space);
	obj_priv->gtt_space = NULL;
	obj_priv->gtt_offset = 0;

	if (i915_gem_object_is_purgeable(obj_priv))
		i915_gem_object_truncate(obj);

	trace_i915_gem_object_unbind(obj);

	return ret;
}

static int i915_ring_idle(struct drm_device *dev,
			  struct intel_ring_buffer *ring)
{
	if (list_empty(&ring->gpu_write_list) && list_empty(&ring->active_list))
		return 0;

	i915_gem_flush_ring(dev, NULL, ring,
			    I915_GEM_GPU_DOMAINS, I915_GEM_GPU_DOMAINS);
	return i915_wait_request(dev,
				 i915_gem_next_request_seqno(dev, ring),
				 ring);
}

int
i915_gpu_idle(struct drm_device *dev)
{
	drm_i915_private_t *dev_priv = dev->dev_private;
	bool lists_empty;
	int ret;

	lists_empty = (list_empty(&dev_priv->mm.flushing_list) &&
		       list_empty(&dev_priv->mm.active_list));
	if (lists_empty)
		return 0;

	/* Flush everything onto the inactive list. */
	ret = i915_ring_idle(dev, &dev_priv->render_ring);
	if (ret)
		return ret;

	ret = i915_ring_idle(dev, &dev_priv->bsd_ring);
	if (ret)
		return ret;

	ret = i915_ring_idle(dev, &dev_priv->blt_ring);
	if (ret)
		return ret;

	return 0;
}

static int
i915_gem_object_get_pages(struct drm_gem_object *obj,
			  gfp_t gfpmask)
{
	struct drm_i915_gem_object *obj_priv = to_intel_bo(obj);
	int page_count, i;
	struct address_space *mapping;
	struct inode *inode;
	struct page *page;

	BUG_ON(obj_priv->pages_refcount
			== DRM_I915_GEM_OBJECT_MAX_PAGES_REFCOUNT);

	if (obj_priv->pages_refcount++ != 0)
		return 0;

	/* Get the list of pages out of our struct file.  They'll be pinned
	 * at this point until we release them.
	 */
	page_count = obj->size / PAGE_SIZE;
	BUG_ON(obj_priv->pages != NULL);
	obj_priv->pages = drm_calloc_large(page_count, sizeof(struct page *));
	if (obj_priv->pages == NULL) {
		obj_priv->pages_refcount--;
		return -ENOMEM;
	}

	inode = obj->filp->f_path.dentry->d_inode;
	mapping = inode->i_mapping;
	for (i = 0; i < page_count; i++) {
		page = read_cache_page_gfp(mapping, i,
					   GFP_HIGHUSER |
					   __GFP_COLD |
					   __GFP_RECLAIMABLE |
					   gfpmask);
		if (IS_ERR(page))
			goto err_pages;

		obj_priv->pages[i] = page;
	}

	if (obj_priv->tiling_mode != I915_TILING_NONE)
		i915_gem_object_do_bit_17_swizzle(obj);

	return 0;

err_pages:
	while (i--)
		page_cache_release(obj_priv->pages[i]);

	drm_free_large(obj_priv->pages);
	obj_priv->pages = NULL;
	obj_priv->pages_refcount--;
	return PTR_ERR(page);
}

static void sandybridge_write_fence_reg(struct drm_i915_fence_reg *reg)
{
	struct drm_gem_object *obj = reg->obj;
	struct drm_device *dev = obj->dev;
	drm_i915_private_t *dev_priv = dev->dev_private;
	struct drm_i915_gem_object *obj_priv = to_intel_bo(obj);
	int regnum = obj_priv->fence_reg;
	uint64_t val;

	val = (uint64_t)((obj_priv->gtt_offset + obj->size - 4096) &
		    0xfffff000) << 32;
	val |= obj_priv->gtt_offset & 0xfffff000;
	val |= (uint64_t)((obj_priv->stride / 128) - 1) <<
		SANDYBRIDGE_FENCE_PITCH_SHIFT;

	if (obj_priv->tiling_mode == I915_TILING_Y)
		val |= 1 << I965_FENCE_TILING_Y_SHIFT;
	val |= I965_FENCE_REG_VALID;

	I915_WRITE64(FENCE_REG_SANDYBRIDGE_0 + (regnum * 8), val);
}

static void i965_write_fence_reg(struct drm_i915_fence_reg *reg)
{
	struct drm_gem_object *obj = reg->obj;
	struct drm_device *dev = obj->dev;
	drm_i915_private_t *dev_priv = dev->dev_private;
	struct drm_i915_gem_object *obj_priv = to_intel_bo(obj);
	int regnum = obj_priv->fence_reg;
	uint64_t val;

	val = (uint64_t)((obj_priv->gtt_offset + obj->size - 4096) &
		    0xfffff000) << 32;
	val |= obj_priv->gtt_offset & 0xfffff000;
	val |= ((obj_priv->stride / 128) - 1) << I965_FENCE_PITCH_SHIFT;
	if (obj_priv->tiling_mode == I915_TILING_Y)
		val |= 1 << I965_FENCE_TILING_Y_SHIFT;
	val |= I965_FENCE_REG_VALID;

	I915_WRITE64(FENCE_REG_965_0 + (regnum * 8), val);
}

static void i915_write_fence_reg(struct drm_i915_fence_reg *reg)
{
	struct drm_gem_object *obj = reg->obj;
	struct drm_device *dev = obj->dev;
	drm_i915_private_t *dev_priv = dev->dev_private;
	struct drm_i915_gem_object *obj_priv = to_intel_bo(obj);
	int regnum = obj_priv->fence_reg;
	int tile_width;
	uint32_t fence_reg, val;
	uint32_t pitch_val;

	if ((obj_priv->gtt_offset & ~I915_FENCE_START_MASK) ||
	    (obj_priv->gtt_offset & (obj->size - 1))) {
		WARN(1, "%s: object 0x%08x not 1M or size (0x%zx) aligned\n",
		     __func__, obj_priv->gtt_offset, obj->size);
		return;
	}

	if (obj_priv->tiling_mode == I915_TILING_Y &&
	    HAS_128_BYTE_Y_TILING(dev))
		tile_width = 128;
	else
		tile_width = 512;

	/* Note: pitch better be a power of two tile widths */
	pitch_val = obj_priv->stride / tile_width;
	pitch_val = ffs(pitch_val) - 1;

	if (obj_priv->tiling_mode == I915_TILING_Y &&
	    HAS_128_BYTE_Y_TILING(dev))
		WARN_ON(pitch_val > I830_FENCE_MAX_PITCH_VAL);
	else
		WARN_ON(pitch_val > I915_FENCE_MAX_PITCH_VAL);

	val = obj_priv->gtt_offset;
	if (obj_priv->tiling_mode == I915_TILING_Y)
		val |= 1 << I830_FENCE_TILING_Y_SHIFT;
	val |= I915_FENCE_SIZE_BITS(obj->size);
	val |= pitch_val << I830_FENCE_PITCH_SHIFT;
	val |= I830_FENCE_REG_VALID;

	if (regnum < 8)
		fence_reg = FENCE_REG_830_0 + (regnum * 4);
	else
		fence_reg = FENCE_REG_945_8 + ((regnum - 8) * 4);
	I915_WRITE(fence_reg, val);
}

static void i830_write_fence_reg(struct drm_i915_fence_reg *reg)
{
	struct drm_gem_object *obj = reg->obj;
	struct drm_device *dev = obj->dev;
	drm_i915_private_t *dev_priv = dev->dev_private;
	struct drm_i915_gem_object *obj_priv = to_intel_bo(obj);
	int regnum = obj_priv->fence_reg;
	uint32_t val;
	uint32_t pitch_val;
	uint32_t fence_size_bits;

	if ((obj_priv->gtt_offset & ~I830_FENCE_START_MASK) ||
	    (obj_priv->gtt_offset & (obj->size - 1))) {
		WARN(1, "%s: object 0x%08x not 512K or size aligned\n",
		     __func__, obj_priv->gtt_offset);
		return;
	}

	pitch_val = obj_priv->stride / 128;
	pitch_val = ffs(pitch_val) - 1;
	WARN_ON(pitch_val > I830_FENCE_MAX_PITCH_VAL);

	val = obj_priv->gtt_offset;
	if (obj_priv->tiling_mode == I915_TILING_Y)
		val |= 1 << I830_FENCE_TILING_Y_SHIFT;
	fence_size_bits = I830_FENCE_SIZE_BITS(obj->size);
	WARN_ON(fence_size_bits & ~0x00000f00);
	val |= fence_size_bits;
	val |= pitch_val << I830_FENCE_PITCH_SHIFT;
	val |= I830_FENCE_REG_VALID;

	I915_WRITE(FENCE_REG_830_0 + (regnum * 4), val);
}

static int i915_find_fence_reg(struct drm_device *dev,
			       bool interruptible)
{
	struct drm_i915_fence_reg *reg = NULL;
	struct drm_i915_gem_object *obj_priv = NULL;
	struct drm_i915_private *dev_priv = dev->dev_private;
	struct drm_gem_object *obj = NULL;
	int i, avail, ret;

	/* First try to find a free reg */
	avail = 0;
	for (i = dev_priv->fence_reg_start; i < dev_priv->num_fence_regs; i++) {
		reg = &dev_priv->fence_regs[i];
		if (!reg->obj)
			return i;

		obj_priv = to_intel_bo(reg->obj);
		if (!obj_priv->pin_count)
		    avail++;
	}

	if (avail == 0)
		return -ENOSPC;

	/* None available, try to steal one or wait for a user to finish */
	i = I915_FENCE_REG_NONE;
	list_for_each_entry(reg, &dev_priv->mm.fence_list,
			    lru_list) {
		obj = reg->obj;
		obj_priv = to_intel_bo(obj);

		if (obj_priv->pin_count)
			continue;

		/* found one! */
		i = obj_priv->fence_reg;
		break;
	}

	BUG_ON(i == I915_FENCE_REG_NONE);

	/* We only have a reference on obj from the active list. put_fence_reg
	 * might drop that one, causing a use-after-free in it. So hold a
	 * private reference to obj like the other callers of put_fence_reg
	 * (set_tiling ioctl) do. */
	drm_gem_object_reference(obj);
	ret = i915_gem_object_put_fence_reg(obj, interruptible);
	drm_gem_object_unreference(obj);
	if (ret != 0)
		return ret;

	return i;
}

/**
 * i915_gem_object_get_fence_reg - set up a fence reg for an object
 * @obj: object to map through a fence reg
 *
 * When mapping objects through the GTT, userspace wants to be able to write
 * to them without having to worry about swizzling if the object is tiled.
 *
 * This function walks the fence regs looking for a free one for @obj,
 * stealing one if it can't find any.
 *
 * It then sets up the reg based on the object's properties: address, pitch
 * and tiling format.
 */
int
i915_gem_object_get_fence_reg(struct drm_gem_object *obj,
			      bool interruptible)
{
	struct drm_device *dev = obj->dev;
	struct drm_i915_private *dev_priv = dev->dev_private;
	struct drm_i915_gem_object *obj_priv = to_intel_bo(obj);
	struct drm_i915_fence_reg *reg = NULL;
	int ret;

	/* Just update our place in the LRU if our fence is getting used. */
	if (obj_priv->fence_reg != I915_FENCE_REG_NONE) {
		reg = &dev_priv->fence_regs[obj_priv->fence_reg];
		list_move_tail(&reg->lru_list, &dev_priv->mm.fence_list);
		return 0;
	}

	switch (obj_priv->tiling_mode) {
	case I915_TILING_NONE:
		WARN(1, "allocating a fence for non-tiled object?\n");
		break;
	case I915_TILING_X:
		if (!obj_priv->stride)
			return -EINVAL;
		WARN((obj_priv->stride & (512 - 1)),
		     "object 0x%08x is X tiled but has non-512B pitch\n",
		     obj_priv->gtt_offset);
		break;
	case I915_TILING_Y:
		if (!obj_priv->stride)
			return -EINVAL;
		WARN((obj_priv->stride & (128 - 1)),
		     "object 0x%08x is Y tiled but has non-128B pitch\n",
		     obj_priv->gtt_offset);
		break;
	}

	ret = i915_find_fence_reg(dev, interruptible);
	if (ret < 0)
		return ret;

	obj_priv->fence_reg = ret;
	reg = &dev_priv->fence_regs[obj_priv->fence_reg];
	list_add_tail(&reg->lru_list, &dev_priv->mm.fence_list);

	reg->obj = obj;

	switch (INTEL_INFO(dev)->gen) {
	case 6:
		sandybridge_write_fence_reg(reg);
		break;
	case 5:
	case 4:
		i965_write_fence_reg(reg);
		break;
	case 3:
		i915_write_fence_reg(reg);
		break;
	case 2:
		i830_write_fence_reg(reg);
		break;
	}

	trace_i915_gem_object_get_fence(obj, obj_priv->fence_reg,
			obj_priv->tiling_mode);

	return 0;
}

/**
 * i915_gem_clear_fence_reg - clear out fence register info
 * @obj: object to clear
 *
 * Zeroes out the fence register itself and clears out the associated
 * data structures in dev_priv and obj_priv.
 */
static void
i915_gem_clear_fence_reg(struct drm_gem_object *obj)
{
	struct drm_device *dev = obj->dev;
	drm_i915_private_t *dev_priv = dev->dev_private;
	struct drm_i915_gem_object *obj_priv = to_intel_bo(obj);
	struct drm_i915_fence_reg *reg =
		&dev_priv->fence_regs[obj_priv->fence_reg];
	uint32_t fence_reg;

	switch (INTEL_INFO(dev)->gen) {
	case 6:
		I915_WRITE64(FENCE_REG_SANDYBRIDGE_0 +
			     (obj_priv->fence_reg * 8), 0);
		break;
	case 5:
	case 4:
		I915_WRITE64(FENCE_REG_965_0 + (obj_priv->fence_reg * 8), 0);
		break;
	case 3:
		if (obj_priv->fence_reg >= 8)
			fence_reg = FENCE_REG_945_8 + (obj_priv->fence_reg - 8) * 4;
		else
	case 2:
			fence_reg = FENCE_REG_830_0 + obj_priv->fence_reg * 4;

		I915_WRITE(fence_reg, 0);
		break;
	}

	reg->obj = NULL;
	obj_priv->fence_reg = I915_FENCE_REG_NONE;
	list_del_init(&reg->lru_list);
}

/**
 * i915_gem_object_put_fence_reg - waits on outstanding fenced access
 * to the buffer to finish, and then resets the fence register.
 * @obj: tiled object holding a fence register.
 * @bool: whether the wait upon the fence is interruptible
 *
 * Zeroes out the fence register itself and clears out the associated
 * data structures in dev_priv and obj_priv.
 */
int
i915_gem_object_put_fence_reg(struct drm_gem_object *obj,
			      bool interruptible)
{
	struct drm_device *dev = obj->dev;
	struct drm_i915_private *dev_priv = dev->dev_private;
	struct drm_i915_gem_object *obj_priv = to_intel_bo(obj);
	struct drm_i915_fence_reg *reg;

	if (obj_priv->fence_reg == I915_FENCE_REG_NONE)
		return 0;

	/* If we've changed tiling, GTT-mappings of the object
	 * need to re-fault to ensure that the correct fence register
	 * setup is in place.
	 */
	i915_gem_release_mmap(obj);

	/* On the i915, GPU access to tiled buffers is via a fence,
	 * therefore we must wait for any outstanding access to complete
	 * before clearing the fence.
	 */
	reg = &dev_priv->fence_regs[obj_priv->fence_reg];
	if (reg->gpu) {
		int ret;

		ret = i915_gem_object_flush_gpu_write_domain(obj);
		if (ret)
			return ret;

		ret = i915_gem_object_wait_rendering(obj, interruptible);
		if (ret)
			return ret;

		reg->gpu = false;
	}

	i915_gem_object_flush_gtt_write_domain(obj);
	i915_gem_clear_fence_reg(obj);

	return 0;
}

/**
 * Finds free space in the GTT aperture and binds the object there.
 */
static int
i915_gem_object_bind_to_gtt(struct drm_gem_object *obj, unsigned alignment)
{
	struct drm_device *dev = obj->dev;
	drm_i915_private_t *dev_priv = dev->dev_private;
	struct drm_i915_gem_object *obj_priv = to_intel_bo(obj);
	struct drm_mm_node *free_space;
	gfp_t gfpmask =  __GFP_NORETRY | __GFP_NOWARN;
	int ret;

	if (obj_priv->madv != I915_MADV_WILLNEED) {
		DRM_ERROR("Attempting to bind a purgeable object\n");
		return -EINVAL;
	}

	if (alignment == 0)
		alignment = i915_gem_get_gtt_alignment(obj);
	if (alignment & (i915_gem_get_gtt_alignment(obj) - 1)) {
		DRM_ERROR("Invalid object alignment requested %u\n", alignment);
		return -EINVAL;
	}

	/* If the object is bigger than the entire aperture, reject it early
	 * before evicting everything in a vain attempt to find space.
	 */
	if (obj->size > dev_priv->mm.gtt_total) {
		DRM_ERROR("Attempting to bind an object larger than the aperture\n");
		return -E2BIG;
	}

 search_free:
	free_space = drm_mm_search_free(&dev_priv->mm.gtt_space,
					obj->size, alignment, 0);
	if (free_space != NULL)
		obj_priv->gtt_space = drm_mm_get_block(free_space, obj->size,
						       alignment);
	if (obj_priv->gtt_space == NULL) {
		/* If the gtt is empty and we're still having trouble
		 * fitting our object in, we're out of memory.
		 */
		ret = i915_gem_evict_something(dev, obj->size, alignment);
		if (ret)
			return ret;

		goto search_free;
	}

	ret = i915_gem_object_get_pages(obj, gfpmask);
	if (ret) {
		drm_mm_put_block(obj_priv->gtt_space);
		obj_priv->gtt_space = NULL;

		if (ret == -ENOMEM) {
			/* first try to clear up some space from the GTT */
			ret = i915_gem_evict_something(dev, obj->size,
						       alignment);
			if (ret) {
				/* now try to shrink everyone else */
				if (gfpmask) {
					gfpmask = 0;
					goto search_free;
				}

				return ret;
			}

			goto search_free;
		}

		return ret;
	}

	/* Create an AGP memory structure pointing at our pages, and bind it
	 * into the GTT.
	 */
	obj_priv->agp_mem = drm_agp_bind_pages(dev,
					       obj_priv->pages,
					       obj->size >> PAGE_SHIFT,
					       obj_priv->gtt_space->start,
					       obj_priv->agp_type);
	if (obj_priv->agp_mem == NULL) {
		i915_gem_object_put_pages(obj);
		drm_mm_put_block(obj_priv->gtt_space);
		obj_priv->gtt_space = NULL;

		ret = i915_gem_evict_something(dev, obj->size, alignment);
		if (ret)
			return ret;

		goto search_free;
	}

	/* keep track of bounds object by adding it to the inactive list */
	list_add_tail(&obj_priv->mm_list, &dev_priv->mm.inactive_list);
	i915_gem_info_add_gtt(dev_priv, obj->size);

	/* Assert that the object is not currently in any GPU domain. As it
	 * wasn't in the GTT, there shouldn't be any way it could have been in
	 * a GPU cache
	 */
	BUG_ON(obj->read_domains & I915_GEM_GPU_DOMAINS);
	BUG_ON(obj->write_domain & I915_GEM_GPU_DOMAINS);

	obj_priv->gtt_offset = obj_priv->gtt_space->start;
	trace_i915_gem_object_bind(obj, obj_priv->gtt_offset);

	return 0;
}

void
i915_gem_clflush_object(struct drm_gem_object *obj)
{
	struct drm_i915_gem_object	*obj_priv = to_intel_bo(obj);

	/* If we don't have a page list set up, then we're not pinned
	 * to GPU, and we can ignore the cache flush because it'll happen
	 * again at bind time.
	 */
	if (obj_priv->pages == NULL)
		return;

	trace_i915_gem_object_clflush(obj);

	drm_clflush_pages(obj_priv->pages, obj->size / PAGE_SIZE);
}

/** Flushes any GPU write domain for the object if it's dirty. */
static int
i915_gem_object_flush_gpu_write_domain(struct drm_gem_object *obj)
{
	struct drm_device *dev = obj->dev;
	uint32_t old_write_domain;

	if ((obj->write_domain & I915_GEM_GPU_DOMAINS) == 0)
		return 0;

	/* Queue the GPU write cache flushing we need. */
	old_write_domain = obj->write_domain;
	i915_gem_flush_ring(dev, NULL,
			    to_intel_bo(obj)->ring,
			    0, obj->write_domain);
	BUG_ON(obj->write_domain);

	trace_i915_gem_object_change_domain(obj,
					    obj->read_domains,
					    old_write_domain);

	return 0;
}

/** Flushes the GTT write domain for the object if it's dirty. */
static void
i915_gem_object_flush_gtt_write_domain(struct drm_gem_object *obj)
{
	uint32_t old_write_domain;

	if (obj->write_domain != I915_GEM_DOMAIN_GTT)
		return;

	/* No actual flushing is required for the GTT write domain.   Writes
	 * to it immediately go to main memory as far as we know, so there's
	 * no chipset flush.  It also doesn't land in render cache.
	 */
	old_write_domain = obj->write_domain;
	obj->write_domain = 0;

	trace_i915_gem_object_change_domain(obj,
					    obj->read_domains,
					    old_write_domain);
}

/** Flushes the CPU write domain for the object if it's dirty. */
static void
i915_gem_object_flush_cpu_write_domain(struct drm_gem_object *obj)
{
	struct drm_device *dev = obj->dev;
	uint32_t old_write_domain;

	if (obj->write_domain != I915_GEM_DOMAIN_CPU)
		return;

	i915_gem_clflush_object(obj);
	drm_agp_chipset_flush(dev);
	old_write_domain = obj->write_domain;
	obj->write_domain = 0;

	trace_i915_gem_object_change_domain(obj,
					    obj->read_domains,
					    old_write_domain);
}

/**
 * Moves a single object to the GTT read, and possibly write domain.
 *
 * This function returns when the move is complete, including waiting on
 * flushes to occur.
 */
int
i915_gem_object_set_to_gtt_domain(struct drm_gem_object *obj, int write)
{
	struct drm_i915_gem_object *obj_priv = to_intel_bo(obj);
	uint32_t old_write_domain, old_read_domains;
	int ret;

	/* Not valid to be called on unbound objects. */
	if (obj_priv->gtt_space == NULL)
		return -EINVAL;

	ret = i915_gem_object_flush_gpu_write_domain(obj);
	if (ret != 0)
		return ret;
	ret = i915_gem_object_wait_rendering(obj, true);
	if (ret)
		return ret;

	i915_gem_object_flush_cpu_write_domain(obj);

	old_write_domain = obj->write_domain;
	old_read_domains = obj->read_domains;

	/* It should now be out of any other write domains, and we can update
	 * the domain values for our changes.
	 */
	BUG_ON((obj->write_domain & ~I915_GEM_DOMAIN_GTT) != 0);
	obj->read_domains |= I915_GEM_DOMAIN_GTT;
	if (write) {
		obj->read_domains = I915_GEM_DOMAIN_GTT;
		obj->write_domain = I915_GEM_DOMAIN_GTT;
		obj_priv->dirty = 1;
	}

	trace_i915_gem_object_change_domain(obj,
					    old_read_domains,
					    old_write_domain);

	return 0;
}

/*
 * Prepare buffer for display plane. Use uninterruptible for possible flush
 * wait, as in modesetting process we're not supposed to be interrupted.
 */
int
i915_gem_object_set_to_display_plane(struct drm_gem_object *obj,
				     bool pipelined)
{
	struct drm_i915_gem_object *obj_priv = to_intel_bo(obj);
	uint32_t old_read_domains;
	int ret;

	/* Not valid to be called on unbound objects. */
	if (obj_priv->gtt_space == NULL)
		return -EINVAL;

	ret = i915_gem_object_flush_gpu_write_domain(obj);
	if (ret)
		return ret;

	/* Currently, we are always called from an non-interruptible context. */
	if (!pipelined) {
		ret = i915_gem_object_wait_rendering(obj, false);
		if (ret)
			return ret;
	}

	i915_gem_object_flush_cpu_write_domain(obj);

	old_read_domains = obj->read_domains;
	obj->read_domains |= I915_GEM_DOMAIN_GTT;

	trace_i915_gem_object_change_domain(obj,
					    old_read_domains,
					    obj->write_domain);

	return 0;
}

int
i915_gem_object_flush_gpu(struct drm_i915_gem_object *obj,
			  bool interruptible)
{
	if (!obj->active)
		return 0;

	if (obj->base.write_domain & I915_GEM_GPU_DOMAINS)
		i915_gem_flush_ring(obj->base.dev, NULL, obj->ring,
				    0, obj->base.write_domain);

	return i915_gem_object_wait_rendering(&obj->base, interruptible);
}

/**
 * Moves a single object to the CPU read, and possibly write domain.
 *
 * This function returns when the move is complete, including waiting on
 * flushes to occur.
 */
static int
i915_gem_object_set_to_cpu_domain(struct drm_gem_object *obj, int write)
{
	uint32_t old_write_domain, old_read_domains;
	int ret;

	ret = i915_gem_object_flush_gpu_write_domain(obj);
	if (ret != 0)
		return ret;
	ret = i915_gem_object_wait_rendering(obj, true);
	if (ret)
		return ret;

	i915_gem_object_flush_gtt_write_domain(obj);

	/* If we have a partially-valid cache of the object in the CPU,
	 * finish invalidating it and free the per-page flags.
	 */
	i915_gem_object_set_to_full_cpu_read_domain(obj);

	old_write_domain = obj->write_domain;
	old_read_domains = obj->read_domains;

	/* Flush the CPU cache if it's still invalid. */
	if ((obj->read_domains & I915_GEM_DOMAIN_CPU) == 0) {
		i915_gem_clflush_object(obj);

		obj->read_domains |= I915_GEM_DOMAIN_CPU;
	}

	/* It should now be out of any other write domains, and we can update
	 * the domain values for our changes.
	 */
	BUG_ON((obj->write_domain & ~I915_GEM_DOMAIN_CPU) != 0);

	/* If we're writing through the CPU, then the GPU read domains will
	 * need to be invalidated at next use.
	 */
	if (write) {
		obj->read_domains = I915_GEM_DOMAIN_CPU;
		obj->write_domain = I915_GEM_DOMAIN_CPU;
	}

	trace_i915_gem_object_change_domain(obj,
					    old_read_domains,
					    old_write_domain);

	return 0;
}

/*
 * Set the next domain for the specified object. This
 * may not actually perform the necessary flushing/invaliding though,
 * as that may want to be batched with other set_domain operations
 *
 * This is (we hope) the only really tricky part of gem. The goal
 * is fairly simple -- track which caches hold bits of the object
 * and make sure they remain coherent. A few concrete examples may
 * help to explain how it works. For shorthand, we use the notation
 * (read_domains, write_domain), e.g. (CPU, CPU) to indicate the
 * a pair of read and write domain masks.
 *
 * Case 1: the batch buffer
 *
 *	1. Allocated
 *	2. Written by CPU
 *	3. Mapped to GTT
 *	4. Read by GPU
 *	5. Unmapped from GTT
 *	6. Freed
 *
 *	Let's take these a step at a time
 *
 *	1. Allocated
 *		Pages allocated from the kernel may still have
 *		cache contents, so we set them to (CPU, CPU) always.
 *	2. Written by CPU (using pwrite)
 *		The pwrite function calls set_domain (CPU, CPU) and
 *		this function does nothing (as nothing changes)
 *	3. Mapped by GTT
 *		This function asserts that the object is not
 *		currently in any GPU-based read or write domains
 *	4. Read by GPU
 *		i915_gem_execbuffer calls set_domain (COMMAND, 0).
 *		As write_domain is zero, this function adds in the
 *		current read domains (CPU+COMMAND, 0).
 *		flush_domains is set to CPU.
 *		invalidate_domains is set to COMMAND
 *		clflush is run to get data out of the CPU caches
 *		then i915_dev_set_domain calls i915_gem_flush to
 *		emit an MI_FLUSH and drm_agp_chipset_flush
 *	5. Unmapped from GTT
 *		i915_gem_object_unbind calls set_domain (CPU, CPU)
 *		flush_domains and invalidate_domains end up both zero
 *		so no flushing/invalidating happens
 *	6. Freed
 *		yay, done
 *
 * Case 2: The shared render buffer
 *
 *	1. Allocated
 *	2. Mapped to GTT
 *	3. Read/written by GPU
 *	4. set_domain to (CPU,CPU)
 *	5. Read/written by CPU
 *	6. Read/written by GPU
 *
 *	1. Allocated
 *		Same as last example, (CPU, CPU)
 *	2. Mapped to GTT
 *		Nothing changes (assertions find that it is not in the GPU)
 *	3. Read/written by GPU
 *		execbuffer calls set_domain (RENDER, RENDER)
 *		flush_domains gets CPU
 *		invalidate_domains gets GPU
 *		clflush (obj)
 *		MI_FLUSH and drm_agp_chipset_flush
 *	4. set_domain (CPU, CPU)
 *		flush_domains gets GPU
 *		invalidate_domains gets CPU
 *		wait_rendering (obj) to make sure all drawing is complete.
 *		This will include an MI_FLUSH to get the data from GPU
 *		to memory
 *		clflush (obj) to invalidate the CPU cache
 *		Another MI_FLUSH in i915_gem_flush (eliminate this somehow?)
 *	5. Read/written by CPU
 *		cache lines are loaded and dirtied
 *	6. Read written by GPU
 *		Same as last GPU access
 *
 * Case 3: The constant buffer
 *
 *	1. Allocated
 *	2. Written by CPU
 *	3. Read by GPU
 *	4. Updated (written) by CPU again
 *	5. Read by GPU
 *
 *	1. Allocated
 *		(CPU, CPU)
 *	2. Written by CPU
 *		(CPU, CPU)
 *	3. Read by GPU
 *		(CPU+RENDER, 0)
 *		flush_domains = CPU
 *		invalidate_domains = RENDER
 *		clflush (obj)
 *		MI_FLUSH
 *		drm_agp_chipset_flush
 *	4. Updated (written) by CPU again
 *		(CPU, CPU)
 *		flush_domains = 0 (no previous write domain)
 *		invalidate_domains = 0 (no new read domains)
 *	5. Read by GPU
 *		(CPU+RENDER, 0)
 *		flush_domains = CPU
 *		invalidate_domains = RENDER
 *		clflush (obj)
 *		MI_FLUSH
 *		drm_agp_chipset_flush
 */
static void
i915_gem_object_set_to_gpu_domain(struct drm_gem_object *obj,
				  struct intel_ring_buffer *ring)
{
	struct drm_device		*dev = obj->dev;
	struct drm_i915_private		*dev_priv = dev->dev_private;
	struct drm_i915_gem_object	*obj_priv = to_intel_bo(obj);
	uint32_t			invalidate_domains = 0;
	uint32_t			flush_domains = 0;
	uint32_t			old_read_domains;

	intel_mark_busy(dev, obj);

	/*
	 * If the object isn't moving to a new write domain,
	 * let the object stay in multiple read domains
	 */
	if (obj->pending_write_domain == 0)
		obj->pending_read_domains |= obj->read_domains;
	else
		obj_priv->dirty = 1;

	/*
	 * Flush the current write domain if
	 * the new read domains don't match. Invalidate
	 * any read domains which differ from the old
	 * write domain
	 */
	if (obj->write_domain &&
	    (obj->write_domain != obj->pending_read_domains ||
	     obj_priv->ring != ring)) {
		flush_domains |= obj->write_domain;
		invalidate_domains |=
			obj->pending_read_domains & ~obj->write_domain;
	}
	/*
	 * Invalidate any read caches which may have
	 * stale data. That is, any new read domains.
	 */
	invalidate_domains |= obj->pending_read_domains & ~obj->read_domains;
	if ((flush_domains | invalidate_domains) & I915_GEM_DOMAIN_CPU)
		i915_gem_clflush_object(obj);

	old_read_domains = obj->read_domains;

	/* The actual obj->write_domain will be updated with
	 * pending_write_domain after we emit the accumulated flush for all
	 * of our domain changes in execbuffers (which clears objects'
	 * write_domains).  So if we have a current write domain that we
	 * aren't changing, set pending_write_domain to that.
	 */
	if (flush_domains == 0 && obj->pending_write_domain == 0)
		obj->pending_write_domain = obj->write_domain;
	obj->read_domains = obj->pending_read_domains;

	dev->invalidate_domains |= invalidate_domains;
	dev->flush_domains |= flush_domains;
	if (flush_domains & I915_GEM_GPU_DOMAINS)
		dev_priv->mm.flush_rings |= obj_priv->ring->id;
	if (invalidate_domains & I915_GEM_GPU_DOMAINS)
		dev_priv->mm.flush_rings |= ring->id;

	trace_i915_gem_object_change_domain(obj,
					    old_read_domains,
					    obj->write_domain);
}

/**
 * Moves the object from a partially CPU read to a full one.
 *
 * Note that this only resolves i915_gem_object_set_cpu_read_domain_range(),
 * and doesn't handle transitioning from !(read_domains & I915_GEM_DOMAIN_CPU).
 */
static void
i915_gem_object_set_to_full_cpu_read_domain(struct drm_gem_object *obj)
{
	struct drm_i915_gem_object *obj_priv = to_intel_bo(obj);

	if (!obj_priv->page_cpu_valid)
		return;

	/* If we're partially in the CPU read domain, finish moving it in.
	 */
	if (obj->read_domains & I915_GEM_DOMAIN_CPU) {
		int i;

		for (i = 0; i <= (obj->size - 1) / PAGE_SIZE; i++) {
			if (obj_priv->page_cpu_valid[i])
				continue;
			drm_clflush_pages(obj_priv->pages + i, 1);
		}
	}

	/* Free the page_cpu_valid mappings which are now stale, whether
	 * or not we've got I915_GEM_DOMAIN_CPU.
	 */
	kfree(obj_priv->page_cpu_valid);
	obj_priv->page_cpu_valid = NULL;
}

/**
 * Set the CPU read domain on a range of the object.
 *
 * The object ends up with I915_GEM_DOMAIN_CPU in its read flags although it's
 * not entirely valid.  The page_cpu_valid member of the object flags which
 * pages have been flushed, and will be respected by
 * i915_gem_object_set_to_cpu_domain() if it's called on to get a valid mapping
 * of the whole object.
 *
 * This function returns when the move is complete, including waiting on
 * flushes to occur.
 */
static int
i915_gem_object_set_cpu_read_domain_range(struct drm_gem_object *obj,
					  uint64_t offset, uint64_t size)
{
	struct drm_i915_gem_object *obj_priv = to_intel_bo(obj);
	uint32_t old_read_domains;
	int i, ret;

	if (offset == 0 && size == obj->size)
		return i915_gem_object_set_to_cpu_domain(obj, 0);

	ret = i915_gem_object_flush_gpu_write_domain(obj);
	if (ret != 0)
		return ret;
	ret = i915_gem_object_wait_rendering(obj, true);
	if (ret)
		return ret;

	i915_gem_object_flush_gtt_write_domain(obj);

	/* If we're already fully in the CPU read domain, we're done. */
	if (obj_priv->page_cpu_valid == NULL &&
	    (obj->read_domains & I915_GEM_DOMAIN_CPU) != 0)
		return 0;

	/* Otherwise, create/clear the per-page CPU read domain flag if we're
	 * newly adding I915_GEM_DOMAIN_CPU
	 */
	if (obj_priv->page_cpu_valid == NULL) {
		obj_priv->page_cpu_valid = kzalloc(obj->size / PAGE_SIZE,
						   GFP_KERNEL);
		if (obj_priv->page_cpu_valid == NULL)
			return -ENOMEM;
	} else if ((obj->read_domains & I915_GEM_DOMAIN_CPU) == 0)
		memset(obj_priv->page_cpu_valid, 0, obj->size / PAGE_SIZE);

	/* Flush the cache on any pages that are still invalid from the CPU's
	 * perspective.
	 */
	for (i = offset / PAGE_SIZE; i <= (offset + size - 1) / PAGE_SIZE;
	     i++) {
		if (obj_priv->page_cpu_valid[i])
			continue;

		drm_clflush_pages(obj_priv->pages + i, 1);

		obj_priv->page_cpu_valid[i] = 1;
	}

	/* It should now be out of any other write domains, and we can update
	 * the domain values for our changes.
	 */
	BUG_ON((obj->write_domain & ~I915_GEM_DOMAIN_CPU) != 0);

	old_read_domains = obj->read_domains;
	obj->read_domains |= I915_GEM_DOMAIN_CPU;

	trace_i915_gem_object_change_domain(obj,
					    old_read_domains,
					    obj->write_domain);

	return 0;
}

static int
i915_gem_execbuffer_relocate_entry(struct drm_i915_gem_object *obj,
				   struct drm_file *file_priv,
				   struct drm_i915_gem_exec_object2 *entry,
				   struct drm_i915_gem_relocation_entry *reloc)
{
	struct drm_device *dev = obj->base.dev;
	struct drm_gem_object *target_obj;
	uint32_t target_offset;
	int ret = -EINVAL;

	target_obj = drm_gem_object_lookup(dev, file_priv,
					   reloc->target_handle);
	if (target_obj == NULL)
		return -ENOENT;

	target_offset = to_intel_bo(target_obj)->gtt_offset;

#if WATCH_RELOC
	DRM_INFO("%s: obj %p offset %08x target %d "
		 "read %08x write %08x gtt %08x "
		 "presumed %08x delta %08x\n",
		 __func__,
		 obj,
		 (int) reloc->offset,
		 (int) reloc->target_handle,
		 (int) reloc->read_domains,
		 (int) reloc->write_domain,
		 (int) target_offset,
		 (int) reloc->presumed_offset,
		 reloc->delta);
#endif

	/* The target buffer should have appeared before us in the
	 * exec_object list, so it should have a GTT space bound by now.
	 */
	if (target_offset == 0) {
		DRM_ERROR("No GTT space found for object %d\n",
			  reloc->target_handle);
		goto err;
	}

	/* Validate that the target is in a valid r/w GPU domain */
	if (reloc->write_domain & (reloc->write_domain - 1)) {
		DRM_ERROR("reloc with multiple write domains: "
			  "obj %p target %d offset %d "
			  "read %08x write %08x",
			  obj, reloc->target_handle,
			  (int) reloc->offset,
			  reloc->read_domains,
			  reloc->write_domain);
		goto err;
	}
	if (reloc->write_domain & I915_GEM_DOMAIN_CPU ||
	    reloc->read_domains & I915_GEM_DOMAIN_CPU) {
		DRM_ERROR("reloc with read/write CPU domains: "
			  "obj %p target %d offset %d "
			  "read %08x write %08x",
			  obj, reloc->target_handle,
			  (int) reloc->offset,
			  reloc->read_domains,
			  reloc->write_domain);
		goto err;
	}
	if (reloc->write_domain && target_obj->pending_write_domain &&
	    reloc->write_domain != target_obj->pending_write_domain) {
		DRM_ERROR("Write domain conflict: "
			  "obj %p target %d offset %d "
			  "new %08x old %08x\n",
			  obj, reloc->target_handle,
			  (int) reloc->offset,
			  reloc->write_domain,
			  target_obj->pending_write_domain);
		goto err;
	}

	target_obj->pending_read_domains |= reloc->read_domains;
	target_obj->pending_write_domain |= reloc->write_domain;

	/* If the relocation already has the right value in it, no
	 * more work needs to be done.
	 */
	if (target_offset == reloc->presumed_offset)
		goto out;

	/* Check that the relocation address is valid... */
	if (reloc->offset > obj->base.size - 4) {
		DRM_ERROR("Relocation beyond object bounds: "
			  "obj %p target %d offset %d size %d.\n",
			  obj, reloc->target_handle,
			  (int) reloc->offset,
			  (int) obj->base.size);
		goto err;
	}
	if (reloc->offset & 3) {
		DRM_ERROR("Relocation not 4-byte aligned: "
			  "obj %p target %d offset %d.\n",
			  obj, reloc->target_handle,
			  (int) reloc->offset);
		goto err;
	}

	/* and points to somewhere within the target object. */
	if (reloc->delta >= target_obj->size) {
		DRM_ERROR("Relocation beyond target object bounds: "
			  "obj %p target %d delta %d size %d.\n",
			  obj, reloc->target_handle,
			  (int) reloc->delta,
			  (int) target_obj->size);
		goto err;
	}

	reloc->delta += target_offset;
	if (obj->base.write_domain == I915_GEM_DOMAIN_CPU) {
		uint32_t page_offset = reloc->offset & ~PAGE_MASK;
		char *vaddr;

		vaddr = kmap_atomic(obj->pages[reloc->offset >> PAGE_SHIFT]);
		*(uint32_t *)(vaddr + page_offset) = reloc->delta;
		kunmap_atomic(vaddr);
	} else {
		struct drm_i915_private *dev_priv = dev->dev_private;
		uint32_t __iomem *reloc_entry;
		void __iomem *reloc_page;

		ret = i915_gem_object_set_to_gtt_domain(&obj->base, 1);
		if (ret)
			goto err;

		/* Map the page containing the relocation we're going to perform.  */
		reloc->offset += obj->gtt_offset;
		reloc_page = io_mapping_map_atomic_wc(dev_priv->mm.gtt_mapping,
						      reloc->offset & PAGE_MASK);
		reloc_entry = (uint32_t __iomem *)
			(reloc_page + (reloc->offset & ~PAGE_MASK));
		iowrite32(reloc->delta, reloc_entry);
		io_mapping_unmap_atomic(reloc_page);
	}

	/* and update the user's relocation entry */
	reloc->presumed_offset = target_offset;

out:
	ret = 0;
err:
	drm_gem_object_unreference(target_obj);
	return ret;
}

static int
i915_gem_execbuffer_relocate_object(struct drm_i915_gem_object *obj,
				    struct drm_file *file_priv,
				    struct drm_i915_gem_exec_object2 *entry)
{
	struct drm_i915_gem_relocation_entry __user *user_relocs;
	int i, ret;

	user_relocs = (void __user *)(uintptr_t)entry->relocs_ptr;
	for (i = 0; i < entry->relocation_count; i++) {
		struct drm_i915_gem_relocation_entry reloc;

		if (__copy_from_user_inatomic(&reloc,
					      user_relocs+i,
					      sizeof(reloc)))
			return -EFAULT;

		ret = i915_gem_execbuffer_relocate_entry(obj, file_priv, entry, &reloc);
		if (ret)
			return ret;

		if (__copy_to_user_inatomic(&user_relocs[i].presumed_offset,
					    &reloc.presumed_offset,
					    sizeof(reloc.presumed_offset)))
			return -EFAULT;
	}

	return 0;
}

static int
i915_gem_execbuffer_relocate_object_slow(struct drm_i915_gem_object *obj,
					 struct drm_file *file_priv,
					 struct drm_i915_gem_exec_object2 *entry,
					 struct drm_i915_gem_relocation_entry *relocs)
{
	int i, ret;

	for (i = 0; i < entry->relocation_count; i++) {
		ret = i915_gem_execbuffer_relocate_entry(obj, file_priv, entry, &relocs[i]);
		if (ret)
			return ret;
	}

	return 0;
}

static int
i915_gem_execbuffer_relocate(struct drm_device *dev,
			     struct drm_file *file,
			     struct drm_gem_object **object_list,
			     struct drm_i915_gem_exec_object2 *exec_list,
			     int count)
{
	int i, ret;

	for (i = 0; i < count; i++) {
		struct drm_i915_gem_object *obj = to_intel_bo(object_list[i]);
		obj->base.pending_read_domains = 0;
		obj->base.pending_write_domain = 0;
		ret = i915_gem_execbuffer_relocate_object(obj, file,
							  &exec_list[i]);
		if (ret)
			return ret;
	}

	return 0;
}

static int
i915_gem_execbuffer_reserve(struct drm_device *dev,
			    struct drm_file *file,
			    struct drm_gem_object **object_list,
			    struct drm_i915_gem_exec_object2 *exec_list,
			    int count)
{
	struct drm_i915_private *dev_priv = dev->dev_private;
	int ret, i, retry;

	/* attempt to pin all of the buffers into the GTT */
	for (retry = 0; retry < 2; retry++) {
		ret = 0;
		for (i = 0; i < count; i++) {
			struct drm_i915_gem_exec_object2 *entry = &exec_list[i];
			struct drm_i915_gem_object *obj= to_intel_bo(object_list[i]);
			bool need_fence =
				entry->flags & EXEC_OBJECT_NEEDS_FENCE &&
				obj->tiling_mode != I915_TILING_NONE;

			/* Check fence reg constraints and rebind if necessary */
			if (need_fence &&
			    !i915_gem_object_fence_offset_ok(&obj->base,
							     obj->tiling_mode)) {
				ret = i915_gem_object_unbind(&obj->base);
				if (ret)
					break;
			}

			ret = i915_gem_object_pin(&obj->base, entry->alignment);
			if (ret)
				break;

			/*
			 * Pre-965 chips need a fence register set up in order
			 * to properly handle blits to/from tiled surfaces.
			 */
			if (need_fence) {
				ret = i915_gem_object_get_fence_reg(&obj->base, true);
				if (ret) {
					i915_gem_object_unpin(&obj->base);
					break;
				}

				dev_priv->fence_regs[obj->fence_reg].gpu = true;
			}

			entry->offset = obj->gtt_offset;
		}

		while (i--)
			i915_gem_object_unpin(object_list[i]);

		if (ret == 0)
			break;

		if (ret != -ENOSPC || retry)
			return ret;

		ret = i915_gem_evict_everything(dev);
		if (ret)
			return ret;
	}

	return 0;
}

static int
<<<<<<< HEAD
=======
i915_gem_execbuffer_relocate_slow(struct drm_device *dev,
				  struct drm_file *file,
				  struct drm_gem_object **object_list,
				  struct drm_i915_gem_exec_object2 *exec_list,
				  int count)
{
	struct drm_i915_gem_relocation_entry *reloc;
	int i, total, ret;

	for (i = 0; i < count; i++) {
		struct drm_i915_gem_object *obj = to_intel_bo(object_list[i]);
		obj->in_execbuffer = false;
	}

	mutex_unlock(&dev->struct_mutex);

	total = 0;
	for (i = 0; i < count; i++)
		total += exec_list[i].relocation_count;

	reloc = drm_malloc_ab(total, sizeof(*reloc));
	if (reloc == NULL) {
		mutex_lock(&dev->struct_mutex);
		return -ENOMEM;
	}

	total = 0;
	for (i = 0; i < count; i++) {
		struct drm_i915_gem_relocation_entry __user *user_relocs;

		user_relocs = (void __user *)(uintptr_t)exec_list[i].relocs_ptr;

		if (copy_from_user(reloc+total, user_relocs,
				   exec_list[i].relocation_count *
				   sizeof(*reloc))) {
			ret = -EFAULT;
			mutex_lock(&dev->struct_mutex);
			goto err;
		}

		total += exec_list[i].relocation_count;
	}

	ret = i915_mutex_lock_interruptible(dev);
	if (ret) {
		mutex_lock(&dev->struct_mutex);
		goto err;
	}

	ret = i915_gem_execbuffer_reserve(dev, file,
					  object_list, exec_list,
					  count);
	if (ret)
		goto err;

	total = 0;
	for (i = 0; i < count; i++) {
		struct drm_i915_gem_object *obj = to_intel_bo(object_list[i]);
		obj->base.pending_read_domains = 0;
		obj->base.pending_write_domain = 0;
		ret = i915_gem_execbuffer_relocate_object_slow(obj, file,
							       &exec_list[i],
							       reloc + total);
		if (ret)
			goto err;

		total += exec_list[i].relocation_count;
	}

	/* Leave the user relocations as are, this is the painfully slow path,
	 * and we want to avoid the complication of dropping the lock whilst
	 * having buffers reserved in the aperture and so causing spurious
	 * ENOSPC for random operations.
	 */

err:
	drm_free_large(reloc);
	return ret;
}

static int
>>>>>>> 5b84ba26
i915_gem_execbuffer_move_to_gpu(struct drm_device *dev,
				struct drm_file *file,
				struct intel_ring_buffer *ring,
				struct drm_gem_object **objects,
				int count)
{
	struct drm_i915_private *dev_priv = dev->dev_private;
	int ret, i;

	/* Zero the global flush/invalidate flags. These
	 * will be modified as new domains are computed
	 * for each object
	 */
	dev->invalidate_domains = 0;
	dev->flush_domains = 0;
	dev_priv->mm.flush_rings = 0;
	for (i = 0; i < count; i++)
		i915_gem_object_set_to_gpu_domain(objects[i], ring);

	if (dev->invalidate_domains | dev->flush_domains) {
#if WATCH_EXEC
		DRM_INFO("%s: invalidate_domains %08x flush_domains %08x\n",
			  __func__,
			 dev->invalidate_domains,
			 dev->flush_domains);
#endif
		i915_gem_flush(dev, file,
			       dev->invalidate_domains,
			       dev->flush_domains,
			       dev_priv->mm.flush_rings);
	}

	for (i = 0; i < count; i++) {
		struct drm_i915_gem_object *obj = to_intel_bo(objects[i]);
		/* XXX replace with semaphores */
		if (obj->ring && ring != obj->ring) {
			ret = i915_gem_object_wait_rendering(&obj->base, true);
			if (ret)
				return ret;
		}
	}

	return 0;
}

/* Throttle our rendering by waiting until the ring has completed our requests
 * emitted over 20 msec ago.
 *
 * Note that if we were to use the current jiffies each time around the loop,
 * we wouldn't escape the function with any frames outstanding if the time to
 * render a frame was over 20ms.
 *
 * This should get us reasonable parallelism between CPU and GPU but also
 * relatively low latency when blocking on a particular request to finish.
 */
static int
i915_gem_ring_throttle(struct drm_device *dev, struct drm_file *file)
{
	struct drm_i915_private *dev_priv = dev->dev_private;
	struct drm_i915_file_private *file_priv = file->driver_priv;
	unsigned long recent_enough = jiffies - msecs_to_jiffies(20);
	struct drm_i915_gem_request *request;
	struct intel_ring_buffer *ring = NULL;
	u32 seqno = 0;
	int ret;

	spin_lock(&file_priv->mm.lock);
	list_for_each_entry(request, &file_priv->mm.request_list, client_list) {
		if (time_after_eq(request->emitted_jiffies, recent_enough))
			break;

		ring = request->ring;
		seqno = request->seqno;
	}
	spin_unlock(&file_priv->mm.lock);

	if (seqno == 0)
		return 0;

	ret = 0;
	if (!i915_seqno_passed(ring->get_seqno(dev, ring), seqno)) {
		/* And wait for the seqno passing without holding any locks and
		 * causing extra latency for others. This is safe as the irq
		 * generation is designed to be run atomically and so is
		 * lockless.
		 */
		ring->user_irq_get(dev, ring);
		ret = wait_event_interruptible(ring->irq_queue,
					       i915_seqno_passed(ring->get_seqno(dev, ring), seqno)
					       || atomic_read(&dev_priv->mm.wedged));
		ring->user_irq_put(dev, ring);

		if (ret == 0 && atomic_read(&dev_priv->mm.wedged))
			ret = -EIO;
	}

	if (ret == 0)
		queue_delayed_work(dev_priv->wq, &dev_priv->mm.retire_work, 0);

	return ret;
}

static int
i915_gem_check_execbuffer(struct drm_i915_gem_execbuffer2 *exec,
			  uint64_t exec_offset)
{
	uint32_t exec_start, exec_len;

	exec_start = (uint32_t) exec_offset + exec->batch_start_offset;
	exec_len = (uint32_t) exec->batch_len;

	if ((exec_start | exec_len) & 0x7)
		return -EINVAL;

	if (!exec_start)
		return -EINVAL;

	return 0;
}

static int
validate_exec_list(struct drm_i915_gem_exec_object2 *exec,
		   int count)
{
	int i;

	for (i = 0; i < count; i++) {
		char __user *ptr = (char __user *)(uintptr_t)exec[i].relocs_ptr;
		int length; /* limited by fault_in_pages_readable() */

		/* First check for malicious input causing overflow */
		if (exec[i].relocation_count >
		    INT_MAX / sizeof(struct drm_i915_gem_relocation_entry))
			return -EINVAL;

		length = exec[i].relocation_count *
			sizeof(struct drm_i915_gem_relocation_entry);
		if (!access_ok(VERIFY_READ, ptr, length))
			return -EFAULT;

		/* we may also need to update the presumed offsets */
		if (!access_ok(VERIFY_WRITE, ptr, length))
			return -EFAULT;

		if (fault_in_pages_readable(ptr, length))
			return -EFAULT;
	}

	return 0;
}

static int
i915_gem_do_execbuffer(struct drm_device *dev, void *data,
		       struct drm_file *file,
		       struct drm_i915_gem_execbuffer2 *args,
		       struct drm_i915_gem_exec_object2 *exec_list)
{
	drm_i915_private_t *dev_priv = dev->dev_private;
	struct drm_gem_object **object_list = NULL;
	struct drm_gem_object *batch_obj;
	struct drm_i915_gem_object *obj_priv;
	struct drm_clip_rect *cliprects = NULL;
	struct drm_i915_gem_request *request = NULL;
	int ret, i, flips;
	uint64_t exec_offset;

	struct intel_ring_buffer *ring = NULL;

	ret = i915_gem_check_is_wedged(dev);
	if (ret)
		return ret;

	ret = validate_exec_list(exec_list, args->buffer_count);
	if (ret)
		return ret;

#if WATCH_EXEC
	DRM_INFO("buffers_ptr %d buffer_count %d len %08x\n",
		  (int) args->buffers_ptr, args->buffer_count, args->batch_len);
#endif
	switch (args->flags & I915_EXEC_RING_MASK) {
	case I915_EXEC_DEFAULT:
	case I915_EXEC_RENDER:
		ring = &dev_priv->render_ring;
		break;
	case I915_EXEC_BSD:
		if (!HAS_BSD(dev)) {
			DRM_ERROR("execbuf with invalid ring (BSD)\n");
			return -EINVAL;
		}
		ring = &dev_priv->bsd_ring;
		break;
	case I915_EXEC_BLT:
		if (!HAS_BLT(dev)) {
			DRM_ERROR("execbuf with invalid ring (BLT)\n");
			return -EINVAL;
		}
		ring = &dev_priv->blt_ring;
		break;
	default:
		DRM_ERROR("execbuf with unknown ring: %d\n",
			  (int)(args->flags & I915_EXEC_RING_MASK));
		return -EINVAL;
	}

	if (args->buffer_count < 1) {
		DRM_ERROR("execbuf with %d buffers\n", args->buffer_count);
		return -EINVAL;
	}
	object_list = drm_malloc_ab(sizeof(*object_list), args->buffer_count);
	if (object_list == NULL) {
		DRM_ERROR("Failed to allocate object list for %d buffers\n",
			  args->buffer_count);
		ret = -ENOMEM;
		goto pre_mutex_err;
	}

	if (args->num_cliprects != 0) {
		cliprects = kcalloc(args->num_cliprects, sizeof(*cliprects),
				    GFP_KERNEL);
		if (cliprects == NULL) {
			ret = -ENOMEM;
			goto pre_mutex_err;
		}

		ret = copy_from_user(cliprects,
				     (struct drm_clip_rect __user *)
				     (uintptr_t) args->cliprects_ptr,
				     sizeof(*cliprects) * args->num_cliprects);
		if (ret != 0) {
			DRM_ERROR("copy %d cliprects failed: %d\n",
				  args->num_cliprects, ret);
			ret = -EFAULT;
			goto pre_mutex_err;
		}
	}

	request = kzalloc(sizeof(*request), GFP_KERNEL);
	if (request == NULL) {
		ret = -ENOMEM;
		goto pre_mutex_err;
	}

	ret = i915_mutex_lock_interruptible(dev);
	if (ret)
		goto pre_mutex_err;

	if (dev_priv->mm.suspended) {
		mutex_unlock(&dev->struct_mutex);
		ret = -EBUSY;
		goto pre_mutex_err;
	}

	/* Look up object handles */
	for (i = 0; i < args->buffer_count; i++) {
		object_list[i] = drm_gem_object_lookup(dev, file,
						       exec_list[i].handle);
		if (object_list[i] == NULL) {
			DRM_ERROR("Invalid object handle %d at index %d\n",
				   exec_list[i].handle, i);
			/* prevent error path from reading uninitialized data */
			args->buffer_count = i + 1;
			ret = -ENOENT;
			goto err;
		}

		obj_priv = to_intel_bo(object_list[i]);
		if (obj_priv->in_execbuffer) {
			DRM_ERROR("Object %p appears more than once in object list\n",
				   object_list[i]);
			/* prevent error path from reading uninitialized data */
			args->buffer_count = i + 1;
			ret = -EINVAL;
			goto err;
		}
		obj_priv->in_execbuffer = true;
	}

	/* Move the objects en-masse into the GTT, evicting if necessary. */
	ret = i915_gem_execbuffer_reserve(dev, file,
					  object_list, exec_list,
					  args->buffer_count);
	if (ret)
		goto err;

	/* The objects are in their final locations, apply the relocations. */
	ret = i915_gem_execbuffer_relocate(dev, file,
					   object_list, exec_list,
					   args->buffer_count);
	if (ret) {
		if (ret == -EFAULT) {
			ret = i915_gem_execbuffer_relocate_slow(dev, file,
								object_list,
								exec_list,
								args->buffer_count);
			BUG_ON(!mutex_is_locked(&dev->struct_mutex));
		}
		if (ret)
			goto err;
	}

	/* Set the pending read domains for the batch buffer to COMMAND */
	batch_obj = object_list[args->buffer_count-1];
	if (batch_obj->pending_write_domain) {
		DRM_ERROR("Attempting to use self-modifying batch buffer\n");
		ret = -EINVAL;
		goto err;
	}
	batch_obj->pending_read_domains |= I915_GEM_DOMAIN_COMMAND;

	/* Sanity check the batch buffer */
	exec_offset = to_intel_bo(batch_obj)->gtt_offset;
	ret = i915_gem_check_execbuffer(args, exec_offset);
	if (ret != 0) {
		DRM_ERROR("execbuf with invalid offset/length\n");
		goto err;
	}

	ret = i915_gem_execbuffer_move_to_gpu(dev, file, ring,
					      object_list, args->buffer_count);
	if (ret)
		goto err;

	for (i = 0; i < args->buffer_count; i++) {
		struct drm_gem_object *obj = object_list[i];
		uint32_t old_write_domain = obj->write_domain;
		obj->write_domain = obj->pending_write_domain;
		trace_i915_gem_object_change_domain(obj,
						    obj->read_domains,
						    old_write_domain);
	}

#if WATCH_COHERENCY
	for (i = 0; i < args->buffer_count; i++) {
		i915_gem_object_check_coherency(object_list[i],
						exec_list[i].handle);
	}
#endif

#if WATCH_EXEC
	i915_gem_dump_object(batch_obj,
			      args->batch_len,
			      __func__,
			      ~0);
#endif

	/* Check for any pending flips. As we only maintain a flip queue depth
	 * of 1, we can simply insert a WAIT for the next display flip prior
	 * to executing the batch and avoid stalling the CPU.
	 */
	flips = 0;
	for (i = 0; i < args->buffer_count; i++) {
		if (object_list[i]->write_domain)
			flips |= atomic_read(&to_intel_bo(object_list[i])->pending_flip);
	}
	if (flips) {
		int plane, flip_mask;

		for (plane = 0; flips >> plane; plane++) {
			if (((flips >> plane) & 1) == 0)
				continue;

			if (plane)
				flip_mask = MI_WAIT_FOR_PLANE_B_FLIP;
			else
				flip_mask = MI_WAIT_FOR_PLANE_A_FLIP;

			intel_ring_begin(dev, ring, 2);
			intel_ring_emit(dev, ring,
					MI_WAIT_FOR_EVENT | flip_mask);
			intel_ring_emit(dev, ring, MI_NOOP);
			intel_ring_advance(dev, ring);
		}
	}

	/* Exec the batchbuffer */
	ret = ring->dispatch_gem_execbuffer(dev, ring, args,
					    cliprects, exec_offset);
	if (ret) {
		DRM_ERROR("dispatch failed %d\n", ret);
		goto err;
	}

	/*
	 * Ensure that the commands in the batch buffer are
	 * finished before the interrupt fires
	 */
	i915_retire_commands(dev, ring);

	for (i = 0; i < args->buffer_count; i++) {
		struct drm_gem_object *obj = object_list[i];

		i915_gem_object_move_to_active(obj, ring);
		if (obj->write_domain)
			list_move_tail(&to_intel_bo(obj)->gpu_write_list,
				       &ring->gpu_write_list);
	}

	i915_add_request(dev, file, request, ring);
	request = NULL;

err:
	for (i = 0; i < args->buffer_count; i++) {
		if (object_list[i]) {
			obj_priv = to_intel_bo(object_list[i]);
			obj_priv->in_execbuffer = false;
		}
		drm_gem_object_unreference(object_list[i]);
	}

	mutex_unlock(&dev->struct_mutex);

pre_mutex_err:
	drm_free_large(object_list);
	kfree(cliprects);
	kfree(request);

	return ret;
}

/*
 * Legacy execbuffer just creates an exec2 list from the original exec object
 * list array and passes it to the real function.
 */
int
i915_gem_execbuffer(struct drm_device *dev, void *data,
		    struct drm_file *file_priv)
{
	struct drm_i915_gem_execbuffer *args = data;
	struct drm_i915_gem_execbuffer2 exec2;
	struct drm_i915_gem_exec_object *exec_list = NULL;
	struct drm_i915_gem_exec_object2 *exec2_list = NULL;
	int ret, i;

#if WATCH_EXEC
	DRM_INFO("buffers_ptr %d buffer_count %d len %08x\n",
		  (int) args->buffers_ptr, args->buffer_count, args->batch_len);
#endif

	if (args->buffer_count < 1) {
		DRM_ERROR("execbuf with %d buffers\n", args->buffer_count);
		return -EINVAL;
	}

	/* Copy in the exec list from userland */
	exec_list = drm_malloc_ab(sizeof(*exec_list), args->buffer_count);
	exec2_list = drm_malloc_ab(sizeof(*exec2_list), args->buffer_count);
	if (exec_list == NULL || exec2_list == NULL) {
		DRM_ERROR("Failed to allocate exec list for %d buffers\n",
			  args->buffer_count);
		drm_free_large(exec_list);
		drm_free_large(exec2_list);
		return -ENOMEM;
	}
	ret = copy_from_user(exec_list,
			     (struct drm_i915_relocation_entry __user *)
			     (uintptr_t) args->buffers_ptr,
			     sizeof(*exec_list) * args->buffer_count);
	if (ret != 0) {
		DRM_ERROR("copy %d exec entries failed %d\n",
			  args->buffer_count, ret);
		drm_free_large(exec_list);
		drm_free_large(exec2_list);
		return -EFAULT;
	}

	for (i = 0; i < args->buffer_count; i++) {
		exec2_list[i].handle = exec_list[i].handle;
		exec2_list[i].relocation_count = exec_list[i].relocation_count;
		exec2_list[i].relocs_ptr = exec_list[i].relocs_ptr;
		exec2_list[i].alignment = exec_list[i].alignment;
		exec2_list[i].offset = exec_list[i].offset;
		if (INTEL_INFO(dev)->gen < 4)
			exec2_list[i].flags = EXEC_OBJECT_NEEDS_FENCE;
		else
			exec2_list[i].flags = 0;
	}

	exec2.buffers_ptr = args->buffers_ptr;
	exec2.buffer_count = args->buffer_count;
	exec2.batch_start_offset = args->batch_start_offset;
	exec2.batch_len = args->batch_len;
	exec2.DR1 = args->DR1;
	exec2.DR4 = args->DR4;
	exec2.num_cliprects = args->num_cliprects;
	exec2.cliprects_ptr = args->cliprects_ptr;
	exec2.flags = I915_EXEC_RENDER;

	ret = i915_gem_do_execbuffer(dev, data, file_priv, &exec2, exec2_list);
	if (!ret) {
		/* Copy the new buffer offsets back to the user's exec list. */
		for (i = 0; i < args->buffer_count; i++)
			exec_list[i].offset = exec2_list[i].offset;
		/* ... and back out to userspace */
		ret = copy_to_user((struct drm_i915_relocation_entry __user *)
				   (uintptr_t) args->buffers_ptr,
				   exec_list,
				   sizeof(*exec_list) * args->buffer_count);
		if (ret) {
			ret = -EFAULT;
			DRM_ERROR("failed to copy %d exec entries "
				  "back to user (%d)\n",
				  args->buffer_count, ret);
		}
	}

	drm_free_large(exec_list);
	drm_free_large(exec2_list);
	return ret;
}

int
i915_gem_execbuffer2(struct drm_device *dev, void *data,
		     struct drm_file *file_priv)
{
	struct drm_i915_gem_execbuffer2 *args = data;
	struct drm_i915_gem_exec_object2 *exec2_list = NULL;
	int ret;

#if WATCH_EXEC
	DRM_INFO("buffers_ptr %d buffer_count %d len %08x\n",
		  (int) args->buffers_ptr, args->buffer_count, args->batch_len);
#endif

	if (args->buffer_count < 1) {
		DRM_ERROR("execbuf2 with %d buffers\n", args->buffer_count);
		return -EINVAL;
	}

	exec2_list = drm_malloc_ab(sizeof(*exec2_list), args->buffer_count);
	if (exec2_list == NULL) {
		DRM_ERROR("Failed to allocate exec list for %d buffers\n",
			  args->buffer_count);
		return -ENOMEM;
	}
	ret = copy_from_user(exec2_list,
			     (struct drm_i915_relocation_entry __user *)
			     (uintptr_t) args->buffers_ptr,
			     sizeof(*exec2_list) * args->buffer_count);
	if (ret != 0) {
		DRM_ERROR("copy %d exec entries failed %d\n",
			  args->buffer_count, ret);
		drm_free_large(exec2_list);
		return -EFAULT;
	}

	ret = i915_gem_do_execbuffer(dev, data, file_priv, args, exec2_list);
	if (!ret) {
		/* Copy the new buffer offsets back to the user's exec list. */
		ret = copy_to_user((struct drm_i915_relocation_entry __user *)
				   (uintptr_t) args->buffers_ptr,
				   exec2_list,
				   sizeof(*exec2_list) * args->buffer_count);
		if (ret) {
			ret = -EFAULT;
			DRM_ERROR("failed to copy %d exec entries "
				  "back to user (%d)\n",
				  args->buffer_count, ret);
		}
	}

	drm_free_large(exec2_list);
	return ret;
}

int
i915_gem_object_pin(struct drm_gem_object *obj, uint32_t alignment)
{
	struct drm_device *dev = obj->dev;
	struct drm_i915_private *dev_priv = dev->dev_private;
	struct drm_i915_gem_object *obj_priv = to_intel_bo(obj);
	int ret;

	BUG_ON(obj_priv->pin_count == DRM_I915_GEM_OBJECT_MAX_PIN_COUNT);
	WARN_ON(i915_verify_lists(dev));

	if (obj_priv->gtt_space != NULL) {
		if (alignment == 0)
			alignment = i915_gem_get_gtt_alignment(obj);
		if (obj_priv->gtt_offset & (alignment - 1)) {
			WARN(obj_priv->pin_count,
			     "bo is already pinned with incorrect alignment: offset=%x, req.alignment=%x\n",
			     obj_priv->gtt_offset, alignment);
			ret = i915_gem_object_unbind(obj);
			if (ret)
				return ret;
		}
	}

	if (obj_priv->gtt_space == NULL) {
		ret = i915_gem_object_bind_to_gtt(obj, alignment);
		if (ret)
			return ret;
	}

	obj_priv->pin_count++;

	/* If the object is not active and not pending a flush,
	 * remove it from the inactive list
	 */
	if (obj_priv->pin_count == 1) {
		i915_gem_info_add_pin(dev_priv, obj->size);
		if (!obj_priv->active)
			list_move_tail(&obj_priv->mm_list,
				       &dev_priv->mm.pinned_list);
	}

	WARN_ON(i915_verify_lists(dev));
	return 0;
}

void
i915_gem_object_unpin(struct drm_gem_object *obj)
{
	struct drm_device *dev = obj->dev;
	drm_i915_private_t *dev_priv = dev->dev_private;
	struct drm_i915_gem_object *obj_priv = to_intel_bo(obj);

	WARN_ON(i915_verify_lists(dev));
	obj_priv->pin_count--;
	BUG_ON(obj_priv->pin_count < 0);
	BUG_ON(obj_priv->gtt_space == NULL);

	/* If the object is no longer pinned, and is
	 * neither active nor being flushed, then stick it on
	 * the inactive list
	 */
	if (obj_priv->pin_count == 0) {
		if (!obj_priv->active)
			list_move_tail(&obj_priv->mm_list,
				       &dev_priv->mm.inactive_list);
		i915_gem_info_remove_pin(dev_priv, obj->size);
	}
	WARN_ON(i915_verify_lists(dev));
}

int
i915_gem_pin_ioctl(struct drm_device *dev, void *data,
		   struct drm_file *file_priv)
{
	struct drm_i915_gem_pin *args = data;
	struct drm_gem_object *obj;
	struct drm_i915_gem_object *obj_priv;
	int ret;

	ret = i915_mutex_lock_interruptible(dev);
	if (ret)
		return ret;

	obj = drm_gem_object_lookup(dev, file_priv, args->handle);
	if (obj == NULL) {
		ret = -ENOENT;
		goto unlock;
	}
	obj_priv = to_intel_bo(obj);

	if (obj_priv->madv != I915_MADV_WILLNEED) {
		DRM_ERROR("Attempting to pin a purgeable buffer\n");
		ret = -EINVAL;
		goto out;
	}

	if (obj_priv->pin_filp != NULL && obj_priv->pin_filp != file_priv) {
		DRM_ERROR("Already pinned in i915_gem_pin_ioctl(): %d\n",
			  args->handle);
		ret = -EINVAL;
		goto out;
	}

	obj_priv->user_pin_count++;
	obj_priv->pin_filp = file_priv;
	if (obj_priv->user_pin_count == 1) {
		ret = i915_gem_object_pin(obj, args->alignment);
		if (ret)
			goto out;
	}

	/* XXX - flush the CPU caches for pinned objects
	 * as the X server doesn't manage domains yet
	 */
	i915_gem_object_flush_cpu_write_domain(obj);
	args->offset = obj_priv->gtt_offset;
out:
	drm_gem_object_unreference(obj);
unlock:
	mutex_unlock(&dev->struct_mutex);
	return ret;
}

int
i915_gem_unpin_ioctl(struct drm_device *dev, void *data,
		     struct drm_file *file_priv)
{
	struct drm_i915_gem_pin *args = data;
	struct drm_gem_object *obj;
	struct drm_i915_gem_object *obj_priv;
	int ret;

	ret = i915_mutex_lock_interruptible(dev);
	if (ret)
		return ret;

	obj = drm_gem_object_lookup(dev, file_priv, args->handle);
	if (obj == NULL) {
		ret = -ENOENT;
		goto unlock;
	}
	obj_priv = to_intel_bo(obj);

	if (obj_priv->pin_filp != file_priv) {
		DRM_ERROR("Not pinned by caller in i915_gem_pin_ioctl(): %d\n",
			  args->handle);
		ret = -EINVAL;
		goto out;
	}
	obj_priv->user_pin_count--;
	if (obj_priv->user_pin_count == 0) {
		obj_priv->pin_filp = NULL;
		i915_gem_object_unpin(obj);
	}

out:
	drm_gem_object_unreference(obj);
unlock:
	mutex_unlock(&dev->struct_mutex);
	return ret;
}

int
i915_gem_busy_ioctl(struct drm_device *dev, void *data,
		    struct drm_file *file_priv)
{
	struct drm_i915_gem_busy *args = data;
	struct drm_gem_object *obj;
	struct drm_i915_gem_object *obj_priv;
	int ret;

	ret = i915_mutex_lock_interruptible(dev);
	if (ret)
		return ret;

	obj = drm_gem_object_lookup(dev, file_priv, args->handle);
	if (obj == NULL) {
		ret = -ENOENT;
		goto unlock;
	}
	obj_priv = to_intel_bo(obj);

	/* Count all active objects as busy, even if they are currently not used
	 * by the gpu. Users of this interface expect objects to eventually
	 * become non-busy without any further actions, therefore emit any
	 * necessary flushes here.
	 */
	args->busy = obj_priv->active;
	if (args->busy) {
		/* Unconditionally flush objects, even when the gpu still uses this
		 * object. Userspace calling this function indicates that it wants to
		 * use this buffer rather sooner than later, so issuing the required
		 * flush earlier is beneficial.
		 */
		if (obj->write_domain & I915_GEM_GPU_DOMAINS)
			i915_gem_flush_ring(dev, file_priv,
					    obj_priv->ring,
					    0, obj->write_domain);

		/* Update the active list for the hardware's current position.
		 * Otherwise this only updates on a delayed timer or when irqs
		 * are actually unmasked, and our working set ends up being
		 * larger than required.
		 */
		i915_gem_retire_requests_ring(dev, obj_priv->ring);

		args->busy = obj_priv->active;
	}

	drm_gem_object_unreference(obj);
unlock:
	mutex_unlock(&dev->struct_mutex);
	return ret;
}

int
i915_gem_throttle_ioctl(struct drm_device *dev, void *data,
			struct drm_file *file_priv)
{
    return i915_gem_ring_throttle(dev, file_priv);
}

int
i915_gem_madvise_ioctl(struct drm_device *dev, void *data,
		       struct drm_file *file_priv)
{
	struct drm_i915_gem_madvise *args = data;
	struct drm_gem_object *obj;
	struct drm_i915_gem_object *obj_priv;
	int ret;

	switch (args->madv) {
	case I915_MADV_DONTNEED:
	case I915_MADV_WILLNEED:
	    break;
	default:
	    return -EINVAL;
	}

	ret = i915_mutex_lock_interruptible(dev);
	if (ret)
		return ret;

	obj = drm_gem_object_lookup(dev, file_priv, args->handle);
	if (obj == NULL) {
		ret = -ENOENT;
		goto unlock;
	}
	obj_priv = to_intel_bo(obj);

	if (obj_priv->pin_count) {
		ret = -EINVAL;
		goto out;
	}

	if (obj_priv->madv != __I915_MADV_PURGED)
		obj_priv->madv = args->madv;

	/* if the object is no longer bound, discard its backing storage */
	if (i915_gem_object_is_purgeable(obj_priv) &&
	    obj_priv->gtt_space == NULL)
		i915_gem_object_truncate(obj);

	args->retained = obj_priv->madv != __I915_MADV_PURGED;

out:
	drm_gem_object_unreference(obj);
unlock:
	mutex_unlock(&dev->struct_mutex);
	return ret;
}

struct drm_gem_object * i915_gem_alloc_object(struct drm_device *dev,
					      size_t size)
{
	struct drm_i915_private *dev_priv = dev->dev_private;
	struct drm_i915_gem_object *obj;

	obj = kzalloc(sizeof(*obj), GFP_KERNEL);
	if (obj == NULL)
		return NULL;

	if (drm_gem_object_init(dev, &obj->base, size) != 0) {
		kfree(obj);
		return NULL;
	}

	i915_gem_info_add_obj(dev_priv, size);

	obj->base.write_domain = I915_GEM_DOMAIN_CPU;
	obj->base.read_domains = I915_GEM_DOMAIN_CPU;

	obj->agp_type = AGP_USER_MEMORY;
	obj->base.driver_private = NULL;
	obj->fence_reg = I915_FENCE_REG_NONE;
	INIT_LIST_HEAD(&obj->mm_list);
	INIT_LIST_HEAD(&obj->ring_list);
	INIT_LIST_HEAD(&obj->gpu_write_list);
	obj->madv = I915_MADV_WILLNEED;

	return &obj->base;
}

int i915_gem_init_object(struct drm_gem_object *obj)
{
	BUG();

	return 0;
}

static void i915_gem_free_object_tail(struct drm_gem_object *obj)
{
	struct drm_device *dev = obj->dev;
	drm_i915_private_t *dev_priv = dev->dev_private;
	struct drm_i915_gem_object *obj_priv = to_intel_bo(obj);
	int ret;

	ret = i915_gem_object_unbind(obj);
	if (ret == -ERESTARTSYS) {
		list_move(&obj_priv->mm_list,
			  &dev_priv->mm.deferred_free_list);
		return;
	}

	if (obj_priv->mmap_offset)
		i915_gem_free_mmap_offset(obj);

	drm_gem_object_release(obj);
	i915_gem_info_remove_obj(dev_priv, obj->size);

	kfree(obj_priv->page_cpu_valid);
	kfree(obj_priv->bit_17);
	kfree(obj_priv);
}

void i915_gem_free_object(struct drm_gem_object *obj)
{
	struct drm_device *dev = obj->dev;
	struct drm_i915_gem_object *obj_priv = to_intel_bo(obj);

	trace_i915_gem_object_destroy(obj);

	while (obj_priv->pin_count > 0)
		i915_gem_object_unpin(obj);

	if (obj_priv->phys_obj)
		i915_gem_detach_phys_object(dev, obj);

	i915_gem_free_object_tail(obj);
}

int
i915_gem_idle(struct drm_device *dev)
{
	drm_i915_private_t *dev_priv = dev->dev_private;
	int ret;

	mutex_lock(&dev->struct_mutex);

	if (dev_priv->mm.suspended) {
		mutex_unlock(&dev->struct_mutex);
		return 0;
	}

	ret = i915_gpu_idle(dev);
	if (ret) {
		mutex_unlock(&dev->struct_mutex);
		return ret;
	}

	/* Under UMS, be paranoid and evict. */
	if (!drm_core_check_feature(dev, DRIVER_MODESET)) {
		ret = i915_gem_evict_inactive(dev);
		if (ret) {
			mutex_unlock(&dev->struct_mutex);
			return ret;
		}
	}

	/* Hack!  Don't let anybody do execbuf while we don't control the chip.
	 * We need to replace this with a semaphore, or something.
	 * And not confound mm.suspended!
	 */
	dev_priv->mm.suspended = 1;
	del_timer_sync(&dev_priv->hangcheck_timer);

	i915_kernel_lost_context(dev);
	i915_gem_cleanup_ringbuffer(dev);

	mutex_unlock(&dev->struct_mutex);

	/* Cancel the retire work handler, which should be idle now. */
	cancel_delayed_work_sync(&dev_priv->mm.retire_work);

	return 0;
}

/*
 * 965+ support PIPE_CONTROL commands, which provide finer grained control
 * over cache flushing.
 */
static int
i915_gem_init_pipe_control(struct drm_device *dev)
{
	drm_i915_private_t *dev_priv = dev->dev_private;
	struct drm_gem_object *obj;
	struct drm_i915_gem_object *obj_priv;
	int ret;

	obj = i915_gem_alloc_object(dev, 4096);
	if (obj == NULL) {
		DRM_ERROR("Failed to allocate seqno page\n");
		ret = -ENOMEM;
		goto err;
	}
	obj_priv = to_intel_bo(obj);
	obj_priv->agp_type = AGP_USER_CACHED_MEMORY;

	ret = i915_gem_object_pin(obj, 4096);
	if (ret)
		goto err_unref;

	dev_priv->seqno_gfx_addr = obj_priv->gtt_offset;
	dev_priv->seqno_page =  kmap(obj_priv->pages[0]);
	if (dev_priv->seqno_page == NULL)
		goto err_unpin;

	dev_priv->seqno_obj = obj;
	memset(dev_priv->seqno_page, 0, PAGE_SIZE);

	return 0;

err_unpin:
	i915_gem_object_unpin(obj);
err_unref:
	drm_gem_object_unreference(obj);
err:
	return ret;
}


static void
i915_gem_cleanup_pipe_control(struct drm_device *dev)
{
	drm_i915_private_t *dev_priv = dev->dev_private;
	struct drm_gem_object *obj;
	struct drm_i915_gem_object *obj_priv;

	obj = dev_priv->seqno_obj;
	obj_priv = to_intel_bo(obj);
	kunmap(obj_priv->pages[0]);
	i915_gem_object_unpin(obj);
	drm_gem_object_unreference(obj);
	dev_priv->seqno_obj = NULL;

	dev_priv->seqno_page = NULL;
}

int
i915_gem_init_ringbuffer(struct drm_device *dev)
{
	drm_i915_private_t *dev_priv = dev->dev_private;
	int ret;

	if (HAS_PIPE_CONTROL(dev)) {
		ret = i915_gem_init_pipe_control(dev);
		if (ret)
			return ret;
	}

	ret = intel_init_render_ring_buffer(dev);
	if (ret)
		goto cleanup_pipe_control;

	if (HAS_BSD(dev)) {
		ret = intel_init_bsd_ring_buffer(dev);
		if (ret)
			goto cleanup_render_ring;
	}

	if (HAS_BLT(dev)) {
		ret = intel_init_blt_ring_buffer(dev);
		if (ret)
			goto cleanup_bsd_ring;
	}

	dev_priv->next_seqno = 1;

	return 0;

cleanup_bsd_ring:
	intel_cleanup_ring_buffer(dev, &dev_priv->bsd_ring);
cleanup_render_ring:
	intel_cleanup_ring_buffer(dev, &dev_priv->render_ring);
cleanup_pipe_control:
	if (HAS_PIPE_CONTROL(dev))
		i915_gem_cleanup_pipe_control(dev);
	return ret;
}

void
i915_gem_cleanup_ringbuffer(struct drm_device *dev)
{
	drm_i915_private_t *dev_priv = dev->dev_private;

	intel_cleanup_ring_buffer(dev, &dev_priv->render_ring);
	intel_cleanup_ring_buffer(dev, &dev_priv->bsd_ring);
	intel_cleanup_ring_buffer(dev, &dev_priv->blt_ring);
	if (HAS_PIPE_CONTROL(dev))
		i915_gem_cleanup_pipe_control(dev);
}

int
i915_gem_entervt_ioctl(struct drm_device *dev, void *data,
		       struct drm_file *file_priv)
{
	drm_i915_private_t *dev_priv = dev->dev_private;
	int ret;

	if (drm_core_check_feature(dev, DRIVER_MODESET))
		return 0;

	if (atomic_read(&dev_priv->mm.wedged)) {
		DRM_ERROR("Reenabling wedged hardware, good luck\n");
		atomic_set(&dev_priv->mm.wedged, 0);
	}

	mutex_lock(&dev->struct_mutex);
	dev_priv->mm.suspended = 0;

	ret = i915_gem_init_ringbuffer(dev);
	if (ret != 0) {
		mutex_unlock(&dev->struct_mutex);
		return ret;
	}

	BUG_ON(!list_empty(&dev_priv->mm.active_list));
	BUG_ON(!list_empty(&dev_priv->render_ring.active_list));
	BUG_ON(!list_empty(&dev_priv->bsd_ring.active_list));
	BUG_ON(!list_empty(&dev_priv->blt_ring.active_list));
	BUG_ON(!list_empty(&dev_priv->mm.flushing_list));
	BUG_ON(!list_empty(&dev_priv->mm.inactive_list));
	BUG_ON(!list_empty(&dev_priv->render_ring.request_list));
	BUG_ON(!list_empty(&dev_priv->bsd_ring.request_list));
	BUG_ON(!list_empty(&dev_priv->blt_ring.request_list));
	mutex_unlock(&dev->struct_mutex);

	ret = drm_irq_install(dev);
	if (ret)
		goto cleanup_ringbuffer;

	return 0;

cleanup_ringbuffer:
	mutex_lock(&dev->struct_mutex);
	i915_gem_cleanup_ringbuffer(dev);
	dev_priv->mm.suspended = 1;
	mutex_unlock(&dev->struct_mutex);

	return ret;
}

int
i915_gem_leavevt_ioctl(struct drm_device *dev, void *data,
		       struct drm_file *file_priv)
{
	if (drm_core_check_feature(dev, DRIVER_MODESET))
		return 0;

	drm_irq_uninstall(dev);
	return i915_gem_idle(dev);
}

void
i915_gem_lastclose(struct drm_device *dev)
{
	int ret;

	if (drm_core_check_feature(dev, DRIVER_MODESET))
		return;

	ret = i915_gem_idle(dev);
	if (ret)
		DRM_ERROR("failed to idle hardware: %d\n", ret);
}

static void
init_ring_lists(struct intel_ring_buffer *ring)
{
	INIT_LIST_HEAD(&ring->active_list);
	INIT_LIST_HEAD(&ring->request_list);
	INIT_LIST_HEAD(&ring->gpu_write_list);
}

void
i915_gem_load(struct drm_device *dev)
{
	int i;
	drm_i915_private_t *dev_priv = dev->dev_private;

	INIT_LIST_HEAD(&dev_priv->mm.active_list);
	INIT_LIST_HEAD(&dev_priv->mm.flushing_list);
	INIT_LIST_HEAD(&dev_priv->mm.inactive_list);
	INIT_LIST_HEAD(&dev_priv->mm.pinned_list);
	INIT_LIST_HEAD(&dev_priv->mm.fence_list);
	INIT_LIST_HEAD(&dev_priv->mm.deferred_free_list);
	init_ring_lists(&dev_priv->render_ring);
	init_ring_lists(&dev_priv->bsd_ring);
	init_ring_lists(&dev_priv->blt_ring);
	for (i = 0; i < 16; i++)
		INIT_LIST_HEAD(&dev_priv->fence_regs[i].lru_list);
	INIT_DELAYED_WORK(&dev_priv->mm.retire_work,
			  i915_gem_retire_work_handler);
	init_completion(&dev_priv->error_completion);
	spin_lock(&shrink_list_lock);
	list_add(&dev_priv->mm.shrink_list, &shrink_list);
	spin_unlock(&shrink_list_lock);

	/* On GEN3 we really need to make sure the ARB C3 LP bit is set */
	if (IS_GEN3(dev)) {
		u32 tmp = I915_READ(MI_ARB_STATE);
		if (!(tmp & MI_ARB_C3_LP_WRITE_ENABLE)) {
			/* arb state is a masked write, so set bit + bit in mask */
			tmp = MI_ARB_C3_LP_WRITE_ENABLE | (MI_ARB_C3_LP_WRITE_ENABLE << MI_ARB_MASK_SHIFT);
			I915_WRITE(MI_ARB_STATE, tmp);
		}
	}

	/* Old X drivers will take 0-2 for front, back, depth buffers */
	if (!drm_core_check_feature(dev, DRIVER_MODESET))
		dev_priv->fence_reg_start = 3;

	if (INTEL_INFO(dev)->gen >= 4 || IS_I945G(dev) || IS_I945GM(dev) || IS_G33(dev))
		dev_priv->num_fence_regs = 16;
	else
		dev_priv->num_fence_regs = 8;

	/* Initialize fence registers to zero */
	switch (INTEL_INFO(dev)->gen) {
	case 6:
		for (i = 0; i < 16; i++)
			I915_WRITE64(FENCE_REG_SANDYBRIDGE_0 + (i * 8), 0);
		break;
	case 5:
	case 4:
		for (i = 0; i < 16; i++)
			I915_WRITE64(FENCE_REG_965_0 + (i * 8), 0);
		break;
	case 3:
		if (IS_I945G(dev) || IS_I945GM(dev) || IS_G33(dev))
			for (i = 0; i < 8; i++)
				I915_WRITE(FENCE_REG_945_8 + (i * 4), 0);
	case 2:
		for (i = 0; i < 8; i++)
			I915_WRITE(FENCE_REG_830_0 + (i * 4), 0);
		break;
	}
	i915_gem_detect_bit_6_swizzle(dev);
	init_waitqueue_head(&dev_priv->pending_flip_queue);
}

/*
 * Create a physically contiguous memory object for this object
 * e.g. for cursor + overlay regs
 */
static int i915_gem_init_phys_object(struct drm_device *dev,
				     int id, int size, int align)
{
	drm_i915_private_t *dev_priv = dev->dev_private;
	struct drm_i915_gem_phys_object *phys_obj;
	int ret;

	if (dev_priv->mm.phys_objs[id - 1] || !size)
		return 0;

	phys_obj = kzalloc(sizeof(struct drm_i915_gem_phys_object), GFP_KERNEL);
	if (!phys_obj)
		return -ENOMEM;

	phys_obj->id = id;

	phys_obj->handle = drm_pci_alloc(dev, size, align);
	if (!phys_obj->handle) {
		ret = -ENOMEM;
		goto kfree_obj;
	}
#ifdef CONFIG_X86
	set_memory_wc((unsigned long)phys_obj->handle->vaddr, phys_obj->handle->size / PAGE_SIZE);
#endif

	dev_priv->mm.phys_objs[id - 1] = phys_obj;

	return 0;
kfree_obj:
	kfree(phys_obj);
	return ret;
}

static void i915_gem_free_phys_object(struct drm_device *dev, int id)
{
	drm_i915_private_t *dev_priv = dev->dev_private;
	struct drm_i915_gem_phys_object *phys_obj;

	if (!dev_priv->mm.phys_objs[id - 1])
		return;

	phys_obj = dev_priv->mm.phys_objs[id - 1];
	if (phys_obj->cur_obj) {
		i915_gem_detach_phys_object(dev, phys_obj->cur_obj);
	}

#ifdef CONFIG_X86
	set_memory_wb((unsigned long)phys_obj->handle->vaddr, phys_obj->handle->size / PAGE_SIZE);
#endif
	drm_pci_free(dev, phys_obj->handle);
	kfree(phys_obj);
	dev_priv->mm.phys_objs[id - 1] = NULL;
}

void i915_gem_free_all_phys_object(struct drm_device *dev)
{
	int i;

	for (i = I915_GEM_PHYS_CURSOR_0; i <= I915_MAX_PHYS_OBJECT; i++)
		i915_gem_free_phys_object(dev, i);
}

void i915_gem_detach_phys_object(struct drm_device *dev,
				 struct drm_gem_object *obj)
{
	struct drm_i915_gem_object *obj_priv;
	int i;
	int ret;
	int page_count;

	obj_priv = to_intel_bo(obj);
	if (!obj_priv->phys_obj)
		return;

	ret = i915_gem_object_get_pages(obj, 0);
	if (ret)
		goto out;

	page_count = obj->size / PAGE_SIZE;

	for (i = 0; i < page_count; i++) {
		char *dst = kmap_atomic(obj_priv->pages[i]);
		char *src = obj_priv->phys_obj->handle->vaddr + (i * PAGE_SIZE);

		memcpy(dst, src, PAGE_SIZE);
		kunmap_atomic(dst);
	}
	drm_clflush_pages(obj_priv->pages, page_count);
	drm_agp_chipset_flush(dev);

	i915_gem_object_put_pages(obj);
out:
	obj_priv->phys_obj->cur_obj = NULL;
	obj_priv->phys_obj = NULL;
}

int
i915_gem_attach_phys_object(struct drm_device *dev,
			    struct drm_gem_object *obj,
			    int id,
			    int align)
{
	drm_i915_private_t *dev_priv = dev->dev_private;
	struct drm_i915_gem_object *obj_priv;
	int ret = 0;
	int page_count;
	int i;

	if (id > I915_MAX_PHYS_OBJECT)
		return -EINVAL;

	obj_priv = to_intel_bo(obj);

	if (obj_priv->phys_obj) {
		if (obj_priv->phys_obj->id == id)
			return 0;
		i915_gem_detach_phys_object(dev, obj);
	}

	/* create a new object */
	if (!dev_priv->mm.phys_objs[id - 1]) {
		ret = i915_gem_init_phys_object(dev, id,
						obj->size, align);
		if (ret) {
			DRM_ERROR("failed to init phys object %d size: %zu\n", id, obj->size);
			goto out;
		}
	}

	/* bind to the object */
	obj_priv->phys_obj = dev_priv->mm.phys_objs[id - 1];
	obj_priv->phys_obj->cur_obj = obj;

	ret = i915_gem_object_get_pages(obj, 0);
	if (ret) {
		DRM_ERROR("failed to get page list\n");
		goto out;
	}

	page_count = obj->size / PAGE_SIZE;

	for (i = 0; i < page_count; i++) {
		char *src = kmap_atomic(obj_priv->pages[i]);
		char *dst = obj_priv->phys_obj->handle->vaddr + (i * PAGE_SIZE);

		memcpy(dst, src, PAGE_SIZE);
		kunmap_atomic(src);
	}

	i915_gem_object_put_pages(obj);

	return 0;
out:
	return ret;
}

static int
i915_gem_phys_pwrite(struct drm_device *dev, struct drm_gem_object *obj,
		     struct drm_i915_gem_pwrite *args,
		     struct drm_file *file_priv)
{
	struct drm_i915_gem_object *obj_priv = to_intel_bo(obj);
	void *vaddr = obj_priv->phys_obj->handle->vaddr + args->offset;
	char __user *user_data = (char __user *) (uintptr_t) args->data_ptr;

	DRM_DEBUG_DRIVER("vaddr %p, %lld\n", vaddr, args->size);

	if (__copy_from_user_inatomic_nocache(vaddr, user_data, args->size)) {
		unsigned long unwritten;

		/* The physical object once assigned is fixed for the lifetime
		 * of the obj, so we can safely drop the lock and continue
		 * to access vaddr.
		 */
		mutex_unlock(&dev->struct_mutex);
		unwritten = copy_from_user(vaddr, user_data, args->size);
		mutex_lock(&dev->struct_mutex);
		if (unwritten)
			return -EFAULT;
	}

	drm_agp_chipset_flush(dev);
	return 0;
}

void i915_gem_release(struct drm_device *dev, struct drm_file *file)
{
	struct drm_i915_file_private *file_priv = file->driver_priv;

	/* Clean up our request list when the client is going away, so that
	 * later retire_requests won't dereference our soon-to-be-gone
	 * file_priv.
	 */
	spin_lock(&file_priv->mm.lock);
	while (!list_empty(&file_priv->mm.request_list)) {
		struct drm_i915_gem_request *request;

		request = list_first_entry(&file_priv->mm.request_list,
					   struct drm_i915_gem_request,
					   client_list);
		list_del(&request->client_list);
		request->file_priv = NULL;
	}
	spin_unlock(&file_priv->mm.lock);
}

static int
i915_gpu_is_active(struct drm_device *dev)
{
	drm_i915_private_t *dev_priv = dev->dev_private;
	int lists_empty;

	lists_empty = list_empty(&dev_priv->mm.flushing_list) &&
		      list_empty(&dev_priv->mm.active_list);

	return !lists_empty;
}

static int
i915_gem_shrink(struct shrinker *shrink, int nr_to_scan, gfp_t gfp_mask)
{
	drm_i915_private_t *dev_priv, *next_dev;
	struct drm_i915_gem_object *obj_priv, *next_obj;
	int cnt = 0;
	int would_deadlock = 1;

	/* "fast-path" to count number of available objects */
	if (nr_to_scan == 0) {
		spin_lock(&shrink_list_lock);
		list_for_each_entry(dev_priv, &shrink_list, mm.shrink_list) {
			struct drm_device *dev = dev_priv->dev;

			if (mutex_trylock(&dev->struct_mutex)) {
				list_for_each_entry(obj_priv,
						    &dev_priv->mm.inactive_list,
						    mm_list)
					cnt++;
				mutex_unlock(&dev->struct_mutex);
			}
		}
		spin_unlock(&shrink_list_lock);

		return (cnt / 100) * sysctl_vfs_cache_pressure;
	}

	spin_lock(&shrink_list_lock);

rescan:
	/* first scan for clean buffers */
	list_for_each_entry_safe(dev_priv, next_dev,
				 &shrink_list, mm.shrink_list) {
		struct drm_device *dev = dev_priv->dev;

		if (! mutex_trylock(&dev->struct_mutex))
			continue;

		spin_unlock(&shrink_list_lock);
		i915_gem_retire_requests(dev);

		list_for_each_entry_safe(obj_priv, next_obj,
					 &dev_priv->mm.inactive_list,
					 mm_list) {
			if (i915_gem_object_is_purgeable(obj_priv)) {
				i915_gem_object_unbind(&obj_priv->base);
				if (--nr_to_scan <= 0)
					break;
			}
		}

		spin_lock(&shrink_list_lock);
		mutex_unlock(&dev->struct_mutex);

		would_deadlock = 0;

		if (nr_to_scan <= 0)
			break;
	}

	/* second pass, evict/count anything still on the inactive list */
	list_for_each_entry_safe(dev_priv, next_dev,
				 &shrink_list, mm.shrink_list) {
		struct drm_device *dev = dev_priv->dev;

		if (! mutex_trylock(&dev->struct_mutex))
			continue;

		spin_unlock(&shrink_list_lock);

		list_for_each_entry_safe(obj_priv, next_obj,
					 &dev_priv->mm.inactive_list,
					 mm_list) {
			if (nr_to_scan > 0) {
				i915_gem_object_unbind(&obj_priv->base);
				nr_to_scan--;
			} else
				cnt++;
		}

		spin_lock(&shrink_list_lock);
		mutex_unlock(&dev->struct_mutex);

		would_deadlock = 0;
	}

	if (nr_to_scan) {
		int active = 0;

		/*
		 * We are desperate for pages, so as a last resort, wait
		 * for the GPU to finish and discard whatever we can.
		 * This has a dramatic impact to reduce the number of
		 * OOM-killer events whilst running the GPU aggressively.
		 */
		list_for_each_entry(dev_priv, &shrink_list, mm.shrink_list) {
			struct drm_device *dev = dev_priv->dev;

			if (!mutex_trylock(&dev->struct_mutex))
				continue;

			spin_unlock(&shrink_list_lock);

			if (i915_gpu_is_active(dev)) {
				i915_gpu_idle(dev);
				active++;
			}

			spin_lock(&shrink_list_lock);
			mutex_unlock(&dev->struct_mutex);
		}

		if (active)
			goto rescan;
	}

	spin_unlock(&shrink_list_lock);

	if (would_deadlock)
		return -1;
	else if (cnt > 0)
		return (cnt / 100) * sysctl_vfs_cache_pressure;
	else
		return 0;
}

static struct shrinker shrinker = {
	.shrink = i915_gem_shrink,
	.seeks = DEFAULT_SEEKS,
};

__init void
i915_gem_shrinker_init(void)
{
    register_shrinker(&shrinker);
}

__exit void
i915_gem_shrinker_exit(void)
{
    unregister_shrinker(&shrinker);
}<|MERGE_RESOLUTION|>--- conflicted
+++ resolved
@@ -3533,8 +3533,6 @@
 }
 
 static int
-<<<<<<< HEAD
-=======
 i915_gem_execbuffer_relocate_slow(struct drm_device *dev,
 				  struct drm_file *file,
 				  struct drm_gem_object **object_list,
@@ -3616,7 +3614,6 @@
 }
 
 static int
->>>>>>> 5b84ba26
 i915_gem_execbuffer_move_to_gpu(struct drm_device *dev,
 				struct drm_file *file,
 				struct intel_ring_buffer *ring,
