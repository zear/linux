--- conflicted
+++ resolved
@@ -402,17 +402,6 @@
 	if (!rc && override_err == SNP_GUEST_REQ_INVALID_LEN)
 		return -EIO;
 
-<<<<<<< HEAD
-	/*
-	 * If an extended guest request was issued and the supplied certificate
-	 * buffer was not large enough, a standard guest request was issued to
-	 * prevent IV reuse. If the standard request was successful, return -EIO
-	 * back to the caller as would have originally been returned.
-	 */
-	if (!rc && err == SNP_GUEST_REQ_INVALID_LEN)
-		return -EIO;
-
-=======
 	return rc;
 }
 
@@ -436,7 +425,6 @@
 		return rc;
 
 	rc = __handle_guest_request(snp_dev, exit_code, fw_err);
->>>>>>> 8455cbb2
 	if (rc) {
 		if (rc == -EIO && *fw_err == SNP_GUEST_REQ_INVALID_LEN)
 			return rc;
