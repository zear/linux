--- conflicted
+++ resolved
@@ -794,25 +794,14 @@
 	 */
 	netif_stop_queue(ax->dev);
 
-<<<<<<< HEAD
-	ax->tty = NULL;
-
 	unregister_netdev(ax->dev);
 
 	/* Free all AX25 frame buffers after unreg. */
 	kfree(ax->rbuff);
 	kfree(ax->xbuff);
 
-=======
-	unregister_netdev(ax->dev);
-
-	/* Free all AX25 frame buffers after unreg. */
-	kfree(ax->rbuff);
-	kfree(ax->xbuff);
-
 	ax->tty = NULL;
 
->>>>>>> 817b8b9c
 	free_netdev(ax->dev);
 }
 
