--- conflicted
+++ resolved
@@ -325,21 +325,12 @@
 	new->tag_set = kzalloc(sizeof(*new->tag_set), GFP_KERNEL);
 	if (!new->tag_set)
 		goto out_list_del;
-<<<<<<< HEAD
 
 	ret = blk_mq_alloc_sq_tag_set(new->tag_set, &mtd_mq_ops, 2,
 			BLK_MQ_F_SHOULD_MERGE | BLK_MQ_F_BLOCKING);
 	if (ret)
 		goto out_kfree_tag_set;
 
-=======
-
-	ret = blk_mq_alloc_sq_tag_set(new->tag_set, &mtd_mq_ops, 2,
-			BLK_MQ_F_SHOULD_MERGE | BLK_MQ_F_BLOCKING);
-	if (ret)
-		goto out_kfree_tag_set;
-
->>>>>>> df0cc57e
 	/* Create gendisk */
 	gd = blk_mq_alloc_disk(new->tag_set, new);
 	if (IS_ERR(gd)) {
@@ -404,11 +395,8 @@
 	}
 	return 0;
 
-<<<<<<< HEAD
-=======
 out_cleanup_disk:
 	blk_cleanup_disk(new->disk);
->>>>>>> df0cc57e
 out_free_tag_set:
 	blk_mq_free_tag_set(new->tag_set);
 out_kfree_tag_set:
