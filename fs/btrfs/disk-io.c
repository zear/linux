// SPDX-License-Identifier: GPL-2.0
/*
 * Copyright (C) 2007 Oracle.  All rights reserved.
 */

#include <linux/fs.h>
#include <linux/blkdev.h>
#include <linux/radix-tree.h>
#include <linux/writeback.h>
#include <linux/workqueue.h>
#include <linux/kthread.h>
#include <linux/slab.h>
#include <linux/migrate.h>
#include <linux/ratelimit.h>
#include <linux/uuid.h>
#include <linux/semaphore.h>
#include <linux/error-injection.h>
#include <linux/crc32c.h>
#include <linux/sched/mm.h>
#include <asm/unaligned.h>
#include <crypto/hash.h>
#include "ctree.h"
#include "disk-io.h"
#include "transaction.h"
#include "btrfs_inode.h"
#include "volumes.h"
#include "print-tree.h"
#include "locking.h"
#include "tree-log.h"
#include "free-space-cache.h"
#include "free-space-tree.h"
#include "check-integrity.h"
#include "rcu-string.h"
#include "dev-replace.h"
#include "raid56.h"
#include "sysfs.h"
#include "qgroup.h"
#include "compression.h"
#include "tree-checker.h"
#include "ref-verify.h"
#include "block-group.h"
#include "discard.h"
#include "space-info.h"
#include "zoned.h"
#include "subpage.h"

#define BTRFS_SUPER_FLAG_SUPP	(BTRFS_HEADER_FLAG_WRITTEN |\
				 BTRFS_HEADER_FLAG_RELOC |\
				 BTRFS_SUPER_FLAG_ERROR |\
				 BTRFS_SUPER_FLAG_SEEDING |\
				 BTRFS_SUPER_FLAG_METADUMP |\
				 BTRFS_SUPER_FLAG_METADUMP_V2)

static void btrfs_destroy_ordered_extents(struct btrfs_root *root);
static int btrfs_destroy_delayed_refs(struct btrfs_transaction *trans,
				      struct btrfs_fs_info *fs_info);
static void btrfs_destroy_delalloc_inodes(struct btrfs_root *root);
static int btrfs_destroy_marked_extents(struct btrfs_fs_info *fs_info,
					struct extent_io_tree *dirty_pages,
					int mark);
static int btrfs_destroy_pinned_extent(struct btrfs_fs_info *fs_info,
				       struct extent_io_tree *pinned_extents);
static int btrfs_cleanup_transaction(struct btrfs_fs_info *fs_info);
static void btrfs_error_commit_super(struct btrfs_fs_info *fs_info);

static void btrfs_free_csum_hash(struct btrfs_fs_info *fs_info)
{
	if (fs_info->csum_shash)
		crypto_free_shash(fs_info->csum_shash);
}

/*
 * async submit bios are used to offload expensive checksumming
 * onto the worker threads.  They checksum file and metadata bios
 * just before they are sent down the IO stack.
 */
struct async_submit_bio {
	struct inode *inode;
	struct bio *bio;
	extent_submit_bio_start_t *submit_bio_start;
	int mirror_num;

	/* Optional parameter for submit_bio_start used by direct io */
	u64 dio_file_offset;
	struct btrfs_work work;
	blk_status_t status;
};

/*
 * Compute the csum of a btree block and store the result to provided buffer.
 */
static void csum_tree_block(struct extent_buffer *buf, u8 *result)
{
	struct btrfs_fs_info *fs_info = buf->fs_info;
	const int num_pages = num_extent_pages(buf);
	const int first_page_part = min_t(u32, PAGE_SIZE, fs_info->nodesize);
	SHASH_DESC_ON_STACK(shash, fs_info->csum_shash);
	char *kaddr;
	int i;

	shash->tfm = fs_info->csum_shash;
	crypto_shash_init(shash);
	kaddr = page_address(buf->pages[0]) + offset_in_page(buf->start);
	crypto_shash_update(shash, kaddr + BTRFS_CSUM_SIZE,
			    first_page_part - BTRFS_CSUM_SIZE);

	for (i = 1; i < num_pages; i++) {
		kaddr = page_address(buf->pages[i]);
		crypto_shash_update(shash, kaddr, PAGE_SIZE);
	}
	memset(result, 0, BTRFS_CSUM_SIZE);
	crypto_shash_final(shash, result);
}

/*
 * we can't consider a given block up to date unless the transid of the
 * block matches the transid in the parent node's pointer.  This is how we
 * detect blocks that either didn't get written at all or got written
 * in the wrong place.
 */
static int verify_parent_transid(struct extent_io_tree *io_tree,
				 struct extent_buffer *eb, u64 parent_transid,
				 int atomic)
{
	struct extent_state *cached_state = NULL;
	int ret;

	if (!parent_transid || btrfs_header_generation(eb) == parent_transid)
		return 0;

	if (atomic)
		return -EAGAIN;

	lock_extent(io_tree, eb->start, eb->start + eb->len - 1, &cached_state);
	if (extent_buffer_uptodate(eb) &&
	    btrfs_header_generation(eb) == parent_transid) {
		ret = 0;
		goto out;
	}
	btrfs_err_rl(eb->fs_info,
"parent transid verify failed on logical %llu mirror %u wanted %llu found %llu",
			eb->start, eb->read_mirror,
			parent_transid, btrfs_header_generation(eb));
	ret = 1;
	clear_extent_buffer_uptodate(eb);
out:
	unlock_extent(io_tree, eb->start, eb->start + eb->len - 1,
		      &cached_state);
	return ret;
}

static bool btrfs_supported_super_csum(u16 csum_type)
{
	switch (csum_type) {
	case BTRFS_CSUM_TYPE_CRC32:
	case BTRFS_CSUM_TYPE_XXHASH:
	case BTRFS_CSUM_TYPE_SHA256:
	case BTRFS_CSUM_TYPE_BLAKE2:
		return true;
	default:
		return false;
	}
}

/*
 * Return 0 if the superblock checksum type matches the checksum value of that
 * algorithm. Pass the raw disk superblock data.
 */
static int btrfs_check_super_csum(struct btrfs_fs_info *fs_info,
				  char *raw_disk_sb)
{
	struct btrfs_super_block *disk_sb =
		(struct btrfs_super_block *)raw_disk_sb;
	char result[BTRFS_CSUM_SIZE];
	SHASH_DESC_ON_STACK(shash, fs_info->csum_shash);

	shash->tfm = fs_info->csum_shash;

	/*
	 * The super_block structure does not span the whole
	 * BTRFS_SUPER_INFO_SIZE range, we expect that the unused space is
	 * filled with zeros and is included in the checksum.
	 */
	crypto_shash_digest(shash, raw_disk_sb + BTRFS_CSUM_SIZE,
			    BTRFS_SUPER_INFO_SIZE - BTRFS_CSUM_SIZE, result);

	if (memcmp(disk_sb->csum, result, fs_info->csum_size))
		return 1;

	return 0;
}

int btrfs_verify_level_key(struct extent_buffer *eb, int level,
			   struct btrfs_key *first_key, u64 parent_transid)
{
	struct btrfs_fs_info *fs_info = eb->fs_info;
	int found_level;
	struct btrfs_key found_key;
	int ret;

	found_level = btrfs_header_level(eb);
	if (found_level != level) {
		WARN(IS_ENABLED(CONFIG_BTRFS_DEBUG),
		     KERN_ERR "BTRFS: tree level check failed\n");
		btrfs_err(fs_info,
"tree level mismatch detected, bytenr=%llu level expected=%u has=%u",
			  eb->start, level, found_level);
		return -EIO;
	}

	if (!first_key)
		return 0;

	/*
	 * For live tree block (new tree blocks in current transaction),
	 * we need proper lock context to avoid race, which is impossible here.
	 * So we only checks tree blocks which is read from disk, whose
	 * generation <= fs_info->last_trans_committed.
	 */
	if (btrfs_header_generation(eb) > fs_info->last_trans_committed)
		return 0;

	/* We have @first_key, so this @eb must have at least one item */
	if (btrfs_header_nritems(eb) == 0) {
		btrfs_err(fs_info,
		"invalid tree nritems, bytenr=%llu nritems=0 expect >0",
			  eb->start);
		WARN_ON(IS_ENABLED(CONFIG_BTRFS_DEBUG));
		return -EUCLEAN;
	}

	if (found_level)
		btrfs_node_key_to_cpu(eb, &found_key, 0);
	else
		btrfs_item_key_to_cpu(eb, &found_key, 0);
	ret = btrfs_comp_cpu_keys(first_key, &found_key);

	if (ret) {
		WARN(IS_ENABLED(CONFIG_BTRFS_DEBUG),
		     KERN_ERR "BTRFS: tree first key check failed\n");
		btrfs_err(fs_info,
"tree first key mismatch detected, bytenr=%llu parent_transid=%llu key expected=(%llu,%u,%llu) has=(%llu,%u,%llu)",
			  eb->start, parent_transid, first_key->objectid,
			  first_key->type, first_key->offset,
			  found_key.objectid, found_key.type,
			  found_key.offset);
	}
	return ret;
}

/*
 * helper to read a given tree block, doing retries as required when
 * the checksums don't match and we have alternate mirrors to try.
 *
 * @parent_transid:	expected transid, skip check if 0
 * @level:		expected level, mandatory check
 * @first_key:		expected key of first slot, skip check if NULL
 */
int btrfs_read_extent_buffer(struct extent_buffer *eb,
			     u64 parent_transid, int level,
			     struct btrfs_key *first_key)
{
	struct btrfs_fs_info *fs_info = eb->fs_info;
	struct extent_io_tree *io_tree;
	int failed = 0;
	int ret;
	int num_copies = 0;
	int mirror_num = 0;
	int failed_mirror = 0;

	io_tree = &BTRFS_I(fs_info->btree_inode)->io_tree;
	while (1) {
		clear_bit(EXTENT_BUFFER_CORRUPT, &eb->bflags);
		ret = read_extent_buffer_pages(eb, WAIT_COMPLETE, mirror_num);
		if (!ret) {
			if (verify_parent_transid(io_tree, eb,
						   parent_transid, 0))
				ret = -EIO;
			else if (btrfs_verify_level_key(eb, level,
						first_key, parent_transid))
				ret = -EUCLEAN;
			else
				break;
		}

		num_copies = btrfs_num_copies(fs_info,
					      eb->start, eb->len);
		if (num_copies == 1)
			break;

		if (!failed_mirror) {
			failed = 1;
			failed_mirror = eb->read_mirror;
		}

		mirror_num++;
		if (mirror_num == failed_mirror)
			mirror_num++;

		if (mirror_num > num_copies)
			break;
	}

	if (failed && !ret && failed_mirror)
		btrfs_repair_eb_io_failure(eb, failed_mirror);

	return ret;
}

static int csum_one_extent_buffer(struct extent_buffer *eb)
{
	struct btrfs_fs_info *fs_info = eb->fs_info;
	u8 result[BTRFS_CSUM_SIZE];
	int ret;

	ASSERT(memcmp_extent_buffer(eb, fs_info->fs_devices->metadata_uuid,
				    offsetof(struct btrfs_header, fsid),
				    BTRFS_FSID_SIZE) == 0);
	csum_tree_block(eb, result);

	if (btrfs_header_level(eb))
		ret = btrfs_check_node(eb);
	else
		ret = btrfs_check_leaf_full(eb);

	if (ret < 0)
		goto error;

	/*
	 * Also check the generation, the eb reached here must be newer than
	 * last committed. Or something seriously wrong happened.
	 */
	if (unlikely(btrfs_header_generation(eb) <= fs_info->last_trans_committed)) {
		ret = -EUCLEAN;
		btrfs_err(fs_info,
			"block=%llu bad generation, have %llu expect > %llu",
			  eb->start, btrfs_header_generation(eb),
			  fs_info->last_trans_committed);
		goto error;
	}
	write_extent_buffer(eb, result, 0, fs_info->csum_size);

	return 0;

error:
	btrfs_print_tree(eb, 0);
	btrfs_err(fs_info, "block=%llu write time tree block corruption detected",
		  eb->start);
	WARN_ON(IS_ENABLED(CONFIG_BTRFS_DEBUG));
	return ret;
}

/* Checksum all dirty extent buffers in one bio_vec */
static int csum_dirty_subpage_buffers(struct btrfs_fs_info *fs_info,
				      struct bio_vec *bvec)
{
	struct page *page = bvec->bv_page;
	u64 bvec_start = page_offset(page) + bvec->bv_offset;
	u64 cur;
	int ret = 0;

	for (cur = bvec_start; cur < bvec_start + bvec->bv_len;
	     cur += fs_info->nodesize) {
		struct extent_buffer *eb;
		bool uptodate;

		eb = find_extent_buffer(fs_info, cur);
		uptodate = btrfs_subpage_test_uptodate(fs_info, page, cur,
						       fs_info->nodesize);

		/* A dirty eb shouldn't disappear from buffer_radix */
		if (WARN_ON(!eb))
			return -EUCLEAN;

		if (WARN_ON(cur != btrfs_header_bytenr(eb))) {
			free_extent_buffer(eb);
			return -EUCLEAN;
		}
		if (WARN_ON(!uptodate)) {
			free_extent_buffer(eb);
			return -EUCLEAN;
		}

		ret = csum_one_extent_buffer(eb);
		free_extent_buffer(eb);
		if (ret < 0)
			return ret;
	}
	return ret;
}

/*
 * Checksum a dirty tree block before IO.  This has extra checks to make sure
 * we only fill in the checksum field in the first page of a multi-page block.
 * For subpage extent buffers we need bvec to also read the offset in the page.
 */
static int csum_dirty_buffer(struct btrfs_fs_info *fs_info, struct bio_vec *bvec)
{
	struct page *page = bvec->bv_page;
	u64 start = page_offset(page);
	u64 found_start;
	struct extent_buffer *eb;

	if (fs_info->nodesize < PAGE_SIZE)
		return csum_dirty_subpage_buffers(fs_info, bvec);

	eb = (struct extent_buffer *)page->private;
	if (page != eb->pages[0])
		return 0;

	found_start = btrfs_header_bytenr(eb);

	if (test_bit(EXTENT_BUFFER_NO_CHECK, &eb->bflags)) {
		WARN_ON(found_start != 0);
		return 0;
	}

	/*
	 * Please do not consolidate these warnings into a single if.
	 * It is useful to know what went wrong.
	 */
	if (WARN_ON(found_start != start))
		return -EUCLEAN;
	if (WARN_ON(!PageUptodate(page)))
		return -EUCLEAN;

	return csum_one_extent_buffer(eb);
}

static int check_tree_block_fsid(struct extent_buffer *eb)
{
	struct btrfs_fs_info *fs_info = eb->fs_info;
	struct btrfs_fs_devices *fs_devices = fs_info->fs_devices, *seed_devs;
	u8 fsid[BTRFS_FSID_SIZE];
	u8 *metadata_uuid;

	read_extent_buffer(eb, fsid, offsetof(struct btrfs_header, fsid),
			   BTRFS_FSID_SIZE);
	/*
	 * Checking the incompat flag is only valid for the current fs. For
	 * seed devices it's forbidden to have their uuid changed so reading
	 * ->fsid in this case is fine
	 */
	if (btrfs_fs_incompat(fs_info, METADATA_UUID))
		metadata_uuid = fs_devices->metadata_uuid;
	else
		metadata_uuid = fs_devices->fsid;

	if (!memcmp(fsid, metadata_uuid, BTRFS_FSID_SIZE))
		return 0;

	list_for_each_entry(seed_devs, &fs_devices->seed_list, seed_list)
		if (!memcmp(fsid, seed_devs->fsid, BTRFS_FSID_SIZE))
			return 0;

	return 1;
}

/* Do basic extent buffer checks at read time */
static int validate_extent_buffer(struct extent_buffer *eb)
{
	struct btrfs_fs_info *fs_info = eb->fs_info;
	u64 found_start;
	const u32 csum_size = fs_info->csum_size;
	u8 found_level;
	u8 result[BTRFS_CSUM_SIZE];
	const u8 *header_csum;
	int ret = 0;

	found_start = btrfs_header_bytenr(eb);
	if (found_start != eb->start) {
		btrfs_err_rl(fs_info,
			"bad tree block start, mirror %u want %llu have %llu",
			     eb->read_mirror, eb->start, found_start);
		ret = -EIO;
		goto out;
	}
	if (check_tree_block_fsid(eb)) {
		btrfs_err_rl(fs_info, "bad fsid on logical %llu mirror %u",
			     eb->start, eb->read_mirror);
		ret = -EIO;
		goto out;
	}
	found_level = btrfs_header_level(eb);
	if (found_level >= BTRFS_MAX_LEVEL) {
		btrfs_err(fs_info,
			"bad tree block level, mirror %u level %d on logical %llu",
			eb->read_mirror, btrfs_header_level(eb), eb->start);
		ret = -EIO;
		goto out;
	}

	csum_tree_block(eb, result);
	header_csum = page_address(eb->pages[0]) +
		get_eb_offset_in_page(eb, offsetof(struct btrfs_header, csum));

	if (memcmp(result, header_csum, csum_size) != 0) {
		btrfs_warn_rl(fs_info,
"checksum verify failed on logical %llu mirror %u wanted " CSUM_FMT " found " CSUM_FMT " level %d",
			      eb->start, eb->read_mirror,
			      CSUM_FMT_VALUE(csum_size, header_csum),
			      CSUM_FMT_VALUE(csum_size, result),
			      btrfs_header_level(eb));
		ret = -EUCLEAN;
		goto out;
	}

	/*
	 * If this is a leaf block and it is corrupt, set the corrupt bit so
	 * that we don't try and read the other copies of this block, just
	 * return -EIO.
	 */
	if (found_level == 0 && btrfs_check_leaf_full(eb)) {
		set_bit(EXTENT_BUFFER_CORRUPT, &eb->bflags);
		ret = -EIO;
	}

	if (found_level > 0 && btrfs_check_node(eb))
		ret = -EIO;

	if (!ret)
		set_extent_buffer_uptodate(eb);
	else
		btrfs_err(fs_info,
		"read time tree block corruption detected on logical %llu mirror %u",
			  eb->start, eb->read_mirror);
out:
	return ret;
}

static int validate_subpage_buffer(struct page *page, u64 start, u64 end,
				   int mirror)
{
	struct btrfs_fs_info *fs_info = btrfs_sb(page->mapping->host->i_sb);
	struct extent_buffer *eb;
	bool reads_done;
	int ret = 0;

	/*
	 * We don't allow bio merge for subpage metadata read, so we should
	 * only get one eb for each endio hook.
	 */
	ASSERT(end == start + fs_info->nodesize - 1);
	ASSERT(PagePrivate(page));

	eb = find_extent_buffer(fs_info, start);
	/*
	 * When we are reading one tree block, eb must have been inserted into
	 * the radix tree. If not, something is wrong.
	 */
	ASSERT(eb);

	reads_done = atomic_dec_and_test(&eb->io_pages);
	/* Subpage read must finish in page read */
	ASSERT(reads_done);

	eb->read_mirror = mirror;
	if (test_bit(EXTENT_BUFFER_READ_ERR, &eb->bflags)) {
		ret = -EIO;
		goto err;
	}
	ret = validate_extent_buffer(eb);
	if (ret < 0)
		goto err;

	set_extent_buffer_uptodate(eb);

	free_extent_buffer(eb);
	return ret;
err:
	/*
	 * end_bio_extent_readpage decrements io_pages in case of error,
	 * make sure it has something to decrement.
	 */
	atomic_inc(&eb->io_pages);
	clear_extent_buffer_uptodate(eb);
	free_extent_buffer(eb);
	return ret;
}

int btrfs_validate_metadata_buffer(struct btrfs_bio *bbio,
				   struct page *page, u64 start, u64 end,
				   int mirror)
{
	struct extent_buffer *eb;
	int ret = 0;
	int reads_done;

	ASSERT(page->private);

	if (btrfs_sb(page->mapping->host->i_sb)->nodesize < PAGE_SIZE)
		return validate_subpage_buffer(page, start, end, mirror);

	eb = (struct extent_buffer *)page->private;

	/*
	 * The pending IO might have been the only thing that kept this buffer
	 * in memory.  Make sure we have a ref for all this other checks
	 */
	atomic_inc(&eb->refs);

	reads_done = atomic_dec_and_test(&eb->io_pages);
	if (!reads_done)
		goto err;

	eb->read_mirror = mirror;
	if (test_bit(EXTENT_BUFFER_READ_ERR, &eb->bflags)) {
		ret = -EIO;
		goto err;
	}
	ret = validate_extent_buffer(eb);
err:
	if (ret) {
		/*
		 * our io error hook is going to dec the io pages
		 * again, we have to make sure it has something
		 * to decrement
		 */
		atomic_inc(&eb->io_pages);
		clear_extent_buffer_uptodate(eb);
	}
	free_extent_buffer(eb);

	return ret;
}

static void run_one_async_start(struct btrfs_work *work)
{
	struct async_submit_bio *async;
	blk_status_t ret;

	async = container_of(work, struct  async_submit_bio, work);
	ret = async->submit_bio_start(async->inode, async->bio,
				      async->dio_file_offset);
	if (ret)
		async->status = ret;
}

/*
 * In order to insert checksums into the metadata in large chunks, we wait
 * until bio submission time.   All the pages in the bio are checksummed and
 * sums are attached onto the ordered extent record.
 *
 * At IO completion time the csums attached on the ordered extent record are
 * inserted into the tree.
 */
static void run_one_async_done(struct btrfs_work *work)
{
<<<<<<< HEAD
	struct async_submit_bio *async;
	struct inode *inode;

	async = container_of(work, struct  async_submit_bio, work);
	inode = async->inode;
=======
	struct async_submit_bio *async =
		container_of(work, struct  async_submit_bio, work);
	struct inode *inode = async->inode;
	struct btrfs_bio *bbio = btrfs_bio(async->bio);
>>>>>>> 7365df19

	/* If an error occurred we just want to clean up the bio and move on */
	if (async->status) {
		btrfs_bio_end_io(bbio, async->status);
		return;
	}

	/*
	 * All of the bios that pass through here are from async helpers.
	 * Use REQ_CGROUP_PUNT to issue them from the owning cgroup's context.
	 * This changes nothing when cgroups aren't in use.
	 */
	async->bio->bi_opf |= REQ_CGROUP_PUNT;
	btrfs_submit_bio(btrfs_sb(inode->i_sb), async->bio, async->mirror_num);
}

static void run_one_async_free(struct btrfs_work *work)
{
	struct async_submit_bio *async;

	async = container_of(work, struct  async_submit_bio, work);
	kfree(async);
}

/*
 * Submit bio to an async queue.
 *
 * Retrun:
 * - true if the work has been succesfuly submitted
 * - false in case of error
 */
bool btrfs_wq_submit_bio(struct inode *inode, struct bio *bio, int mirror_num,
			 u64 dio_file_offset,
			 extent_submit_bio_start_t *submit_bio_start)
{
	struct btrfs_fs_info *fs_info = BTRFS_I(inode)->root->fs_info;
	struct async_submit_bio *async;

	async = kmalloc(sizeof(*async), GFP_NOFS);
	if (!async)
		return false;

	async->inode = inode;
	async->bio = bio;
	async->mirror_num = mirror_num;
	async->submit_bio_start = submit_bio_start;

	btrfs_init_work(&async->work, run_one_async_start, run_one_async_done,
			run_one_async_free);

	async->dio_file_offset = dio_file_offset;

	async->status = 0;

	if (op_is_sync(bio->bi_opf))
		btrfs_queue_work(fs_info->hipri_workers, &async->work);
	else
		btrfs_queue_work(fs_info->workers, &async->work);
	return true;
}

static blk_status_t btree_csum_one_bio(struct bio *bio)
{
	struct bio_vec *bvec;
	struct btrfs_root *root;
	int ret = 0;
	struct bvec_iter_all iter_all;

	ASSERT(!bio_flagged(bio, BIO_CLONED));
	bio_for_each_segment_all(bvec, bio, iter_all) {
		root = BTRFS_I(bvec->bv_page->mapping->host)->root;
		ret = csum_dirty_buffer(root->fs_info, bvec);
		if (ret)
			break;
	}

	return errno_to_blk_status(ret);
}

static blk_status_t btree_submit_bio_start(struct inode *inode, struct bio *bio,
					   u64 dio_file_offset)
{
	/*
	 * when we're called for a write, we're already in the async
	 * submission context.  Just jump into btrfs_submit_bio.
	 */
	return btree_csum_one_bio(bio);
}

static bool should_async_write(struct btrfs_fs_info *fs_info,
			     struct btrfs_inode *bi)
{
	if (btrfs_is_zoned(fs_info))
		return false;
	if (atomic_read(&bi->sync_writers))
		return false;
	if (test_bit(BTRFS_FS_CSUM_IMPL_FAST, &fs_info->flags))
		return false;
	return true;
}

void btrfs_submit_metadata_bio(struct inode *inode, struct bio *bio, int mirror_num)
{
	struct btrfs_fs_info *fs_info = btrfs_sb(inode->i_sb);
	struct btrfs_bio *bbio = btrfs_bio(bio);
	blk_status_t ret;

	bio->bi_opf |= REQ_META;

	if (btrfs_op(bio) != BTRFS_MAP_WRITE) {
		btrfs_submit_bio(fs_info, bio, mirror_num);
		return;
	}

	/*
	 * Kthread helpers are used to submit writes so that checksumming can
	 * happen in parallel across all CPUs.
	 */
	if (should_async_write(fs_info, BTRFS_I(inode)) &&
	    btrfs_wq_submit_bio(inode, bio, mirror_num, 0, btree_submit_bio_start))
		return;

	ret = btree_csum_one_bio(bio);
	if (ret) {
<<<<<<< HEAD
		bio->bi_status = ret;
		bio_endio(bio);
=======
		btrfs_bio_end_io(bbio, ret);
>>>>>>> 7365df19
		return;
	}

	btrfs_submit_bio(fs_info, bio, mirror_num);
}

#ifdef CONFIG_MIGRATION
static int btree_migrate_folio(struct address_space *mapping,
		struct folio *dst, struct folio *src, enum migrate_mode mode)
{
	/*
	 * we can't safely write a btree page from here,
	 * we haven't done the locking hook
	 */
	if (folio_test_dirty(src))
		return -EAGAIN;
	/*
	 * Buffers may be managed in a filesystem specific way.
	 * We must have no buffers or drop them.
	 */
	if (folio_get_private(src) &&
	    !filemap_release_folio(src, GFP_KERNEL))
		return -EAGAIN;
	return migrate_folio(mapping, dst, src, mode);
}
#else
#define btree_migrate_folio NULL
#endif

static int btree_writepages(struct address_space *mapping,
			    struct writeback_control *wbc)
{
	struct btrfs_fs_info *fs_info;
	int ret;

	if (wbc->sync_mode == WB_SYNC_NONE) {

		if (wbc->for_kupdate)
			return 0;

		fs_info = BTRFS_I(mapping->host)->root->fs_info;
		/* this is a bit racy, but that's ok */
		ret = __percpu_counter_compare(&fs_info->dirty_metadata_bytes,
					     BTRFS_DIRTY_METADATA_THRESH,
					     fs_info->dirty_metadata_batch);
		if (ret < 0)
			return 0;
	}
	return btree_write_cache_pages(mapping, wbc);
}

static bool btree_release_folio(struct folio *folio, gfp_t gfp_flags)
{
	if (folio_test_writeback(folio) || folio_test_dirty(folio))
		return false;

	return try_release_extent_buffer(&folio->page);
}

static void btree_invalidate_folio(struct folio *folio, size_t offset,
				 size_t length)
{
	struct extent_io_tree *tree;
	tree = &BTRFS_I(folio->mapping->host)->io_tree;
	extent_invalidate_folio(tree, folio, offset);
	btree_release_folio(folio, GFP_NOFS);
	if (folio_get_private(folio)) {
		btrfs_warn(BTRFS_I(folio->mapping->host)->root->fs_info,
			   "folio private not zero on folio %llu",
			   (unsigned long long)folio_pos(folio));
		folio_detach_private(folio);
	}
}

#ifdef DEBUG
static bool btree_dirty_folio(struct address_space *mapping,
		struct folio *folio)
{
	struct btrfs_fs_info *fs_info = btrfs_sb(mapping->host->i_sb);
	struct btrfs_subpage *subpage;
	struct extent_buffer *eb;
	int cur_bit = 0;
	u64 page_start = folio_pos(folio);

	if (fs_info->sectorsize == PAGE_SIZE) {
		eb = folio_get_private(folio);
		BUG_ON(!eb);
		BUG_ON(!test_bit(EXTENT_BUFFER_DIRTY, &eb->bflags));
		BUG_ON(!atomic_read(&eb->refs));
		btrfs_assert_tree_write_locked(eb);
		return filemap_dirty_folio(mapping, folio);
	}
	subpage = folio_get_private(folio);

	ASSERT(subpage->dirty_bitmap);
	while (cur_bit < BTRFS_SUBPAGE_BITMAP_SIZE) {
		unsigned long flags;
		u64 cur;
		u16 tmp = (1 << cur_bit);

		spin_lock_irqsave(&subpage->lock, flags);
		if (!(tmp & subpage->dirty_bitmap)) {
			spin_unlock_irqrestore(&subpage->lock, flags);
			cur_bit++;
			continue;
		}
		spin_unlock_irqrestore(&subpage->lock, flags);
		cur = page_start + cur_bit * fs_info->sectorsize;

		eb = find_extent_buffer(fs_info, cur);
		ASSERT(eb);
		ASSERT(test_bit(EXTENT_BUFFER_DIRTY, &eb->bflags));
		ASSERT(atomic_read(&eb->refs));
		btrfs_assert_tree_write_locked(eb);
		free_extent_buffer(eb);

		cur_bit += (fs_info->nodesize >> fs_info->sectorsize_bits);
	}
	return filemap_dirty_folio(mapping, folio);
}
#else
#define btree_dirty_folio filemap_dirty_folio
#endif

static const struct address_space_operations btree_aops = {
	.writepages	= btree_writepages,
	.release_folio	= btree_release_folio,
	.invalidate_folio = btree_invalidate_folio,
	.migrate_folio	= btree_migrate_folio,
	.dirty_folio	= btree_dirty_folio,
};

struct extent_buffer *btrfs_find_create_tree_block(
						struct btrfs_fs_info *fs_info,
						u64 bytenr, u64 owner_root,
						int level)
{
	if (btrfs_is_testing(fs_info))
		return alloc_test_extent_buffer(fs_info, bytenr);
	return alloc_extent_buffer(fs_info, bytenr, owner_root, level);
}

/*
 * Read tree block at logical address @bytenr and do variant basic but critical
 * verification.
 *
 * @owner_root:		the objectid of the root owner for this block.
 * @parent_transid:	expected transid of this tree block, skip check if 0
 * @level:		expected level, mandatory check
 * @first_key:		expected key in slot 0, skip check if NULL
 */
struct extent_buffer *read_tree_block(struct btrfs_fs_info *fs_info, u64 bytenr,
				      u64 owner_root, u64 parent_transid,
				      int level, struct btrfs_key *first_key)
{
	struct extent_buffer *buf = NULL;
	int ret;

	buf = btrfs_find_create_tree_block(fs_info, bytenr, owner_root, level);
	if (IS_ERR(buf))
		return buf;

	ret = btrfs_read_extent_buffer(buf, parent_transid, level, first_key);
	if (ret) {
		free_extent_buffer_stale(buf);
		return ERR_PTR(ret);
	}
	if (btrfs_check_eb_owner(buf, owner_root)) {
		free_extent_buffer_stale(buf);
		return ERR_PTR(-EUCLEAN);
	}
	return buf;

}

void btrfs_clean_tree_block(struct extent_buffer *buf)
{
	struct btrfs_fs_info *fs_info = buf->fs_info;
	if (btrfs_header_generation(buf) ==
	    fs_info->running_transaction->transid) {
		btrfs_assert_tree_write_locked(buf);

		if (test_and_clear_bit(EXTENT_BUFFER_DIRTY, &buf->bflags)) {
			percpu_counter_add_batch(&fs_info->dirty_metadata_bytes,
						 -buf->len,
						 fs_info->dirty_metadata_batch);
			clear_extent_buffer_dirty(buf);
		}
	}
}

static void __setup_root(struct btrfs_root *root, struct btrfs_fs_info *fs_info,
			 u64 objectid)
{
	bool dummy = test_bit(BTRFS_FS_STATE_DUMMY_FS_INFO, &fs_info->fs_state);

	memset(&root->root_key, 0, sizeof(root->root_key));
	memset(&root->root_item, 0, sizeof(root->root_item));
	memset(&root->defrag_progress, 0, sizeof(root->defrag_progress));
	root->fs_info = fs_info;
	root->root_key.objectid = objectid;
	root->node = NULL;
	root->commit_root = NULL;
	root->state = 0;
	RB_CLEAR_NODE(&root->rb_node);

	root->last_trans = 0;
	root->free_objectid = 0;
	root->nr_delalloc_inodes = 0;
	root->nr_ordered_extents = 0;
	root->inode_tree = RB_ROOT;
	INIT_RADIX_TREE(&root->delayed_nodes_tree, GFP_ATOMIC);

	btrfs_init_root_block_rsv(root);

	INIT_LIST_HEAD(&root->dirty_list);
	INIT_LIST_HEAD(&root->root_list);
	INIT_LIST_HEAD(&root->delalloc_inodes);
	INIT_LIST_HEAD(&root->delalloc_root);
	INIT_LIST_HEAD(&root->ordered_extents);
	INIT_LIST_HEAD(&root->ordered_root);
	INIT_LIST_HEAD(&root->reloc_dirty_list);
	INIT_LIST_HEAD(&root->logged_list[0]);
	INIT_LIST_HEAD(&root->logged_list[1]);
	spin_lock_init(&root->inode_lock);
	spin_lock_init(&root->delalloc_lock);
	spin_lock_init(&root->ordered_extent_lock);
	spin_lock_init(&root->accounting_lock);
	spin_lock_init(&root->log_extents_lock[0]);
	spin_lock_init(&root->log_extents_lock[1]);
	spin_lock_init(&root->qgroup_meta_rsv_lock);
	mutex_init(&root->objectid_mutex);
	mutex_init(&root->log_mutex);
	mutex_init(&root->ordered_extent_mutex);
	mutex_init(&root->delalloc_mutex);
	init_waitqueue_head(&root->qgroup_flush_wait);
	init_waitqueue_head(&root->log_writer_wait);
	init_waitqueue_head(&root->log_commit_wait[0]);
	init_waitqueue_head(&root->log_commit_wait[1]);
	INIT_LIST_HEAD(&root->log_ctxs[0]);
	INIT_LIST_HEAD(&root->log_ctxs[1]);
	atomic_set(&root->log_commit[0], 0);
	atomic_set(&root->log_commit[1], 0);
	atomic_set(&root->log_writers, 0);
	atomic_set(&root->log_batch, 0);
	refcount_set(&root->refs, 1);
	atomic_set(&root->snapshot_force_cow, 0);
	atomic_set(&root->nr_swapfiles, 0);
	root->log_transid = 0;
	root->log_transid_committed = -1;
	root->last_log_commit = 0;
	root->anon_dev = 0;
	if (!dummy) {
		extent_io_tree_init(fs_info, &root->dirty_log_pages,
				    IO_TREE_ROOT_DIRTY_LOG_PAGES, NULL);
		extent_io_tree_init(fs_info, &root->log_csum_range,
				    IO_TREE_LOG_CSUM_RANGE, NULL);
	}

	spin_lock_init(&root->root_item_lock);
	btrfs_qgroup_init_swapped_blocks(&root->swapped_blocks);
#ifdef CONFIG_BTRFS_DEBUG
	INIT_LIST_HEAD(&root->leak_list);
	spin_lock(&fs_info->fs_roots_radix_lock);
	list_add_tail(&root->leak_list, &fs_info->allocated_roots);
	spin_unlock(&fs_info->fs_roots_radix_lock);
#endif
}

static struct btrfs_root *btrfs_alloc_root(struct btrfs_fs_info *fs_info,
					   u64 objectid, gfp_t flags)
{
	struct btrfs_root *root = kzalloc(sizeof(*root), flags);
	if (root)
		__setup_root(root, fs_info, objectid);
	return root;
}

#ifdef CONFIG_BTRFS_FS_RUN_SANITY_TESTS
/* Should only be used by the testing infrastructure */
struct btrfs_root *btrfs_alloc_dummy_root(struct btrfs_fs_info *fs_info)
{
	struct btrfs_root *root;

	if (!fs_info)
		return ERR_PTR(-EINVAL);

	root = btrfs_alloc_root(fs_info, BTRFS_ROOT_TREE_OBJECTID, GFP_KERNEL);
	if (!root)
		return ERR_PTR(-ENOMEM);

	/* We don't use the stripesize in selftest, set it as sectorsize */
	root->alloc_bytenr = 0;

	return root;
}
#endif

static int global_root_cmp(struct rb_node *a_node, const struct rb_node *b_node)
{
	const struct btrfs_root *a = rb_entry(a_node, struct btrfs_root, rb_node);
	const struct btrfs_root *b = rb_entry(b_node, struct btrfs_root, rb_node);

	return btrfs_comp_cpu_keys(&a->root_key, &b->root_key);
}

static int global_root_key_cmp(const void *k, const struct rb_node *node)
{
	const struct btrfs_key *key = k;
	const struct btrfs_root *root = rb_entry(node, struct btrfs_root, rb_node);

	return btrfs_comp_cpu_keys(key, &root->root_key);
}

int btrfs_global_root_insert(struct btrfs_root *root)
{
	struct btrfs_fs_info *fs_info = root->fs_info;
	struct rb_node *tmp;

	write_lock(&fs_info->global_root_lock);
	tmp = rb_find_add(&root->rb_node, &fs_info->global_root_tree, global_root_cmp);
	write_unlock(&fs_info->global_root_lock);
	ASSERT(!tmp);

	return tmp ? -EEXIST : 0;
}

void btrfs_global_root_delete(struct btrfs_root *root)
{
	struct btrfs_fs_info *fs_info = root->fs_info;

	write_lock(&fs_info->global_root_lock);
	rb_erase(&root->rb_node, &fs_info->global_root_tree);
	write_unlock(&fs_info->global_root_lock);
}

struct btrfs_root *btrfs_global_root(struct btrfs_fs_info *fs_info,
				     struct btrfs_key *key)
{
	struct rb_node *node;
	struct btrfs_root *root = NULL;

	read_lock(&fs_info->global_root_lock);
	node = rb_find(key, &fs_info->global_root_tree, global_root_key_cmp);
	if (node)
		root = container_of(node, struct btrfs_root, rb_node);
	read_unlock(&fs_info->global_root_lock);

	return root;
}

static u64 btrfs_global_root_id(struct btrfs_fs_info *fs_info, u64 bytenr)
{
	struct btrfs_block_group *block_group;
	u64 ret;

	if (!btrfs_fs_incompat(fs_info, EXTENT_TREE_V2))
		return 0;

	if (bytenr)
		block_group = btrfs_lookup_block_group(fs_info, bytenr);
	else
		block_group = btrfs_lookup_first_block_group(fs_info, bytenr);
	ASSERT(block_group);
	if (!block_group)
		return 0;
	ret = block_group->global_root_id;
	btrfs_put_block_group(block_group);

	return ret;
}

struct btrfs_root *btrfs_csum_root(struct btrfs_fs_info *fs_info, u64 bytenr)
{
	struct btrfs_key key = {
		.objectid = BTRFS_CSUM_TREE_OBJECTID,
		.type = BTRFS_ROOT_ITEM_KEY,
		.offset = btrfs_global_root_id(fs_info, bytenr),
	};

	return btrfs_global_root(fs_info, &key);
}

struct btrfs_root *btrfs_extent_root(struct btrfs_fs_info *fs_info, u64 bytenr)
{
	struct btrfs_key key = {
		.objectid = BTRFS_EXTENT_TREE_OBJECTID,
		.type = BTRFS_ROOT_ITEM_KEY,
		.offset = btrfs_global_root_id(fs_info, bytenr),
	};

	return btrfs_global_root(fs_info, &key);
}

struct btrfs_root *btrfs_create_tree(struct btrfs_trans_handle *trans,
				     u64 objectid)
{
	struct btrfs_fs_info *fs_info = trans->fs_info;
	struct extent_buffer *leaf;
	struct btrfs_root *tree_root = fs_info->tree_root;
	struct btrfs_root *root;
	struct btrfs_key key;
	unsigned int nofs_flag;
	int ret = 0;

	/*
	 * We're holding a transaction handle, so use a NOFS memory allocation
	 * context to avoid deadlock if reclaim happens.
	 */
	nofs_flag = memalloc_nofs_save();
	root = btrfs_alloc_root(fs_info, objectid, GFP_KERNEL);
	memalloc_nofs_restore(nofs_flag);
	if (!root)
		return ERR_PTR(-ENOMEM);

	root->root_key.objectid = objectid;
	root->root_key.type = BTRFS_ROOT_ITEM_KEY;
	root->root_key.offset = 0;

	leaf = btrfs_alloc_tree_block(trans, root, 0, objectid, NULL, 0, 0, 0,
				      BTRFS_NESTING_NORMAL);
	if (IS_ERR(leaf)) {
		ret = PTR_ERR(leaf);
		leaf = NULL;
		goto fail_unlock;
	}

	root->node = leaf;
	btrfs_mark_buffer_dirty(leaf);

	root->commit_root = btrfs_root_node(root);
	set_bit(BTRFS_ROOT_TRACK_DIRTY, &root->state);

	btrfs_set_root_flags(&root->root_item, 0);
	btrfs_set_root_limit(&root->root_item, 0);
	btrfs_set_root_bytenr(&root->root_item, leaf->start);
	btrfs_set_root_generation(&root->root_item, trans->transid);
	btrfs_set_root_level(&root->root_item, 0);
	btrfs_set_root_refs(&root->root_item, 1);
	btrfs_set_root_used(&root->root_item, leaf->len);
	btrfs_set_root_last_snapshot(&root->root_item, 0);
	btrfs_set_root_dirid(&root->root_item, 0);
	if (is_fstree(objectid))
		generate_random_guid(root->root_item.uuid);
	else
		export_guid(root->root_item.uuid, &guid_null);
	btrfs_set_root_drop_level(&root->root_item, 0);

	btrfs_tree_unlock(leaf);

	key.objectid = objectid;
	key.type = BTRFS_ROOT_ITEM_KEY;
	key.offset = 0;
	ret = btrfs_insert_root(trans, tree_root, &key, &root->root_item);
	if (ret)
		goto fail;

	return root;

fail_unlock:
	if (leaf)
		btrfs_tree_unlock(leaf);
fail:
	btrfs_put_root(root);

	return ERR_PTR(ret);
}

static struct btrfs_root *alloc_log_tree(struct btrfs_trans_handle *trans,
					 struct btrfs_fs_info *fs_info)
{
	struct btrfs_root *root;

	root = btrfs_alloc_root(fs_info, BTRFS_TREE_LOG_OBJECTID, GFP_NOFS);
	if (!root)
		return ERR_PTR(-ENOMEM);

	root->root_key.objectid = BTRFS_TREE_LOG_OBJECTID;
	root->root_key.type = BTRFS_ROOT_ITEM_KEY;
	root->root_key.offset = BTRFS_TREE_LOG_OBJECTID;

	return root;
}

int btrfs_alloc_log_tree_node(struct btrfs_trans_handle *trans,
			      struct btrfs_root *root)
{
	struct extent_buffer *leaf;

	/*
	 * DON'T set SHAREABLE bit for log trees.
	 *
	 * Log trees are not exposed to user space thus can't be snapshotted,
	 * and they go away before a real commit is actually done.
	 *
	 * They do store pointers to file data extents, and those reference
	 * counts still get updated (along with back refs to the log tree).
	 */

	leaf = btrfs_alloc_tree_block(trans, root, 0, BTRFS_TREE_LOG_OBJECTID,
			NULL, 0, 0, 0, BTRFS_NESTING_NORMAL);
	if (IS_ERR(leaf))
		return PTR_ERR(leaf);

	root->node = leaf;

	btrfs_mark_buffer_dirty(root->node);
	btrfs_tree_unlock(root->node);

	return 0;
}

int btrfs_init_log_root_tree(struct btrfs_trans_handle *trans,
			     struct btrfs_fs_info *fs_info)
{
	struct btrfs_root *log_root;

	log_root = alloc_log_tree(trans, fs_info);
	if (IS_ERR(log_root))
		return PTR_ERR(log_root);

	if (!btrfs_is_zoned(fs_info)) {
		int ret = btrfs_alloc_log_tree_node(trans, log_root);

		if (ret) {
			btrfs_put_root(log_root);
			return ret;
		}
	}

	WARN_ON(fs_info->log_root_tree);
	fs_info->log_root_tree = log_root;
	return 0;
}

int btrfs_add_log_tree(struct btrfs_trans_handle *trans,
		       struct btrfs_root *root)
{
	struct btrfs_fs_info *fs_info = root->fs_info;
	struct btrfs_root *log_root;
	struct btrfs_inode_item *inode_item;
	int ret;

	log_root = alloc_log_tree(trans, fs_info);
	if (IS_ERR(log_root))
		return PTR_ERR(log_root);

	ret = btrfs_alloc_log_tree_node(trans, log_root);
	if (ret) {
		btrfs_put_root(log_root);
		return ret;
	}

	log_root->last_trans = trans->transid;
	log_root->root_key.offset = root->root_key.objectid;

	inode_item = &log_root->root_item.inode;
	btrfs_set_stack_inode_generation(inode_item, 1);
	btrfs_set_stack_inode_size(inode_item, 3);
	btrfs_set_stack_inode_nlink(inode_item, 1);
	btrfs_set_stack_inode_nbytes(inode_item,
				     fs_info->nodesize);
	btrfs_set_stack_inode_mode(inode_item, S_IFDIR | 0755);

	btrfs_set_root_node(&log_root->root_item, log_root->node);

	WARN_ON(root->log_root);
	root->log_root = log_root;
	root->log_transid = 0;
	root->log_transid_committed = -1;
	root->last_log_commit = 0;
	return 0;
}

static struct btrfs_root *read_tree_root_path(struct btrfs_root *tree_root,
					      struct btrfs_path *path,
					      struct btrfs_key *key)
{
	struct btrfs_root *root;
	struct btrfs_fs_info *fs_info = tree_root->fs_info;
	u64 generation;
	int ret;
	int level;

	root = btrfs_alloc_root(fs_info, key->objectid, GFP_NOFS);
	if (!root)
		return ERR_PTR(-ENOMEM);

	ret = btrfs_find_root(tree_root, key, path,
			      &root->root_item, &root->root_key);
	if (ret) {
		if (ret > 0)
			ret = -ENOENT;
		goto fail;
	}

	generation = btrfs_root_generation(&root->root_item);
	level = btrfs_root_level(&root->root_item);
	root->node = read_tree_block(fs_info,
				     btrfs_root_bytenr(&root->root_item),
				     key->objectid, generation, level, NULL);
	if (IS_ERR(root->node)) {
		ret = PTR_ERR(root->node);
		root->node = NULL;
		goto fail;
	}
	if (!btrfs_buffer_uptodate(root->node, generation, 0)) {
		ret = -EIO;
		goto fail;
	}

	/*
	 * For real fs, and not log/reloc trees, root owner must
	 * match its root node owner
	 */
	if (!test_bit(BTRFS_FS_STATE_DUMMY_FS_INFO, &fs_info->fs_state) &&
	    root->root_key.objectid != BTRFS_TREE_LOG_OBJECTID &&
	    root->root_key.objectid != BTRFS_TREE_RELOC_OBJECTID &&
	    root->root_key.objectid != btrfs_header_owner(root->node)) {
		btrfs_crit(fs_info,
"root=%llu block=%llu, tree root owner mismatch, have %llu expect %llu",
			   root->root_key.objectid, root->node->start,
			   btrfs_header_owner(root->node),
			   root->root_key.objectid);
		ret = -EUCLEAN;
		goto fail;
	}
	root->commit_root = btrfs_root_node(root);
	return root;
fail:
	btrfs_put_root(root);
	return ERR_PTR(ret);
}

struct btrfs_root *btrfs_read_tree_root(struct btrfs_root *tree_root,
					struct btrfs_key *key)
{
	struct btrfs_root *root;
	struct btrfs_path *path;

	path = btrfs_alloc_path();
	if (!path)
		return ERR_PTR(-ENOMEM);
	root = read_tree_root_path(tree_root, path, key);
	btrfs_free_path(path);

	return root;
}

/*
 * Initialize subvolume root in-memory structure
 *
 * @anon_dev:	anonymous device to attach to the root, if zero, allocate new
 */
static int btrfs_init_fs_root(struct btrfs_root *root, dev_t anon_dev)
{
	int ret;
	unsigned int nofs_flag;

	/*
	 * We might be called under a transaction (e.g. indirect backref
	 * resolution) which could deadlock if it triggers memory reclaim
	 */
	nofs_flag = memalloc_nofs_save();
	ret = btrfs_drew_lock_init(&root->snapshot_lock);
	memalloc_nofs_restore(nofs_flag);
	if (ret)
		goto fail;

	if (root->root_key.objectid != BTRFS_TREE_LOG_OBJECTID &&
	    !btrfs_is_data_reloc_root(root)) {
		set_bit(BTRFS_ROOT_SHAREABLE, &root->state);
		btrfs_check_and_init_root_item(&root->root_item);
	}

	/*
	 * Don't assign anonymous block device to roots that are not exposed to
	 * userspace, the id pool is limited to 1M
	 */
	if (is_fstree(root->root_key.objectid) &&
	    btrfs_root_refs(&root->root_item) > 0) {
		if (!anon_dev) {
			ret = get_anon_bdev(&root->anon_dev);
			if (ret)
				goto fail;
		} else {
			root->anon_dev = anon_dev;
		}
	}

	mutex_lock(&root->objectid_mutex);
	ret = btrfs_init_root_free_objectid(root);
	if (ret) {
		mutex_unlock(&root->objectid_mutex);
		goto fail;
	}

	ASSERT(root->free_objectid <= BTRFS_LAST_FREE_OBJECTID);

	mutex_unlock(&root->objectid_mutex);

	return 0;
fail:
	/* The caller is responsible to call btrfs_free_fs_root */
	return ret;
}

static struct btrfs_root *btrfs_lookup_fs_root(struct btrfs_fs_info *fs_info,
					       u64 root_id)
{
	struct btrfs_root *root;

	spin_lock(&fs_info->fs_roots_radix_lock);
	root = radix_tree_lookup(&fs_info->fs_roots_radix,
				 (unsigned long)root_id);
	if (root)
		root = btrfs_grab_root(root);
	spin_unlock(&fs_info->fs_roots_radix_lock);
	return root;
}

static struct btrfs_root *btrfs_get_global_root(struct btrfs_fs_info *fs_info,
						u64 objectid)
{
	struct btrfs_key key = {
		.objectid = objectid,
		.type = BTRFS_ROOT_ITEM_KEY,
		.offset = 0,
	};

	if (objectid == BTRFS_ROOT_TREE_OBJECTID)
		return btrfs_grab_root(fs_info->tree_root);
	if (objectid == BTRFS_EXTENT_TREE_OBJECTID)
		return btrfs_grab_root(btrfs_global_root(fs_info, &key));
	if (objectid == BTRFS_CHUNK_TREE_OBJECTID)
		return btrfs_grab_root(fs_info->chunk_root);
	if (objectid == BTRFS_DEV_TREE_OBJECTID)
		return btrfs_grab_root(fs_info->dev_root);
	if (objectid == BTRFS_CSUM_TREE_OBJECTID)
		return btrfs_grab_root(btrfs_global_root(fs_info, &key));
	if (objectid == BTRFS_QUOTA_TREE_OBJECTID)
		return btrfs_grab_root(fs_info->quota_root) ?
			fs_info->quota_root : ERR_PTR(-ENOENT);
	if (objectid == BTRFS_UUID_TREE_OBJECTID)
		return btrfs_grab_root(fs_info->uuid_root) ?
			fs_info->uuid_root : ERR_PTR(-ENOENT);
	if (objectid == BTRFS_BLOCK_GROUP_TREE_OBJECTID)
		return btrfs_grab_root(fs_info->block_group_root) ?
			fs_info->block_group_root : ERR_PTR(-ENOENT);
	if (objectid == BTRFS_FREE_SPACE_TREE_OBJECTID) {
		struct btrfs_root *root = btrfs_global_root(fs_info, &key);

		return btrfs_grab_root(root) ? root : ERR_PTR(-ENOENT);
	}
	return NULL;
}

int btrfs_insert_fs_root(struct btrfs_fs_info *fs_info,
			 struct btrfs_root *root)
{
	int ret;

	ret = radix_tree_preload(GFP_NOFS);
	if (ret)
		return ret;

	spin_lock(&fs_info->fs_roots_radix_lock);
	ret = radix_tree_insert(&fs_info->fs_roots_radix,
				(unsigned long)root->root_key.objectid,
				root);
	if (ret == 0) {
		btrfs_grab_root(root);
		set_bit(BTRFS_ROOT_IN_RADIX, &root->state);
	}
	spin_unlock(&fs_info->fs_roots_radix_lock);
	radix_tree_preload_end();

	return ret;
}

void btrfs_check_leaked_roots(struct btrfs_fs_info *fs_info)
{
#ifdef CONFIG_BTRFS_DEBUG
	struct btrfs_root *root;

	while (!list_empty(&fs_info->allocated_roots)) {
		char buf[BTRFS_ROOT_NAME_BUF_LEN];

		root = list_first_entry(&fs_info->allocated_roots,
					struct btrfs_root, leak_list);
		btrfs_err(fs_info, "leaked root %s refcount %d",
			  btrfs_root_name(&root->root_key, buf),
			  refcount_read(&root->refs));
		while (refcount_read(&root->refs) > 1)
			btrfs_put_root(root);
		btrfs_put_root(root);
	}
#endif
}

static void free_global_roots(struct btrfs_fs_info *fs_info)
{
	struct btrfs_root *root;
	struct rb_node *node;

	while ((node = rb_first_postorder(&fs_info->global_root_tree)) != NULL) {
		root = rb_entry(node, struct btrfs_root, rb_node);
		rb_erase(&root->rb_node, &fs_info->global_root_tree);
		btrfs_put_root(root);
	}
}

void btrfs_free_fs_info(struct btrfs_fs_info *fs_info)
{
	percpu_counter_destroy(&fs_info->dirty_metadata_bytes);
	percpu_counter_destroy(&fs_info->delalloc_bytes);
	percpu_counter_destroy(&fs_info->ordered_bytes);
	percpu_counter_destroy(&fs_info->dev_replace.bio_counter);
	btrfs_free_csum_hash(fs_info);
	btrfs_free_stripe_hash_table(fs_info);
	btrfs_free_ref_cache(fs_info);
	kfree(fs_info->balance_ctl);
	kfree(fs_info->delayed_root);
	free_global_roots(fs_info);
	btrfs_put_root(fs_info->tree_root);
	btrfs_put_root(fs_info->chunk_root);
	btrfs_put_root(fs_info->dev_root);
	btrfs_put_root(fs_info->quota_root);
	btrfs_put_root(fs_info->uuid_root);
	btrfs_put_root(fs_info->fs_root);
	btrfs_put_root(fs_info->data_reloc_root);
	btrfs_put_root(fs_info->block_group_root);
	btrfs_check_leaked_roots(fs_info);
	btrfs_extent_buffer_leak_debug_check(fs_info);
	kfree(fs_info->super_copy);
	kfree(fs_info->super_for_commit);
	kfree(fs_info->subpage_info);
	kvfree(fs_info);
}


/*
 * Get an in-memory reference of a root structure.
 *
 * For essential trees like root/extent tree, we grab it from fs_info directly.
 * For subvolume trees, we check the cached filesystem roots first. If not
 * found, then read it from disk and add it to cached fs roots.
 *
 * Caller should release the root by calling btrfs_put_root() after the usage.
 *
 * NOTE: Reloc and log trees can't be read by this function as they share the
 *	 same root objectid.
 *
 * @objectid:	root id
 * @anon_dev:	preallocated anonymous block device number for new roots,
 * 		pass 0 for new allocation.
 * @check_ref:	whether to check root item references, If true, return -ENOENT
 *		for orphan roots
 */
static struct btrfs_root *btrfs_get_root_ref(struct btrfs_fs_info *fs_info,
					     u64 objectid, dev_t anon_dev,
					     bool check_ref)
{
	struct btrfs_root *root;
	struct btrfs_path *path;
	struct btrfs_key key;
	int ret;

	root = btrfs_get_global_root(fs_info, objectid);
	if (root)
		return root;
again:
	root = btrfs_lookup_fs_root(fs_info, objectid);
	if (root) {
		/* Shouldn't get preallocated anon_dev for cached roots */
		ASSERT(!anon_dev);
		if (check_ref && btrfs_root_refs(&root->root_item) == 0) {
			btrfs_put_root(root);
			return ERR_PTR(-ENOENT);
		}
		return root;
	}

	key.objectid = objectid;
	key.type = BTRFS_ROOT_ITEM_KEY;
	key.offset = (u64)-1;
	root = btrfs_read_tree_root(fs_info->tree_root, &key);
	if (IS_ERR(root))
		return root;

	if (check_ref && btrfs_root_refs(&root->root_item) == 0) {
		ret = -ENOENT;
		goto fail;
	}

	ret = btrfs_init_fs_root(root, anon_dev);
	if (ret)
		goto fail;

	path = btrfs_alloc_path();
	if (!path) {
		ret = -ENOMEM;
		goto fail;
	}
	key.objectid = BTRFS_ORPHAN_OBJECTID;
	key.type = BTRFS_ORPHAN_ITEM_KEY;
	key.offset = objectid;

	ret = btrfs_search_slot(NULL, fs_info->tree_root, &key, path, 0, 0);
	btrfs_free_path(path);
	if (ret < 0)
		goto fail;
	if (ret == 0)
		set_bit(BTRFS_ROOT_ORPHAN_ITEM_INSERTED, &root->state);

	ret = btrfs_insert_fs_root(fs_info, root);
	if (ret) {
		if (ret == -EEXIST) {
			btrfs_put_root(root);
			goto again;
		}
		goto fail;
	}
	return root;
fail:
	/*
	 * If our caller provided us an anonymous device, then it's his
	 * responsibility to free it in case we fail. So we have to set our
	 * root's anon_dev to 0 to avoid a double free, once by btrfs_put_root()
	 * and once again by our caller.
	 */
	if (anon_dev)
		root->anon_dev = 0;
	btrfs_put_root(root);
	return ERR_PTR(ret);
}

/*
 * Get in-memory reference of a root structure
 *
 * @objectid:	tree objectid
 * @check_ref:	if set, verify that the tree exists and the item has at least
 *		one reference
 */
struct btrfs_root *btrfs_get_fs_root(struct btrfs_fs_info *fs_info,
				     u64 objectid, bool check_ref)
{
	return btrfs_get_root_ref(fs_info, objectid, 0, check_ref);
}

/*
 * Get in-memory reference of a root structure, created as new, optionally pass
 * the anonymous block device id
 *
 * @objectid:	tree objectid
 * @anon_dev:	if zero, allocate a new anonymous block device or use the
 *		parameter value
 */
struct btrfs_root *btrfs_get_new_fs_root(struct btrfs_fs_info *fs_info,
					 u64 objectid, dev_t anon_dev)
{
	return btrfs_get_root_ref(fs_info, objectid, anon_dev, true);
}

/*
 * btrfs_get_fs_root_commit_root - return a root for the given objectid
 * @fs_info:	the fs_info
 * @objectid:	the objectid we need to lookup
 *
 * This is exclusively used for backref walking, and exists specifically because
 * of how qgroups does lookups.  Qgroups will do a backref lookup at delayed ref
 * creation time, which means we may have to read the tree_root in order to look
 * up a fs root that is not in memory.  If the root is not in memory we will
 * read the tree root commit root and look up the fs root from there.  This is a
 * temporary root, it will not be inserted into the radix tree as it doesn't
 * have the most uptodate information, it'll simply be discarded once the
 * backref code is finished using the root.
 */
struct btrfs_root *btrfs_get_fs_root_commit_root(struct btrfs_fs_info *fs_info,
						 struct btrfs_path *path,
						 u64 objectid)
{
	struct btrfs_root *root;
	struct btrfs_key key;

	ASSERT(path->search_commit_root && path->skip_locking);

	/*
	 * This can return -ENOENT if we ask for a root that doesn't exist, but
	 * since this is called via the backref walking code we won't be looking
	 * up a root that doesn't exist, unless there's corruption.  So if root
	 * != NULL just return it.
	 */
	root = btrfs_get_global_root(fs_info, objectid);
	if (root)
		return root;

	root = btrfs_lookup_fs_root(fs_info, objectid);
	if (root)
		return root;

	key.objectid = objectid;
	key.type = BTRFS_ROOT_ITEM_KEY;
	key.offset = (u64)-1;
	root = read_tree_root_path(fs_info->tree_root, path, &key);
	btrfs_release_path(path);

	return root;
}

static int cleaner_kthread(void *arg)
{
	struct btrfs_fs_info *fs_info = arg;
	int again;

	while (1) {
		again = 0;

		set_bit(BTRFS_FS_CLEANER_RUNNING, &fs_info->flags);

		/* Make the cleaner go to sleep early. */
		if (btrfs_need_cleaner_sleep(fs_info))
			goto sleep;

		/*
		 * Do not do anything if we might cause open_ctree() to block
		 * before we have finished mounting the filesystem.
		 */
		if (!test_bit(BTRFS_FS_OPEN, &fs_info->flags))
			goto sleep;

		if (!mutex_trylock(&fs_info->cleaner_mutex))
			goto sleep;

		/*
		 * Avoid the problem that we change the status of the fs
		 * during the above check and trylock.
		 */
		if (btrfs_need_cleaner_sleep(fs_info)) {
			mutex_unlock(&fs_info->cleaner_mutex);
			goto sleep;
		}

		btrfs_run_delayed_iputs(fs_info);

		again = btrfs_clean_one_deleted_snapshot(fs_info);
		mutex_unlock(&fs_info->cleaner_mutex);

		/*
		 * The defragger has dealt with the R/O remount and umount,
		 * needn't do anything special here.
		 */
		btrfs_run_defrag_inodes(fs_info);

		/*
		 * Acquires fs_info->reclaim_bgs_lock to avoid racing
		 * with relocation (btrfs_relocate_chunk) and relocation
		 * acquires fs_info->cleaner_mutex (btrfs_relocate_block_group)
		 * after acquiring fs_info->reclaim_bgs_lock. So we
		 * can't hold, nor need to, fs_info->cleaner_mutex when deleting
		 * unused block groups.
		 */
		btrfs_delete_unused_bgs(fs_info);

		/*
		 * Reclaim block groups in the reclaim_bgs list after we deleted
		 * all unused block_groups. This possibly gives us some more free
		 * space.
		 */
		btrfs_reclaim_bgs(fs_info);
sleep:
		clear_and_wake_up_bit(BTRFS_FS_CLEANER_RUNNING, &fs_info->flags);
		if (kthread_should_park())
			kthread_parkme();
		if (kthread_should_stop())
			return 0;
		if (!again) {
			set_current_state(TASK_INTERRUPTIBLE);
			schedule();
			__set_current_state(TASK_RUNNING);
		}
	}
}

static int transaction_kthread(void *arg)
{
	struct btrfs_root *root = arg;
	struct btrfs_fs_info *fs_info = root->fs_info;
	struct btrfs_trans_handle *trans;
	struct btrfs_transaction *cur;
	u64 transid;
	time64_t delta;
	unsigned long delay;
	bool cannot_commit;

	do {
		cannot_commit = false;
		delay = msecs_to_jiffies(fs_info->commit_interval * 1000);
		mutex_lock(&fs_info->transaction_kthread_mutex);

		spin_lock(&fs_info->trans_lock);
		cur = fs_info->running_transaction;
		if (!cur) {
			spin_unlock(&fs_info->trans_lock);
			goto sleep;
		}

		delta = ktime_get_seconds() - cur->start_time;
		if (!test_and_clear_bit(BTRFS_FS_COMMIT_TRANS, &fs_info->flags) &&
		    cur->state < TRANS_STATE_COMMIT_START &&
		    delta < fs_info->commit_interval) {
			spin_unlock(&fs_info->trans_lock);
			delay -= msecs_to_jiffies((delta - 1) * 1000);
			delay = min(delay,
				    msecs_to_jiffies(fs_info->commit_interval * 1000));
			goto sleep;
		}
		transid = cur->transid;
		spin_unlock(&fs_info->trans_lock);

		/* If the file system is aborted, this will always fail. */
		trans = btrfs_attach_transaction(root);
		if (IS_ERR(trans)) {
			if (PTR_ERR(trans) != -ENOENT)
				cannot_commit = true;
			goto sleep;
		}
		if (transid == trans->transid) {
			btrfs_commit_transaction(trans);
		} else {
			btrfs_end_transaction(trans);
		}
sleep:
		wake_up_process(fs_info->cleaner_kthread);
		mutex_unlock(&fs_info->transaction_kthread_mutex);

		if (BTRFS_FS_ERROR(fs_info))
			btrfs_cleanup_transaction(fs_info);
		if (!kthread_should_stop() &&
				(!btrfs_transaction_blocked(fs_info) ||
				 cannot_commit))
			schedule_timeout_interruptible(delay);
	} while (!kthread_should_stop());
	return 0;
}

/*
 * This will find the highest generation in the array of root backups.  The
 * index of the highest array is returned, or -EINVAL if we can't find
 * anything.
 *
 * We check to make sure the array is valid by comparing the
 * generation of the latest  root in the array with the generation
 * in the super block.  If they don't match we pitch it.
 */
static int find_newest_super_backup(struct btrfs_fs_info *info)
{
	const u64 newest_gen = btrfs_super_generation(info->super_copy);
	u64 cur;
	struct btrfs_root_backup *root_backup;
	int i;

	for (i = 0; i < BTRFS_NUM_BACKUP_ROOTS; i++) {
		root_backup = info->super_copy->super_roots + i;
		cur = btrfs_backup_tree_root_gen(root_backup);
		if (cur == newest_gen)
			return i;
	}

	return -EINVAL;
}

/*
 * copy all the root pointers into the super backup array.
 * this will bump the backup pointer by one when it is
 * done
 */
static void backup_super_roots(struct btrfs_fs_info *info)
{
	const int next_backup = info->backup_root_index;
	struct btrfs_root_backup *root_backup;

	root_backup = info->super_for_commit->super_roots + next_backup;

	/*
	 * make sure all of our padding and empty slots get zero filled
	 * regardless of which ones we use today
	 */
	memset(root_backup, 0, sizeof(*root_backup));

	info->backup_root_index = (next_backup + 1) % BTRFS_NUM_BACKUP_ROOTS;

	btrfs_set_backup_tree_root(root_backup, info->tree_root->node->start);
	btrfs_set_backup_tree_root_gen(root_backup,
			       btrfs_header_generation(info->tree_root->node));

	btrfs_set_backup_tree_root_level(root_backup,
			       btrfs_header_level(info->tree_root->node));

	btrfs_set_backup_chunk_root(root_backup, info->chunk_root->node->start);
	btrfs_set_backup_chunk_root_gen(root_backup,
			       btrfs_header_generation(info->chunk_root->node));
	btrfs_set_backup_chunk_root_level(root_backup,
			       btrfs_header_level(info->chunk_root->node));

	if (!btrfs_fs_compat_ro(info, BLOCK_GROUP_TREE)) {
		struct btrfs_root *extent_root = btrfs_extent_root(info, 0);
		struct btrfs_root *csum_root = btrfs_csum_root(info, 0);

		btrfs_set_backup_extent_root(root_backup,
					     extent_root->node->start);
		btrfs_set_backup_extent_root_gen(root_backup,
				btrfs_header_generation(extent_root->node));
		btrfs_set_backup_extent_root_level(root_backup,
					btrfs_header_level(extent_root->node));

		btrfs_set_backup_csum_root(root_backup, csum_root->node->start);
		btrfs_set_backup_csum_root_gen(root_backup,
					       btrfs_header_generation(csum_root->node));
		btrfs_set_backup_csum_root_level(root_backup,
						 btrfs_header_level(csum_root->node));
	}

	/*
	 * we might commit during log recovery, which happens before we set
	 * the fs_root.  Make sure it is valid before we fill it in.
	 */
	if (info->fs_root && info->fs_root->node) {
		btrfs_set_backup_fs_root(root_backup,
					 info->fs_root->node->start);
		btrfs_set_backup_fs_root_gen(root_backup,
			       btrfs_header_generation(info->fs_root->node));
		btrfs_set_backup_fs_root_level(root_backup,
			       btrfs_header_level(info->fs_root->node));
	}

	btrfs_set_backup_dev_root(root_backup, info->dev_root->node->start);
	btrfs_set_backup_dev_root_gen(root_backup,
			       btrfs_header_generation(info->dev_root->node));
	btrfs_set_backup_dev_root_level(root_backup,
				       btrfs_header_level(info->dev_root->node));

	btrfs_set_backup_total_bytes(root_backup,
			     btrfs_super_total_bytes(info->super_copy));
	btrfs_set_backup_bytes_used(root_backup,
			     btrfs_super_bytes_used(info->super_copy));
	btrfs_set_backup_num_devices(root_backup,
			     btrfs_super_num_devices(info->super_copy));

	/*
	 * if we don't copy this out to the super_copy, it won't get remembered
	 * for the next commit
	 */
	memcpy(&info->super_copy->super_roots,
	       &info->super_for_commit->super_roots,
	       sizeof(*root_backup) * BTRFS_NUM_BACKUP_ROOTS);
}

/*
 * read_backup_root - Reads a backup root based on the passed priority. Prio 0
 * is the newest, prio 1/2/3 are 2nd newest/3rd newest/4th (oldest) backup roots
 *
 * fs_info - filesystem whose backup roots need to be read
 * priority - priority of backup root required
 *
 * Returns backup root index on success and -EINVAL otherwise.
 */
static int read_backup_root(struct btrfs_fs_info *fs_info, u8 priority)
{
	int backup_index = find_newest_super_backup(fs_info);
	struct btrfs_super_block *super = fs_info->super_copy;
	struct btrfs_root_backup *root_backup;

	if (priority < BTRFS_NUM_BACKUP_ROOTS && backup_index >= 0) {
		if (priority == 0)
			return backup_index;

		backup_index = backup_index + BTRFS_NUM_BACKUP_ROOTS - priority;
		backup_index %= BTRFS_NUM_BACKUP_ROOTS;
	} else {
		return -EINVAL;
	}

	root_backup = super->super_roots + backup_index;

	btrfs_set_super_generation(super,
				   btrfs_backup_tree_root_gen(root_backup));
	btrfs_set_super_root(super, btrfs_backup_tree_root(root_backup));
	btrfs_set_super_root_level(super,
				   btrfs_backup_tree_root_level(root_backup));
	btrfs_set_super_bytes_used(super, btrfs_backup_bytes_used(root_backup));

	/*
	 * Fixme: the total bytes and num_devices need to match or we should
	 * need a fsck
	 */
	btrfs_set_super_total_bytes(super, btrfs_backup_total_bytes(root_backup));
	btrfs_set_super_num_devices(super, btrfs_backup_num_devices(root_backup));

	return backup_index;
}

/* helper to cleanup workers */
static void btrfs_stop_all_workers(struct btrfs_fs_info *fs_info)
{
	btrfs_destroy_workqueue(fs_info->fixup_workers);
	btrfs_destroy_workqueue(fs_info->delalloc_workers);
	btrfs_destroy_workqueue(fs_info->hipri_workers);
	btrfs_destroy_workqueue(fs_info->workers);
	if (fs_info->endio_workers)
		destroy_workqueue(fs_info->endio_workers);
	if (fs_info->endio_raid56_workers)
		destroy_workqueue(fs_info->endio_raid56_workers);
	if (fs_info->rmw_workers)
		destroy_workqueue(fs_info->rmw_workers);
	if (fs_info->compressed_write_workers)
		destroy_workqueue(fs_info->compressed_write_workers);
	btrfs_destroy_workqueue(fs_info->endio_write_workers);
	btrfs_destroy_workqueue(fs_info->endio_freespace_worker);
	btrfs_destroy_workqueue(fs_info->delayed_workers);
	btrfs_destroy_workqueue(fs_info->caching_workers);
	btrfs_destroy_workqueue(fs_info->flush_workers);
	btrfs_destroy_workqueue(fs_info->qgroup_rescan_workers);
	if (fs_info->discard_ctl.discard_workers)
		destroy_workqueue(fs_info->discard_ctl.discard_workers);
	/*
	 * Now that all other work queues are destroyed, we can safely destroy
	 * the queues used for metadata I/O, since tasks from those other work
	 * queues can do metadata I/O operations.
	 */
	if (fs_info->endio_meta_workers)
		destroy_workqueue(fs_info->endio_meta_workers);
}

static void free_root_extent_buffers(struct btrfs_root *root)
{
	if (root) {
		free_extent_buffer(root->node);
		free_extent_buffer(root->commit_root);
		root->node = NULL;
		root->commit_root = NULL;
	}
}

static void free_global_root_pointers(struct btrfs_fs_info *fs_info)
{
	struct btrfs_root *root, *tmp;

	rbtree_postorder_for_each_entry_safe(root, tmp,
					     &fs_info->global_root_tree,
					     rb_node)
		free_root_extent_buffers(root);
}

/* helper to cleanup tree roots */
static void free_root_pointers(struct btrfs_fs_info *info, bool free_chunk_root)
{
	free_root_extent_buffers(info->tree_root);

	free_global_root_pointers(info);
	free_root_extent_buffers(info->dev_root);
	free_root_extent_buffers(info->quota_root);
	free_root_extent_buffers(info->uuid_root);
	free_root_extent_buffers(info->fs_root);
	free_root_extent_buffers(info->data_reloc_root);
	free_root_extent_buffers(info->block_group_root);
	if (free_chunk_root)
		free_root_extent_buffers(info->chunk_root);
}

void btrfs_put_root(struct btrfs_root *root)
{
	if (!root)
		return;

	if (refcount_dec_and_test(&root->refs)) {
		WARN_ON(!RB_EMPTY_ROOT(&root->inode_tree));
		WARN_ON(test_bit(BTRFS_ROOT_DEAD_RELOC_TREE, &root->state));
		if (root->anon_dev)
			free_anon_bdev(root->anon_dev);
		btrfs_drew_lock_destroy(&root->snapshot_lock);
		free_root_extent_buffers(root);
#ifdef CONFIG_BTRFS_DEBUG
		spin_lock(&root->fs_info->fs_roots_radix_lock);
		list_del_init(&root->leak_list);
		spin_unlock(&root->fs_info->fs_roots_radix_lock);
#endif
		kfree(root);
	}
}

void btrfs_free_fs_roots(struct btrfs_fs_info *fs_info)
{
	int ret;
	struct btrfs_root *gang[8];
	int i;

	while (!list_empty(&fs_info->dead_roots)) {
		gang[0] = list_entry(fs_info->dead_roots.next,
				     struct btrfs_root, root_list);
		list_del(&gang[0]->root_list);

		if (test_bit(BTRFS_ROOT_IN_RADIX, &gang[0]->state))
			btrfs_drop_and_free_fs_root(fs_info, gang[0]);
		btrfs_put_root(gang[0]);
	}

	while (1) {
		ret = radix_tree_gang_lookup(&fs_info->fs_roots_radix,
					     (void **)gang, 0,
					     ARRAY_SIZE(gang));
		if (!ret)
			break;
		for (i = 0; i < ret; i++)
			btrfs_drop_and_free_fs_root(fs_info, gang[i]);
	}
}

static void btrfs_init_scrub(struct btrfs_fs_info *fs_info)
{
	mutex_init(&fs_info->scrub_lock);
	atomic_set(&fs_info->scrubs_running, 0);
	atomic_set(&fs_info->scrub_pause_req, 0);
	atomic_set(&fs_info->scrubs_paused, 0);
	atomic_set(&fs_info->scrub_cancel_req, 0);
	init_waitqueue_head(&fs_info->scrub_pause_wait);
	refcount_set(&fs_info->scrub_workers_refcnt, 0);
}

static void btrfs_init_balance(struct btrfs_fs_info *fs_info)
{
	spin_lock_init(&fs_info->balance_lock);
	mutex_init(&fs_info->balance_mutex);
	atomic_set(&fs_info->balance_pause_req, 0);
	atomic_set(&fs_info->balance_cancel_req, 0);
	fs_info->balance_ctl = NULL;
	init_waitqueue_head(&fs_info->balance_wait_q);
	atomic_set(&fs_info->reloc_cancel_req, 0);
}

static void btrfs_init_btree_inode(struct btrfs_fs_info *fs_info)
{
	struct inode *inode = fs_info->btree_inode;
	unsigned long hash = btrfs_inode_hash(BTRFS_BTREE_INODE_OBJECTID,
					      fs_info->tree_root);

	inode->i_ino = BTRFS_BTREE_INODE_OBJECTID;
	set_nlink(inode, 1);
	/*
	 * we set the i_size on the btree inode to the max possible int.
	 * the real end of the address space is determined by all of
	 * the devices in the system
	 */
	inode->i_size = OFFSET_MAX;
	inode->i_mapping->a_ops = &btree_aops;

	RB_CLEAR_NODE(&BTRFS_I(inode)->rb_node);
	extent_io_tree_init(fs_info, &BTRFS_I(inode)->io_tree,
			    IO_TREE_BTREE_INODE_IO, NULL);
	extent_map_tree_init(&BTRFS_I(inode)->extent_tree);

	BTRFS_I(inode)->root = btrfs_grab_root(fs_info->tree_root);
	BTRFS_I(inode)->location.objectid = BTRFS_BTREE_INODE_OBJECTID;
	BTRFS_I(inode)->location.type = 0;
	BTRFS_I(inode)->location.offset = 0;
	set_bit(BTRFS_INODE_DUMMY, &BTRFS_I(inode)->runtime_flags);
	__insert_inode_hash(inode, hash);
}

static void btrfs_init_dev_replace_locks(struct btrfs_fs_info *fs_info)
{
	mutex_init(&fs_info->dev_replace.lock_finishing_cancel_unmount);
	init_rwsem(&fs_info->dev_replace.rwsem);
	init_waitqueue_head(&fs_info->dev_replace.replace_wait);
}

static void btrfs_init_qgroup(struct btrfs_fs_info *fs_info)
{
	spin_lock_init(&fs_info->qgroup_lock);
	mutex_init(&fs_info->qgroup_ioctl_lock);
	fs_info->qgroup_tree = RB_ROOT;
	INIT_LIST_HEAD(&fs_info->dirty_qgroups);
	fs_info->qgroup_seq = 1;
	fs_info->qgroup_ulist = NULL;
	fs_info->qgroup_rescan_running = false;
	fs_info->qgroup_drop_subtree_thres = BTRFS_MAX_LEVEL;
	mutex_init(&fs_info->qgroup_rescan_lock);
}

static int btrfs_init_workqueues(struct btrfs_fs_info *fs_info)
{
	u32 max_active = fs_info->thread_pool_size;
	unsigned int flags = WQ_MEM_RECLAIM | WQ_FREEZABLE | WQ_UNBOUND;

	fs_info->workers =
		btrfs_alloc_workqueue(fs_info, "worker", flags, max_active, 16);
	fs_info->hipri_workers =
		btrfs_alloc_workqueue(fs_info, "worker-high",
				      flags | WQ_HIGHPRI, max_active, 16);

	fs_info->delalloc_workers =
		btrfs_alloc_workqueue(fs_info, "delalloc",
				      flags, max_active, 2);

	fs_info->flush_workers =
		btrfs_alloc_workqueue(fs_info, "flush_delalloc",
				      flags, max_active, 0);

	fs_info->caching_workers =
		btrfs_alloc_workqueue(fs_info, "cache", flags, max_active, 0);

	fs_info->fixup_workers =
		btrfs_alloc_workqueue(fs_info, "fixup", flags, 1, 0);

	fs_info->endio_workers =
		alloc_workqueue("btrfs-endio", flags, max_active);
	fs_info->endio_meta_workers =
		alloc_workqueue("btrfs-endio-meta", flags, max_active);
	fs_info->endio_raid56_workers =
		alloc_workqueue("btrfs-endio-raid56", flags, max_active);
	fs_info->rmw_workers = alloc_workqueue("btrfs-rmw", flags, max_active);
	fs_info->endio_write_workers =
		btrfs_alloc_workqueue(fs_info, "endio-write", flags,
				      max_active, 2);
	fs_info->compressed_write_workers =
		alloc_workqueue("btrfs-compressed-write", flags, max_active);
	fs_info->endio_freespace_worker =
		btrfs_alloc_workqueue(fs_info, "freespace-write", flags,
				      max_active, 0);
	fs_info->delayed_workers =
		btrfs_alloc_workqueue(fs_info, "delayed-meta", flags,
				      max_active, 0);
	fs_info->qgroup_rescan_workers =
		btrfs_alloc_workqueue(fs_info, "qgroup-rescan", flags, 1, 0);
	fs_info->discard_ctl.discard_workers =
		alloc_workqueue("btrfs_discard", WQ_UNBOUND | WQ_FREEZABLE, 1);

	if (!(fs_info->workers && fs_info->hipri_workers &&
	      fs_info->delalloc_workers && fs_info->flush_workers &&
	      fs_info->endio_workers && fs_info->endio_meta_workers &&
	      fs_info->compressed_write_workers &&
	      fs_info->endio_write_workers && fs_info->endio_raid56_workers &&
	      fs_info->endio_freespace_worker && fs_info->rmw_workers &&
	      fs_info->caching_workers && fs_info->fixup_workers &&
	      fs_info->delayed_workers && fs_info->qgroup_rescan_workers &&
	      fs_info->discard_ctl.discard_workers)) {
		return -ENOMEM;
	}

	return 0;
}

static int btrfs_init_csum_hash(struct btrfs_fs_info *fs_info, u16 csum_type)
{
	struct crypto_shash *csum_shash;
	const char *csum_driver = btrfs_super_csum_driver(csum_type);

	csum_shash = crypto_alloc_shash(csum_driver, 0, 0);

	if (IS_ERR(csum_shash)) {
		btrfs_err(fs_info, "error allocating %s hash for checksum",
			  csum_driver);
		return PTR_ERR(csum_shash);
	}

	fs_info->csum_shash = csum_shash;

	btrfs_info(fs_info, "using %s (%s) checksum algorithm",
			btrfs_super_csum_name(csum_type),
			crypto_shash_driver_name(csum_shash));
	return 0;
}

static int btrfs_replay_log(struct btrfs_fs_info *fs_info,
			    struct btrfs_fs_devices *fs_devices)
{
	int ret;
	struct btrfs_root *log_tree_root;
	struct btrfs_super_block *disk_super = fs_info->super_copy;
	u64 bytenr = btrfs_super_log_root(disk_super);
	int level = btrfs_super_log_root_level(disk_super);

	if (fs_devices->rw_devices == 0) {
		btrfs_warn(fs_info, "log replay required on RO media");
		return -EIO;
	}

	log_tree_root = btrfs_alloc_root(fs_info, BTRFS_TREE_LOG_OBJECTID,
					 GFP_KERNEL);
	if (!log_tree_root)
		return -ENOMEM;

	log_tree_root->node = read_tree_block(fs_info, bytenr,
					      BTRFS_TREE_LOG_OBJECTID,
					      fs_info->generation + 1, level,
					      NULL);
	if (IS_ERR(log_tree_root->node)) {
		btrfs_warn(fs_info, "failed to read log tree");
		ret = PTR_ERR(log_tree_root->node);
		log_tree_root->node = NULL;
		btrfs_put_root(log_tree_root);
		return ret;
	}
	if (!extent_buffer_uptodate(log_tree_root->node)) {
		btrfs_err(fs_info, "failed to read log tree");
		btrfs_put_root(log_tree_root);
		return -EIO;
	}

	/* returns with log_tree_root freed on success */
	ret = btrfs_recover_log_trees(log_tree_root);
	if (ret) {
		btrfs_handle_fs_error(fs_info, ret,
				      "Failed to recover log tree");
		btrfs_put_root(log_tree_root);
		return ret;
	}

	if (sb_rdonly(fs_info->sb)) {
		ret = btrfs_commit_super(fs_info);
		if (ret)
			return ret;
	}

	return 0;
}

static int load_global_roots_objectid(struct btrfs_root *tree_root,
				      struct btrfs_path *path, u64 objectid,
				      const char *name)
{
	struct btrfs_fs_info *fs_info = tree_root->fs_info;
	struct btrfs_root *root;
	u64 max_global_id = 0;
	int ret;
	struct btrfs_key key = {
		.objectid = objectid,
		.type = BTRFS_ROOT_ITEM_KEY,
		.offset = 0,
	};
	bool found = false;

	/* If we have IGNOREDATACSUMS skip loading these roots. */
	if (objectid == BTRFS_CSUM_TREE_OBJECTID &&
	    btrfs_test_opt(fs_info, IGNOREDATACSUMS)) {
		set_bit(BTRFS_FS_STATE_NO_CSUMS, &fs_info->fs_state);
		return 0;
	}

	while (1) {
		ret = btrfs_search_slot(NULL, tree_root, &key, path, 0, 0);
		if (ret < 0)
			break;

		if (path->slots[0] >= btrfs_header_nritems(path->nodes[0])) {
			ret = btrfs_next_leaf(tree_root, path);
			if (ret) {
				if (ret > 0)
					ret = 0;
				break;
			}
		}
		ret = 0;

		btrfs_item_key_to_cpu(path->nodes[0], &key, path->slots[0]);
		if (key.objectid != objectid)
			break;
		btrfs_release_path(path);

		/*
		 * Just worry about this for extent tree, it'll be the same for
		 * everybody.
		 */
		if (objectid == BTRFS_EXTENT_TREE_OBJECTID)
			max_global_id = max(max_global_id, key.offset);

		found = true;
		root = read_tree_root_path(tree_root, path, &key);
		if (IS_ERR(root)) {
			if (!btrfs_test_opt(fs_info, IGNOREBADROOTS))
				ret = PTR_ERR(root);
			break;
		}
		set_bit(BTRFS_ROOT_TRACK_DIRTY, &root->state);
		ret = btrfs_global_root_insert(root);
		if (ret) {
			btrfs_put_root(root);
			break;
		}
		key.offset++;
	}
	btrfs_release_path(path);

	if (objectid == BTRFS_EXTENT_TREE_OBJECTID)
		fs_info->nr_global_roots = max_global_id + 1;

	if (!found || ret) {
		if (objectid == BTRFS_CSUM_TREE_OBJECTID)
			set_bit(BTRFS_FS_STATE_NO_CSUMS, &fs_info->fs_state);

		if (!btrfs_test_opt(fs_info, IGNOREBADROOTS))
			ret = ret ? ret : -ENOENT;
		else
			ret = 0;
		btrfs_err(fs_info, "failed to load root %s", name);
	}
	return ret;
}

static int load_global_roots(struct btrfs_root *tree_root)
{
	struct btrfs_path *path;
	int ret = 0;

	path = btrfs_alloc_path();
	if (!path)
		return -ENOMEM;

	ret = load_global_roots_objectid(tree_root, path,
					 BTRFS_EXTENT_TREE_OBJECTID, "extent");
	if (ret)
		goto out;
	ret = load_global_roots_objectid(tree_root, path,
					 BTRFS_CSUM_TREE_OBJECTID, "csum");
	if (ret)
		goto out;
	if (!btrfs_fs_compat_ro(tree_root->fs_info, FREE_SPACE_TREE))
		goto out;
	ret = load_global_roots_objectid(tree_root, path,
					 BTRFS_FREE_SPACE_TREE_OBJECTID,
					 "free space");
out:
	btrfs_free_path(path);
	return ret;
}

static int btrfs_read_roots(struct btrfs_fs_info *fs_info)
{
	struct btrfs_root *tree_root = fs_info->tree_root;
	struct btrfs_root *root;
	struct btrfs_key location;
	int ret;

	BUG_ON(!fs_info->tree_root);

	ret = load_global_roots(tree_root);
	if (ret)
		return ret;

	location.type = BTRFS_ROOT_ITEM_KEY;
	location.offset = 0;

	if (btrfs_fs_compat_ro(fs_info, BLOCK_GROUP_TREE)) {
		location.objectid = BTRFS_BLOCK_GROUP_TREE_OBJECTID;
		root = btrfs_read_tree_root(tree_root, &location);
		if (IS_ERR(root)) {
			if (!btrfs_test_opt(fs_info, IGNOREBADROOTS)) {
				ret = PTR_ERR(root);
				goto out;
			}
		} else {
			set_bit(BTRFS_ROOT_TRACK_DIRTY, &root->state);
			fs_info->block_group_root = root;
		}
	}

	location.objectid = BTRFS_DEV_TREE_OBJECTID;
	root = btrfs_read_tree_root(tree_root, &location);
	if (IS_ERR(root)) {
		if (!btrfs_test_opt(fs_info, IGNOREBADROOTS)) {
			ret = PTR_ERR(root);
			goto out;
		}
	} else {
		set_bit(BTRFS_ROOT_TRACK_DIRTY, &root->state);
		fs_info->dev_root = root;
	}
	/* Initialize fs_info for all devices in any case */
	btrfs_init_devices_late(fs_info);

	/*
	 * This tree can share blocks with some other fs tree during relocation
	 * and we need a proper setup by btrfs_get_fs_root
	 */
	root = btrfs_get_fs_root(tree_root->fs_info,
				 BTRFS_DATA_RELOC_TREE_OBJECTID, true);
	if (IS_ERR(root)) {
		if (!btrfs_test_opt(fs_info, IGNOREBADROOTS)) {
			ret = PTR_ERR(root);
			goto out;
		}
	} else {
		set_bit(BTRFS_ROOT_TRACK_DIRTY, &root->state);
		fs_info->data_reloc_root = root;
	}

	location.objectid = BTRFS_QUOTA_TREE_OBJECTID;
	root = btrfs_read_tree_root(tree_root, &location);
	if (!IS_ERR(root)) {
		set_bit(BTRFS_ROOT_TRACK_DIRTY, &root->state);
		set_bit(BTRFS_FS_QUOTA_ENABLED, &fs_info->flags);
		fs_info->quota_root = root;
	}

	location.objectid = BTRFS_UUID_TREE_OBJECTID;
	root = btrfs_read_tree_root(tree_root, &location);
	if (IS_ERR(root)) {
		if (!btrfs_test_opt(fs_info, IGNOREBADROOTS)) {
			ret = PTR_ERR(root);
			if (ret != -ENOENT)
				goto out;
		}
	} else {
		set_bit(BTRFS_ROOT_TRACK_DIRTY, &root->state);
		fs_info->uuid_root = root;
	}

	return 0;
out:
	btrfs_warn(fs_info, "failed to read root (objectid=%llu): %d",
		   location.objectid, ret);
	return ret;
}

/*
 * Real super block validation
 * NOTE: super csum type and incompat features will not be checked here.
 *
 * @sb:		super block to check
 * @mirror_num:	the super block number to check its bytenr:
 * 		0	the primary (1st) sb
 * 		1, 2	2nd and 3rd backup copy
 * 	       -1	skip bytenr check
 */
int btrfs_validate_super(struct btrfs_fs_info *fs_info,
			 struct btrfs_super_block *sb, int mirror_num)
{
	u64 nodesize = btrfs_super_nodesize(sb);
	u64 sectorsize = btrfs_super_sectorsize(sb);
	int ret = 0;

	if (btrfs_super_magic(sb) != BTRFS_MAGIC) {
		btrfs_err(fs_info, "no valid FS found");
		ret = -EINVAL;
	}
	if (btrfs_super_flags(sb) & ~BTRFS_SUPER_FLAG_SUPP) {
		btrfs_err(fs_info, "unrecognized or unsupported super flag: %llu",
				btrfs_super_flags(sb) & ~BTRFS_SUPER_FLAG_SUPP);
		ret = -EINVAL;
	}
	if (btrfs_super_root_level(sb) >= BTRFS_MAX_LEVEL) {
		btrfs_err(fs_info, "tree_root level too big: %d >= %d",
				btrfs_super_root_level(sb), BTRFS_MAX_LEVEL);
		ret = -EINVAL;
	}
	if (btrfs_super_chunk_root_level(sb) >= BTRFS_MAX_LEVEL) {
		btrfs_err(fs_info, "chunk_root level too big: %d >= %d",
				btrfs_super_chunk_root_level(sb), BTRFS_MAX_LEVEL);
		ret = -EINVAL;
	}
	if (btrfs_super_log_root_level(sb) >= BTRFS_MAX_LEVEL) {
		btrfs_err(fs_info, "log_root level too big: %d >= %d",
				btrfs_super_log_root_level(sb), BTRFS_MAX_LEVEL);
		ret = -EINVAL;
	}

	/*
	 * Check sectorsize and nodesize first, other check will need it.
	 * Check all possible sectorsize(4K, 8K, 16K, 32K, 64K) here.
	 */
	if (!is_power_of_2(sectorsize) || sectorsize < 4096 ||
	    sectorsize > BTRFS_MAX_METADATA_BLOCKSIZE) {
		btrfs_err(fs_info, "invalid sectorsize %llu", sectorsize);
		ret = -EINVAL;
	}

	/*
	 * We only support at most two sectorsizes: 4K and PAGE_SIZE.
	 *
	 * We can support 16K sectorsize with 64K page size without problem,
	 * but such sectorsize/pagesize combination doesn't make much sense.
	 * 4K will be our future standard, PAGE_SIZE is supported from the very
	 * beginning.
	 */
	if (sectorsize > PAGE_SIZE || (sectorsize != SZ_4K && sectorsize != PAGE_SIZE)) {
		btrfs_err(fs_info,
			"sectorsize %llu not yet supported for page size %lu",
			sectorsize, PAGE_SIZE);
		ret = -EINVAL;
	}

	if (!is_power_of_2(nodesize) || nodesize < sectorsize ||
	    nodesize > BTRFS_MAX_METADATA_BLOCKSIZE) {
		btrfs_err(fs_info, "invalid nodesize %llu", nodesize);
		ret = -EINVAL;
	}
	if (nodesize != le32_to_cpu(sb->__unused_leafsize)) {
		btrfs_err(fs_info, "invalid leafsize %u, should be %llu",
			  le32_to_cpu(sb->__unused_leafsize), nodesize);
		ret = -EINVAL;
	}

	/* Root alignment check */
	if (!IS_ALIGNED(btrfs_super_root(sb), sectorsize)) {
		btrfs_warn(fs_info, "tree_root block unaligned: %llu",
			   btrfs_super_root(sb));
		ret = -EINVAL;
	}
	if (!IS_ALIGNED(btrfs_super_chunk_root(sb), sectorsize)) {
		btrfs_warn(fs_info, "chunk_root block unaligned: %llu",
			   btrfs_super_chunk_root(sb));
		ret = -EINVAL;
	}
	if (!IS_ALIGNED(btrfs_super_log_root(sb), sectorsize)) {
		btrfs_warn(fs_info, "log_root block unaligned: %llu",
			   btrfs_super_log_root(sb));
		ret = -EINVAL;
	}

	if (memcmp(fs_info->fs_devices->fsid, fs_info->super_copy->fsid,
		   BTRFS_FSID_SIZE)) {
		btrfs_err(fs_info,
		"superblock fsid doesn't match fsid of fs_devices: %pU != %pU",
			fs_info->super_copy->fsid, fs_info->fs_devices->fsid);
		ret = -EINVAL;
	}

	if (btrfs_fs_incompat(fs_info, METADATA_UUID) &&
	    memcmp(fs_info->fs_devices->metadata_uuid,
		   fs_info->super_copy->metadata_uuid, BTRFS_FSID_SIZE)) {
		btrfs_err(fs_info,
"superblock metadata_uuid doesn't match metadata uuid of fs_devices: %pU != %pU",
			fs_info->super_copy->metadata_uuid,
			fs_info->fs_devices->metadata_uuid);
		ret = -EINVAL;
	}

	/*
	 * Artificial requirement for block-group-tree to force newer features
	 * (free-space-tree, no-holes) so the test matrix is smaller.
	 */
	if (btrfs_fs_compat_ro(fs_info, BLOCK_GROUP_TREE) &&
	    (!btrfs_fs_compat_ro(fs_info, FREE_SPACE_TREE_VALID) ||
	     !btrfs_fs_incompat(fs_info, NO_HOLES))) {
		btrfs_err(fs_info,
		"block-group-tree feature requires fres-space-tree and no-holes");
		ret = -EINVAL;
	}

	if (memcmp(fs_info->fs_devices->metadata_uuid, sb->dev_item.fsid,
		   BTRFS_FSID_SIZE) != 0) {
		btrfs_err(fs_info,
			"dev_item UUID does not match metadata fsid: %pU != %pU",
			fs_info->fs_devices->metadata_uuid, sb->dev_item.fsid);
		ret = -EINVAL;
	}

	/*
	 * Hint to catch really bogus numbers, bitflips or so, more exact checks are
	 * done later
	 */
	if (btrfs_super_bytes_used(sb) < 6 * btrfs_super_nodesize(sb)) {
		btrfs_err(fs_info, "bytes_used is too small %llu",
			  btrfs_super_bytes_used(sb));
		ret = -EINVAL;
	}
	if (!is_power_of_2(btrfs_super_stripesize(sb))) {
		btrfs_err(fs_info, "invalid stripesize %u",
			  btrfs_super_stripesize(sb));
		ret = -EINVAL;
	}
	if (btrfs_super_num_devices(sb) > (1UL << 31))
		btrfs_warn(fs_info, "suspicious number of devices: %llu",
			   btrfs_super_num_devices(sb));
	if (btrfs_super_num_devices(sb) == 0) {
		btrfs_err(fs_info, "number of devices is 0");
		ret = -EINVAL;
	}

	if (mirror_num >= 0 &&
	    btrfs_super_bytenr(sb) != btrfs_sb_offset(mirror_num)) {
		btrfs_err(fs_info, "super offset mismatch %llu != %u",
			  btrfs_super_bytenr(sb), BTRFS_SUPER_INFO_OFFSET);
		ret = -EINVAL;
	}

	/*
	 * Obvious sys_chunk_array corruptions, it must hold at least one key
	 * and one chunk
	 */
	if (btrfs_super_sys_array_size(sb) > BTRFS_SYSTEM_CHUNK_ARRAY_SIZE) {
		btrfs_err(fs_info, "system chunk array too big %u > %u",
			  btrfs_super_sys_array_size(sb),
			  BTRFS_SYSTEM_CHUNK_ARRAY_SIZE);
		ret = -EINVAL;
	}
	if (btrfs_super_sys_array_size(sb) < sizeof(struct btrfs_disk_key)
			+ sizeof(struct btrfs_chunk)) {
		btrfs_err(fs_info, "system chunk array too small %u < %zu",
			  btrfs_super_sys_array_size(sb),
			  sizeof(struct btrfs_disk_key)
			  + sizeof(struct btrfs_chunk));
		ret = -EINVAL;
	}

	/*
	 * The generation is a global counter, we'll trust it more than the others
	 * but it's still possible that it's the one that's wrong.
	 */
	if (btrfs_super_generation(sb) < btrfs_super_chunk_root_generation(sb))
		btrfs_warn(fs_info,
			"suspicious: generation < chunk_root_generation: %llu < %llu",
			btrfs_super_generation(sb),
			btrfs_super_chunk_root_generation(sb));
	if (btrfs_super_generation(sb) < btrfs_super_cache_generation(sb)
	    && btrfs_super_cache_generation(sb) != (u64)-1)
		btrfs_warn(fs_info,
			"suspicious: generation < cache_generation: %llu < %llu",
			btrfs_super_generation(sb),
			btrfs_super_cache_generation(sb));

	return ret;
}

/*
 * Validation of super block at mount time.
 * Some checks already done early at mount time, like csum type and incompat
 * flags will be skipped.
 */
static int btrfs_validate_mount_super(struct btrfs_fs_info *fs_info)
{
	return btrfs_validate_super(fs_info, fs_info->super_copy, 0);
}

/*
 * Validation of super block at write time.
 * Some checks like bytenr check will be skipped as their values will be
 * overwritten soon.
 * Extra checks like csum type and incompat flags will be done here.
 */
static int btrfs_validate_write_super(struct btrfs_fs_info *fs_info,
				      struct btrfs_super_block *sb)
{
	int ret;

	ret = btrfs_validate_super(fs_info, sb, -1);
	if (ret < 0)
		goto out;
	if (!btrfs_supported_super_csum(btrfs_super_csum_type(sb))) {
		ret = -EUCLEAN;
		btrfs_err(fs_info, "invalid csum type, has %u want %u",
			  btrfs_super_csum_type(sb), BTRFS_CSUM_TYPE_CRC32);
		goto out;
	}
	if (btrfs_super_incompat_flags(sb) & ~BTRFS_FEATURE_INCOMPAT_SUPP) {
		ret = -EUCLEAN;
		btrfs_err(fs_info,
		"invalid incompat flags, has 0x%llx valid mask 0x%llx",
			  btrfs_super_incompat_flags(sb),
			  (unsigned long long)BTRFS_FEATURE_INCOMPAT_SUPP);
		goto out;
	}
out:
	if (ret < 0)
		btrfs_err(fs_info,
		"super block corruption detected before writing it to disk");
	return ret;
}

static int load_super_root(struct btrfs_root *root, u64 bytenr, u64 gen, int level)
{
	int ret = 0;

	root->node = read_tree_block(root->fs_info, bytenr,
				     root->root_key.objectid, gen, level, NULL);
	if (IS_ERR(root->node)) {
		ret = PTR_ERR(root->node);
		root->node = NULL;
		return ret;
	}
	if (!extent_buffer_uptodate(root->node)) {
		free_extent_buffer(root->node);
		root->node = NULL;
		return -EIO;
	}

	btrfs_set_root_node(&root->root_item, root->node);
	root->commit_root = btrfs_root_node(root);
	btrfs_set_root_refs(&root->root_item, 1);
	return ret;
}

static int load_important_roots(struct btrfs_fs_info *fs_info)
{
	struct btrfs_super_block *sb = fs_info->super_copy;
	u64 gen, bytenr;
	int level, ret;

	bytenr = btrfs_super_root(sb);
	gen = btrfs_super_generation(sb);
	level = btrfs_super_root_level(sb);
	ret = load_super_root(fs_info->tree_root, bytenr, gen, level);
	if (ret) {
		btrfs_warn(fs_info, "couldn't read tree root");
		return ret;
	}
	return 0;
}

static int __cold init_tree_roots(struct btrfs_fs_info *fs_info)
{
	int backup_index = find_newest_super_backup(fs_info);
	struct btrfs_super_block *sb = fs_info->super_copy;
	struct btrfs_root *tree_root = fs_info->tree_root;
	bool handle_error = false;
	int ret = 0;
	int i;

	for (i = 0; i < BTRFS_NUM_BACKUP_ROOTS; i++) {
		if (handle_error) {
			if (!IS_ERR(tree_root->node))
				free_extent_buffer(tree_root->node);
			tree_root->node = NULL;

			if (!btrfs_test_opt(fs_info, USEBACKUPROOT))
				break;

			free_root_pointers(fs_info, 0);

			/*
			 * Don't use the log in recovery mode, it won't be
			 * valid
			 */
			btrfs_set_super_log_root(sb, 0);

			/* We can't trust the free space cache either */
			btrfs_set_opt(fs_info->mount_opt, CLEAR_CACHE);

			ret = read_backup_root(fs_info, i);
			backup_index = ret;
			if (ret < 0)
				return ret;
		}

		ret = load_important_roots(fs_info);
		if (ret) {
			handle_error = true;
			continue;
		}

		/*
		 * No need to hold btrfs_root::objectid_mutex since the fs
		 * hasn't been fully initialised and we are the only user
		 */
		ret = btrfs_init_root_free_objectid(tree_root);
		if (ret < 0) {
			handle_error = true;
			continue;
		}

		ASSERT(tree_root->free_objectid <= BTRFS_LAST_FREE_OBJECTID);

		ret = btrfs_read_roots(fs_info);
		if (ret < 0) {
			handle_error = true;
			continue;
		}

		/* All successful */
		fs_info->generation = btrfs_header_generation(tree_root->node);
		fs_info->last_trans_committed = fs_info->generation;
		fs_info->last_reloc_trans = 0;

		/* Always begin writing backup roots after the one being used */
		if (backup_index < 0) {
			fs_info->backup_root_index = 0;
		} else {
			fs_info->backup_root_index = backup_index + 1;
			fs_info->backup_root_index %= BTRFS_NUM_BACKUP_ROOTS;
		}
		break;
	}

	return ret;
}

void btrfs_init_fs_info(struct btrfs_fs_info *fs_info)
{
	INIT_RADIX_TREE(&fs_info->fs_roots_radix, GFP_ATOMIC);
	INIT_RADIX_TREE(&fs_info->buffer_radix, GFP_ATOMIC);
	INIT_LIST_HEAD(&fs_info->trans_list);
	INIT_LIST_HEAD(&fs_info->dead_roots);
	INIT_LIST_HEAD(&fs_info->delayed_iputs);
	INIT_LIST_HEAD(&fs_info->delalloc_roots);
	INIT_LIST_HEAD(&fs_info->caching_block_groups);
	spin_lock_init(&fs_info->delalloc_root_lock);
	spin_lock_init(&fs_info->trans_lock);
	spin_lock_init(&fs_info->fs_roots_radix_lock);
	spin_lock_init(&fs_info->delayed_iput_lock);
	spin_lock_init(&fs_info->defrag_inodes_lock);
	spin_lock_init(&fs_info->super_lock);
	spin_lock_init(&fs_info->buffer_lock);
	spin_lock_init(&fs_info->unused_bgs_lock);
	spin_lock_init(&fs_info->treelog_bg_lock);
	spin_lock_init(&fs_info->zone_active_bgs_lock);
	spin_lock_init(&fs_info->relocation_bg_lock);
	rwlock_init(&fs_info->tree_mod_log_lock);
	rwlock_init(&fs_info->global_root_lock);
	mutex_init(&fs_info->unused_bg_unpin_mutex);
	mutex_init(&fs_info->reclaim_bgs_lock);
	mutex_init(&fs_info->reloc_mutex);
	mutex_init(&fs_info->delalloc_root_mutex);
	mutex_init(&fs_info->zoned_meta_io_lock);
	mutex_init(&fs_info->zoned_data_reloc_io_lock);
	seqlock_init(&fs_info->profiles_lock);

	btrfs_lockdep_init_map(fs_info, btrfs_trans_num_writers);
	btrfs_lockdep_init_map(fs_info, btrfs_trans_num_extwriters);
	btrfs_lockdep_init_map(fs_info, btrfs_trans_pending_ordered);
	btrfs_lockdep_init_map(fs_info, btrfs_ordered_extent);
	btrfs_state_lockdep_init_map(fs_info, btrfs_trans_commit_start,
				     BTRFS_LOCKDEP_TRANS_COMMIT_START);
	btrfs_state_lockdep_init_map(fs_info, btrfs_trans_unblocked,
				     BTRFS_LOCKDEP_TRANS_UNBLOCKED);
	btrfs_state_lockdep_init_map(fs_info, btrfs_trans_super_committed,
				     BTRFS_LOCKDEP_TRANS_SUPER_COMMITTED);
	btrfs_state_lockdep_init_map(fs_info, btrfs_trans_completed,
				     BTRFS_LOCKDEP_TRANS_COMPLETED);

	INIT_LIST_HEAD(&fs_info->dirty_cowonly_roots);
	INIT_LIST_HEAD(&fs_info->space_info);
	INIT_LIST_HEAD(&fs_info->tree_mod_seq_list);
	INIT_LIST_HEAD(&fs_info->unused_bgs);
	INIT_LIST_HEAD(&fs_info->reclaim_bgs);
	INIT_LIST_HEAD(&fs_info->zone_active_bgs);
#ifdef CONFIG_BTRFS_DEBUG
	INIT_LIST_HEAD(&fs_info->allocated_roots);
	INIT_LIST_HEAD(&fs_info->allocated_ebs);
	spin_lock_init(&fs_info->eb_leak_lock);
#endif
	extent_map_tree_init(&fs_info->mapping_tree);
	btrfs_init_block_rsv(&fs_info->global_block_rsv,
			     BTRFS_BLOCK_RSV_GLOBAL);
	btrfs_init_block_rsv(&fs_info->trans_block_rsv, BTRFS_BLOCK_RSV_TRANS);
	btrfs_init_block_rsv(&fs_info->chunk_block_rsv, BTRFS_BLOCK_RSV_CHUNK);
	btrfs_init_block_rsv(&fs_info->empty_block_rsv, BTRFS_BLOCK_RSV_EMPTY);
	btrfs_init_block_rsv(&fs_info->delayed_block_rsv,
			     BTRFS_BLOCK_RSV_DELOPS);
	btrfs_init_block_rsv(&fs_info->delayed_refs_rsv,
			     BTRFS_BLOCK_RSV_DELREFS);

	atomic_set(&fs_info->async_delalloc_pages, 0);
	atomic_set(&fs_info->defrag_running, 0);
	atomic_set(&fs_info->nr_delayed_iputs, 0);
	atomic64_set(&fs_info->tree_mod_seq, 0);
	fs_info->global_root_tree = RB_ROOT;
	fs_info->max_inline = BTRFS_DEFAULT_MAX_INLINE;
	fs_info->metadata_ratio = 0;
	fs_info->defrag_inodes = RB_ROOT;
	atomic64_set(&fs_info->free_chunk_space, 0);
	fs_info->tree_mod_log = RB_ROOT;
	fs_info->commit_interval = BTRFS_DEFAULT_COMMIT_INTERVAL;
	fs_info->avg_delayed_ref_runtime = NSEC_PER_SEC >> 6; /* div by 64 */
	btrfs_init_ref_verify(fs_info);

	fs_info->thread_pool_size = min_t(unsigned long,
					  num_online_cpus() + 2, 8);

	INIT_LIST_HEAD(&fs_info->ordered_roots);
	spin_lock_init(&fs_info->ordered_root_lock);

	btrfs_init_scrub(fs_info);
#ifdef CONFIG_BTRFS_FS_CHECK_INTEGRITY
	fs_info->check_integrity_print_mask = 0;
#endif
	btrfs_init_balance(fs_info);
	btrfs_init_async_reclaim_work(fs_info);

	rwlock_init(&fs_info->block_group_cache_lock);
	fs_info->block_group_cache_tree = RB_ROOT_CACHED;

	extent_io_tree_init(fs_info, &fs_info->excluded_extents,
			    IO_TREE_FS_EXCLUDED_EXTENTS, NULL);

	mutex_init(&fs_info->ordered_operations_mutex);
	mutex_init(&fs_info->tree_log_mutex);
	mutex_init(&fs_info->chunk_mutex);
	mutex_init(&fs_info->transaction_kthread_mutex);
	mutex_init(&fs_info->cleaner_mutex);
	mutex_init(&fs_info->ro_block_group_mutex);
	init_rwsem(&fs_info->commit_root_sem);
	init_rwsem(&fs_info->cleanup_work_sem);
	init_rwsem(&fs_info->subvol_sem);
	sema_init(&fs_info->uuid_tree_rescan_sem, 1);

	btrfs_init_dev_replace_locks(fs_info);
	btrfs_init_qgroup(fs_info);
	btrfs_discard_init(fs_info);

	btrfs_init_free_cluster(&fs_info->meta_alloc_cluster);
	btrfs_init_free_cluster(&fs_info->data_alloc_cluster);

	init_waitqueue_head(&fs_info->transaction_throttle);
	init_waitqueue_head(&fs_info->transaction_wait);
	init_waitqueue_head(&fs_info->transaction_blocked_wait);
	init_waitqueue_head(&fs_info->async_submit_wait);
	init_waitqueue_head(&fs_info->delayed_iputs_wait);
	init_waitqueue_head(&fs_info->zone_finish_wait);

	/* Usable values until the real ones are cached from the superblock */
	fs_info->nodesize = 4096;
	fs_info->sectorsize = 4096;
	fs_info->sectorsize_bits = ilog2(4096);
	fs_info->stripesize = 4096;

	fs_info->max_extent_size = BTRFS_MAX_EXTENT_SIZE;

	spin_lock_init(&fs_info->swapfile_pins_lock);
	fs_info->swapfile_pins = RB_ROOT;

	fs_info->bg_reclaim_threshold = BTRFS_DEFAULT_RECLAIM_THRESH;
	INIT_WORK(&fs_info->reclaim_bgs_work, btrfs_reclaim_bgs_work);
}

static int init_mount_fs_info(struct btrfs_fs_info *fs_info, struct super_block *sb)
{
	int ret;

	fs_info->sb = sb;
	sb->s_blocksize = BTRFS_BDEV_BLOCKSIZE;
	sb->s_blocksize_bits = blksize_bits(BTRFS_BDEV_BLOCKSIZE);

	ret = percpu_counter_init(&fs_info->ordered_bytes, 0, GFP_KERNEL);
	if (ret)
		return ret;

	ret = percpu_counter_init(&fs_info->dirty_metadata_bytes, 0, GFP_KERNEL);
	if (ret)
		return ret;

	fs_info->dirty_metadata_batch = PAGE_SIZE *
					(1 + ilog2(nr_cpu_ids));

	ret = percpu_counter_init(&fs_info->delalloc_bytes, 0, GFP_KERNEL);
	if (ret)
		return ret;

	ret = percpu_counter_init(&fs_info->dev_replace.bio_counter, 0,
			GFP_KERNEL);
	if (ret)
		return ret;

	fs_info->delayed_root = kmalloc(sizeof(struct btrfs_delayed_root),
					GFP_KERNEL);
	if (!fs_info->delayed_root)
		return -ENOMEM;
	btrfs_init_delayed_root(fs_info->delayed_root);

	if (sb_rdonly(sb))
		set_bit(BTRFS_FS_STATE_RO, &fs_info->fs_state);

	return btrfs_alloc_stripe_hash_table(fs_info);
}

static int btrfs_uuid_rescan_kthread(void *data)
{
	struct btrfs_fs_info *fs_info = data;
	int ret;

	/*
	 * 1st step is to iterate through the existing UUID tree and
	 * to delete all entries that contain outdated data.
	 * 2nd step is to add all missing entries to the UUID tree.
	 */
	ret = btrfs_uuid_tree_iterate(fs_info);
	if (ret < 0) {
		if (ret != -EINTR)
			btrfs_warn(fs_info, "iterating uuid_tree failed %d",
				   ret);
		up(&fs_info->uuid_tree_rescan_sem);
		return ret;
	}
	return btrfs_uuid_scan_kthread(data);
}

static int btrfs_check_uuid_tree(struct btrfs_fs_info *fs_info)
{
	struct task_struct *task;

	down(&fs_info->uuid_tree_rescan_sem);
	task = kthread_run(btrfs_uuid_rescan_kthread, fs_info, "btrfs-uuid");
	if (IS_ERR(task)) {
		/* fs_info->update_uuid_tree_gen remains 0 in all error case */
		btrfs_warn(fs_info, "failed to start uuid_rescan task");
		up(&fs_info->uuid_tree_rescan_sem);
		return PTR_ERR(task);
	}

	return 0;
}

/*
 * Some options only have meaning at mount time and shouldn't persist across
 * remounts, or be displayed. Clear these at the end of mount and remount
 * code paths.
 */
void btrfs_clear_oneshot_options(struct btrfs_fs_info *fs_info)
{
	btrfs_clear_opt(fs_info->mount_opt, USEBACKUPROOT);
	btrfs_clear_opt(fs_info->mount_opt, CLEAR_CACHE);
}

/*
 * Mounting logic specific to read-write file systems. Shared by open_ctree
 * and btrfs_remount when remounting from read-only to read-write.
 */
int btrfs_start_pre_rw_mount(struct btrfs_fs_info *fs_info)
{
	int ret;
	const bool cache_opt = btrfs_test_opt(fs_info, SPACE_CACHE);
	bool clear_free_space_tree = false;

	if (btrfs_test_opt(fs_info, CLEAR_CACHE) &&
	    btrfs_fs_compat_ro(fs_info, FREE_SPACE_TREE)) {
		clear_free_space_tree = true;
	} else if (btrfs_fs_compat_ro(fs_info, FREE_SPACE_TREE) &&
		   !btrfs_fs_compat_ro(fs_info, FREE_SPACE_TREE_VALID)) {
		btrfs_warn(fs_info, "free space tree is invalid");
		clear_free_space_tree = true;
	}

	if (clear_free_space_tree) {
		btrfs_info(fs_info, "clearing free space tree");
		ret = btrfs_clear_free_space_tree(fs_info);
		if (ret) {
			btrfs_warn(fs_info,
				   "failed to clear free space tree: %d", ret);
			goto out;
		}
	}

	/*
	 * btrfs_find_orphan_roots() is responsible for finding all the dead
	 * roots (with 0 refs), flag them with BTRFS_ROOT_DEAD_TREE and load
	 * them into the fs_info->fs_roots_radix tree. This must be done before
	 * calling btrfs_orphan_cleanup() on the tree root. If we don't do it
	 * first, then btrfs_orphan_cleanup() will delete a dead root's orphan
	 * item before the root's tree is deleted - this means that if we unmount
	 * or crash before the deletion completes, on the next mount we will not
	 * delete what remains of the tree because the orphan item does not
	 * exists anymore, which is what tells us we have a pending deletion.
	 */
	ret = btrfs_find_orphan_roots(fs_info);
	if (ret)
		goto out;

	ret = btrfs_cleanup_fs_roots(fs_info);
	if (ret)
		goto out;

	down_read(&fs_info->cleanup_work_sem);
	if ((ret = btrfs_orphan_cleanup(fs_info->fs_root)) ||
	    (ret = btrfs_orphan_cleanup(fs_info->tree_root))) {
		up_read(&fs_info->cleanup_work_sem);
		goto out;
	}
	up_read(&fs_info->cleanup_work_sem);

	mutex_lock(&fs_info->cleaner_mutex);
	ret = btrfs_recover_relocation(fs_info);
	mutex_unlock(&fs_info->cleaner_mutex);
	if (ret < 0) {
		btrfs_warn(fs_info, "failed to recover relocation: %d", ret);
		goto out;
	}

	if (btrfs_test_opt(fs_info, FREE_SPACE_TREE) &&
	    !btrfs_fs_compat_ro(fs_info, FREE_SPACE_TREE)) {
		btrfs_info(fs_info, "creating free space tree");
		ret = btrfs_create_free_space_tree(fs_info);
		if (ret) {
			btrfs_warn(fs_info,
				"failed to create free space tree: %d", ret);
			goto out;
		}
	}

	if (cache_opt != btrfs_free_space_cache_v1_active(fs_info)) {
		ret = btrfs_set_free_space_cache_v1_active(fs_info, cache_opt);
		if (ret)
			goto out;
	}

	ret = btrfs_resume_balance_async(fs_info);
	if (ret)
		goto out;

	ret = btrfs_resume_dev_replace_async(fs_info);
	if (ret) {
		btrfs_warn(fs_info, "failed to resume dev_replace");
		goto out;
	}

	btrfs_qgroup_rescan_resume(fs_info);

	if (!fs_info->uuid_root) {
		btrfs_info(fs_info, "creating UUID tree");
		ret = btrfs_create_uuid_tree(fs_info);
		if (ret) {
			btrfs_warn(fs_info,
				   "failed to create the UUID tree %d", ret);
			goto out;
		}
	}

out:
	return ret;
}

/*
 * Do various sanity and dependency checks of different features.
 *
 * This is the place for less strict checks (like for subpage or artificial
 * feature dependencies).
 *
 * For strict checks or possible corruption detection, see
 * btrfs_validate_super().
 *
 * This should be called after btrfs_parse_options(), as some mount options
 * (space cache related) can modify on-disk format like free space tree and
 * screw up certain feature dependencies.
 */
int btrfs_check_features(struct btrfs_fs_info *fs_info, struct super_block *sb)
{
	struct btrfs_super_block *disk_super = fs_info->super_copy;
	u64 incompat = btrfs_super_incompat_flags(disk_super);
	const u64 compat_ro = btrfs_super_compat_ro_flags(disk_super);
	const u64 compat_ro_unsupp = (compat_ro & ~BTRFS_FEATURE_COMPAT_RO_SUPP);

	if (incompat & ~BTRFS_FEATURE_INCOMPAT_SUPP) {
		btrfs_err(fs_info,
		"cannot mount because of unknown incompat features (0x%llx)",
		    incompat);
		return -EINVAL;
	}

	/* Runtime limitation for mixed block groups. */
	if ((incompat & BTRFS_FEATURE_INCOMPAT_MIXED_GROUPS) &&
	    (fs_info->sectorsize != fs_info->nodesize)) {
		btrfs_err(fs_info,
"unequal nodesize/sectorsize (%u != %u) are not allowed for mixed block groups",
			fs_info->nodesize, fs_info->sectorsize);
		return -EINVAL;
	}

	/* Mixed backref is an always-enabled feature. */
	incompat |= BTRFS_FEATURE_INCOMPAT_MIXED_BACKREF;

	/* Set compression related flags just in case. */
	if (fs_info->compress_type == BTRFS_COMPRESS_LZO)
		incompat |= BTRFS_FEATURE_INCOMPAT_COMPRESS_LZO;
	else if (fs_info->compress_type == BTRFS_COMPRESS_ZSTD)
		incompat |= BTRFS_FEATURE_INCOMPAT_COMPRESS_ZSTD;

	/*
	 * An ancient flag, which should really be marked deprecated.
	 * Such runtime limitation doesn't really need a incompat flag.
	 */
	if (btrfs_super_nodesize(disk_super) > PAGE_SIZE)
		incompat |= BTRFS_FEATURE_INCOMPAT_BIG_METADATA;

	if (compat_ro_unsupp && !sb_rdonly(sb)) {
		btrfs_err(fs_info,
	"cannot mount read-write because of unknown compat_ro features (0x%llx)",
		       compat_ro);
		return -EINVAL;
	}

	/*
	 * We have unsupported RO compat features, although RO mounted, we
	 * should not cause any metadata writes, including log replay.
	 * Or we could screw up whatever the new feature requires.
	 */
	if (compat_ro_unsupp && btrfs_super_log_root(disk_super) &&
	    !btrfs_test_opt(fs_info, NOLOGREPLAY)) {
		btrfs_err(fs_info,
"cannot replay dirty log with unsupported compat_ro features (0x%llx), try rescue=nologreplay",
			  compat_ro);
		return -EINVAL;
	}

	/*
	 * Artificial limitations for block group tree, to force
	 * block-group-tree to rely on no-holes and free-space-tree.
	 */
	if (btrfs_fs_compat_ro(fs_info, BLOCK_GROUP_TREE) &&
	    (!btrfs_fs_incompat(fs_info, NO_HOLES) ||
	     !btrfs_test_opt(fs_info, FREE_SPACE_TREE))) {
		btrfs_err(fs_info,
"block-group-tree feature requires no-holes and free-space-tree features");
		return -EINVAL;
	}

	/*
	 * Subpage runtime limitation on v1 cache.
	 *
	 * V1 space cache still has some hard codeed PAGE_SIZE usage, while
	 * we're already defaulting to v2 cache, no need to bother v1 as it's
	 * going to be deprecated anyway.
	 */
	if (fs_info->sectorsize < PAGE_SIZE && btrfs_test_opt(fs_info, SPACE_CACHE)) {
		btrfs_warn(fs_info,
	"v1 space cache is not supported for page size %lu with sectorsize %u",
			   PAGE_SIZE, fs_info->sectorsize);
		return -EINVAL;
	}

	/* This can be called by remount, we need to protect the super block. */
	spin_lock(&fs_info->super_lock);
	btrfs_set_super_incompat_flags(disk_super, incompat);
	spin_unlock(&fs_info->super_lock);

	return 0;
}

int __cold open_ctree(struct super_block *sb, struct btrfs_fs_devices *fs_devices,
		      char *options)
{
	u32 sectorsize;
	u32 nodesize;
	u32 stripesize;
	u64 generation;
	u64 features;
	u16 csum_type;
	struct btrfs_super_block *disk_super;
	struct btrfs_fs_info *fs_info = btrfs_sb(sb);
	struct btrfs_root *tree_root;
	struct btrfs_root *chunk_root;
	int ret;
	int err = -EINVAL;
	int level;

	ret = init_mount_fs_info(fs_info, sb);
	if (ret) {
		err = ret;
		goto fail;
	}

	/* These need to be init'ed before we start creating inodes and such. */
	tree_root = btrfs_alloc_root(fs_info, BTRFS_ROOT_TREE_OBJECTID,
				     GFP_KERNEL);
	fs_info->tree_root = tree_root;
	chunk_root = btrfs_alloc_root(fs_info, BTRFS_CHUNK_TREE_OBJECTID,
				      GFP_KERNEL);
	fs_info->chunk_root = chunk_root;
	if (!tree_root || !chunk_root) {
		err = -ENOMEM;
		goto fail;
	}

	fs_info->btree_inode = new_inode(sb);
	if (!fs_info->btree_inode) {
		err = -ENOMEM;
		goto fail;
	}
	mapping_set_gfp_mask(fs_info->btree_inode->i_mapping, GFP_NOFS);
	btrfs_init_btree_inode(fs_info);

	invalidate_bdev(fs_devices->latest_dev->bdev);

	/*
	 * Read super block and check the signature bytes only
	 */
	disk_super = btrfs_read_dev_super(fs_devices->latest_dev->bdev);
	if (IS_ERR(disk_super)) {
		err = PTR_ERR(disk_super);
		goto fail_alloc;
	}

	/*
	 * Verify the type first, if that or the checksum value are
	 * corrupted, we'll find out
	 */
	csum_type = btrfs_super_csum_type(disk_super);
	if (!btrfs_supported_super_csum(csum_type)) {
		btrfs_err(fs_info, "unsupported checksum algorithm: %u",
			  csum_type);
		err = -EINVAL;
		btrfs_release_disk_super(disk_super);
		goto fail_alloc;
	}

	fs_info->csum_size = btrfs_super_csum_size(disk_super);

	ret = btrfs_init_csum_hash(fs_info, csum_type);
	if (ret) {
		err = ret;
		btrfs_release_disk_super(disk_super);
		goto fail_alloc;
	}

	/*
	 * We want to check superblock checksum, the type is stored inside.
	 * Pass the whole disk block of size BTRFS_SUPER_INFO_SIZE (4k).
	 */
	if (btrfs_check_super_csum(fs_info, (u8 *)disk_super)) {
		btrfs_err(fs_info, "superblock checksum mismatch");
		err = -EINVAL;
		btrfs_release_disk_super(disk_super);
		goto fail_alloc;
	}

	/*
	 * super_copy is zeroed at allocation time and we never touch the
	 * following bytes up to INFO_SIZE, the checksum is calculated from
	 * the whole block of INFO_SIZE
	 */
	memcpy(fs_info->super_copy, disk_super, sizeof(*fs_info->super_copy));
	btrfs_release_disk_super(disk_super);

	disk_super = fs_info->super_copy;


	features = btrfs_super_flags(disk_super);
	if (features & BTRFS_SUPER_FLAG_CHANGING_FSID_V2) {
		features &= ~BTRFS_SUPER_FLAG_CHANGING_FSID_V2;
		btrfs_set_super_flags(disk_super, features);
		btrfs_info(fs_info,
			"found metadata UUID change in progress flag, clearing");
	}

	memcpy(fs_info->super_for_commit, fs_info->super_copy,
	       sizeof(*fs_info->super_for_commit));

	ret = btrfs_validate_mount_super(fs_info);
	if (ret) {
		btrfs_err(fs_info, "superblock contains fatal errors");
		err = -EINVAL;
		goto fail_alloc;
	}

	if (!btrfs_super_root(disk_super))
		goto fail_alloc;

	/* check FS state, whether FS is broken. */
	if (btrfs_super_flags(disk_super) & BTRFS_SUPER_FLAG_ERROR)
		set_bit(BTRFS_FS_STATE_ERROR, &fs_info->fs_state);

	/*
	 * In the long term, we'll store the compression type in the super
	 * block, and it'll be used for per file compression control.
	 */
	fs_info->compress_type = BTRFS_COMPRESS_ZLIB;


	/* Set up fs_info before parsing mount options */
	nodesize = btrfs_super_nodesize(disk_super);
	sectorsize = btrfs_super_sectorsize(disk_super);
	stripesize = sectorsize;
	fs_info->dirty_metadata_batch = nodesize * (1 + ilog2(nr_cpu_ids));
	fs_info->delalloc_batch = sectorsize * 512 * (1 + ilog2(nr_cpu_ids));

	fs_info->nodesize = nodesize;
	fs_info->sectorsize = sectorsize;
	fs_info->sectorsize_bits = ilog2(sectorsize);
	fs_info->csums_per_leaf = BTRFS_MAX_ITEM_SIZE(fs_info) / fs_info->csum_size;
	fs_info->stripesize = stripesize;

	ret = btrfs_parse_options(fs_info, options, sb->s_flags);
	if (ret) {
		err = ret;
		goto fail_alloc;
	}

<<<<<<< HEAD
	features = btrfs_super_incompat_flags(disk_super) &
		~BTRFS_FEATURE_INCOMPAT_SUPP;
	if (features) {
		btrfs_err(fs_info,
		    "cannot mount because of unsupported optional features (0x%llx)",
		    features);
		err = -EINVAL;
		goto fail_alloc;
	}

	features = btrfs_super_incompat_flags(disk_super);
	features |= BTRFS_FEATURE_INCOMPAT_MIXED_BACKREF;
	if (fs_info->compress_type == BTRFS_COMPRESS_LZO)
		features |= BTRFS_FEATURE_INCOMPAT_COMPRESS_LZO;
	else if (fs_info->compress_type == BTRFS_COMPRESS_ZSTD)
		features |= BTRFS_FEATURE_INCOMPAT_COMPRESS_ZSTD;

	/*
	 * Flag our filesystem as having big metadata blocks if they are bigger
	 * than the page size.
	 */
	if (btrfs_super_nodesize(disk_super) > PAGE_SIZE)
		features |= BTRFS_FEATURE_INCOMPAT_BIG_METADATA;

	/*
	 * mixed block groups end up with duplicate but slightly offset
	 * extent buffers for the same range.  It leads to corruptions
	 */
	if ((features & BTRFS_FEATURE_INCOMPAT_MIXED_GROUPS) &&
	    (sectorsize != nodesize)) {
		btrfs_err(fs_info,
"unequal nodesize/sectorsize (%u != %u) are not allowed for mixed block groups",
			nodesize, sectorsize);
		goto fail_alloc;
	}

	/*
	 * Needn't use the lock because there is no other task which will
	 * update the flag.
	 */
	btrfs_set_super_incompat_flags(disk_super, features);

	features = btrfs_super_compat_ro_flags(disk_super) &
		~BTRFS_FEATURE_COMPAT_RO_SUPP;
	if (!sb_rdonly(sb) && features) {
		btrfs_err(fs_info,
	"cannot mount read-write because of unsupported optional features (0x%llx)",
		       features);
		err = -EINVAL;
=======
	ret = btrfs_check_features(fs_info, sb);
	if (ret < 0) {
		err = ret;
>>>>>>> 7365df19
		goto fail_alloc;
	}
	/*
	 * We have unsupported RO compat features, although RO mounted, we
	 * should not cause any metadata write, including log replay.
	 * Or we could screw up whatever the new feature requires.
	 */
	if (unlikely(features && btrfs_super_log_root(disk_super) &&
		     !btrfs_test_opt(fs_info, NOLOGREPLAY))) {
		btrfs_err(fs_info,
"cannot replay dirty log with unsupported compat_ro features (0x%llx), try rescue=nologreplay",
			  features);
		err = -EINVAL;
		goto fail_alloc;
	}


	if (sectorsize < PAGE_SIZE) {
		struct btrfs_subpage_info *subpage_info;

		/*
		 * V1 space cache has some hardcoded PAGE_SIZE usage, and is
		 * going to be deprecated.
		 *
		 * Force to use v2 cache for subpage case.
		 */
		btrfs_clear_opt(fs_info->mount_opt, SPACE_CACHE);
		btrfs_set_and_info(fs_info, FREE_SPACE_TREE,
			"forcing free space tree for sector size %u with page size %lu",
			sectorsize, PAGE_SIZE);

		btrfs_warn(fs_info,
		"read-write for sector size %u with page size %lu is experimental",
			   sectorsize, PAGE_SIZE);
		subpage_info = kzalloc(sizeof(*subpage_info), GFP_KERNEL);
		if (!subpage_info)
			goto fail_alloc;
		btrfs_init_subpage_info(subpage_info, sectorsize);
		fs_info->subpage_info = subpage_info;
	}

	ret = btrfs_init_workqueues(fs_info);
	if (ret) {
		err = ret;
		goto fail_sb_buffer;
	}

	sb->s_bdi->ra_pages *= btrfs_super_num_devices(disk_super);
	sb->s_bdi->ra_pages = max(sb->s_bdi->ra_pages, SZ_4M / PAGE_SIZE);

	sb->s_blocksize = sectorsize;
	sb->s_blocksize_bits = blksize_bits(sectorsize);
	memcpy(&sb->s_uuid, fs_info->fs_devices->fsid, BTRFS_FSID_SIZE);

	mutex_lock(&fs_info->chunk_mutex);
	ret = btrfs_read_sys_array(fs_info);
	mutex_unlock(&fs_info->chunk_mutex);
	if (ret) {
		btrfs_err(fs_info, "failed to read the system array: %d", ret);
		goto fail_sb_buffer;
	}

	generation = btrfs_super_chunk_root_generation(disk_super);
	level = btrfs_super_chunk_root_level(disk_super);
	ret = load_super_root(chunk_root, btrfs_super_chunk_root(disk_super),
			      generation, level);
	if (ret) {
		btrfs_err(fs_info, "failed to read chunk root");
		goto fail_tree_roots;
	}

	read_extent_buffer(chunk_root->node, fs_info->chunk_tree_uuid,
			   offsetof(struct btrfs_header, chunk_tree_uuid),
			   BTRFS_UUID_SIZE);

	ret = btrfs_read_chunk_tree(fs_info);
	if (ret) {
		btrfs_err(fs_info, "failed to read chunk tree: %d", ret);
		goto fail_tree_roots;
	}

	/*
	 * At this point we know all the devices that make this filesystem,
	 * including the seed devices but we don't know yet if the replace
	 * target is required. So free devices that are not part of this
	 * filesystem but skip the replace target device which is checked
	 * below in btrfs_init_dev_replace().
	 */
	btrfs_free_extra_devids(fs_devices);
	if (!fs_devices->latest_dev->bdev) {
		btrfs_err(fs_info, "failed to read devices");
		goto fail_tree_roots;
	}

	ret = init_tree_roots(fs_info);
	if (ret)
		goto fail_tree_roots;

	/*
	 * Get zone type information of zoned block devices. This will also
	 * handle emulation of a zoned filesystem if a regular device has the
	 * zoned incompat feature flag set.
	 */
	ret = btrfs_get_dev_zone_info_all_devices(fs_info);
	if (ret) {
		btrfs_err(fs_info,
			  "zoned: failed to read device zone info: %d",
			  ret);
		goto fail_block_groups;
	}

	/*
	 * If we have a uuid root and we're not being told to rescan we need to
	 * check the generation here so we can set the
	 * BTRFS_FS_UPDATE_UUID_TREE_GEN bit.  Otherwise we could commit the
	 * transaction during a balance or the log replay without updating the
	 * uuid generation, and then if we crash we would rescan the uuid tree,
	 * even though it was perfectly fine.
	 */
	if (fs_info->uuid_root && !btrfs_test_opt(fs_info, RESCAN_UUID_TREE) &&
	    fs_info->generation == btrfs_super_uuid_tree_generation(disk_super))
		set_bit(BTRFS_FS_UPDATE_UUID_TREE_GEN, &fs_info->flags);

	ret = btrfs_verify_dev_extents(fs_info);
	if (ret) {
		btrfs_err(fs_info,
			  "failed to verify dev extents against chunks: %d",
			  ret);
		goto fail_block_groups;
	}
	ret = btrfs_recover_balance(fs_info);
	if (ret) {
		btrfs_err(fs_info, "failed to recover balance: %d", ret);
		goto fail_block_groups;
	}

	ret = btrfs_init_dev_stats(fs_info);
	if (ret) {
		btrfs_err(fs_info, "failed to init dev_stats: %d", ret);
		goto fail_block_groups;
	}

	ret = btrfs_init_dev_replace(fs_info);
	if (ret) {
		btrfs_err(fs_info, "failed to init dev_replace: %d", ret);
		goto fail_block_groups;
	}

	ret = btrfs_check_zoned_mode(fs_info);
	if (ret) {
		btrfs_err(fs_info, "failed to initialize zoned mode: %d",
			  ret);
		goto fail_block_groups;
	}

	ret = btrfs_sysfs_add_fsid(fs_devices);
	if (ret) {
		btrfs_err(fs_info, "failed to init sysfs fsid interface: %d",
				ret);
		goto fail_block_groups;
	}

	ret = btrfs_sysfs_add_mounted(fs_info);
	if (ret) {
		btrfs_err(fs_info, "failed to init sysfs interface: %d", ret);
		goto fail_fsdev_sysfs;
	}

	ret = btrfs_init_space_info(fs_info);
	if (ret) {
		btrfs_err(fs_info, "failed to initialize space info: %d", ret);
		goto fail_sysfs;
	}

	ret = btrfs_read_block_groups(fs_info);
	if (ret) {
		btrfs_err(fs_info, "failed to read block groups: %d", ret);
		goto fail_sysfs;
	}

	btrfs_free_zone_cache(fs_info);

	if (!sb_rdonly(sb) && fs_info->fs_devices->missing_devices &&
	    !btrfs_check_rw_degradable(fs_info, NULL)) {
		btrfs_warn(fs_info,
		"writable mount is not allowed due to too many missing devices");
		goto fail_sysfs;
	}

	fs_info->cleaner_kthread = kthread_run(cleaner_kthread, fs_info,
					       "btrfs-cleaner");
	if (IS_ERR(fs_info->cleaner_kthread))
		goto fail_sysfs;

	fs_info->transaction_kthread = kthread_run(transaction_kthread,
						   tree_root,
						   "btrfs-transaction");
	if (IS_ERR(fs_info->transaction_kthread))
		goto fail_cleaner;

	if (!btrfs_test_opt(fs_info, NOSSD) &&
	    !fs_info->fs_devices->rotating) {
		btrfs_set_and_info(fs_info, SSD, "enabling ssd optimizations");
	}

	/*
	 * Mount does not set all options immediately, we can do it now and do
	 * not have to wait for transaction commit
	 */
	btrfs_apply_pending_changes(fs_info);

#ifdef CONFIG_BTRFS_FS_CHECK_INTEGRITY
	if (btrfs_test_opt(fs_info, CHECK_INTEGRITY)) {
		ret = btrfsic_mount(fs_info, fs_devices,
				    btrfs_test_opt(fs_info,
					CHECK_INTEGRITY_DATA) ? 1 : 0,
				    fs_info->check_integrity_print_mask);
		if (ret)
			btrfs_warn(fs_info,
				"failed to initialize integrity check module: %d",
				ret);
	}
#endif
	ret = btrfs_read_qgroup_config(fs_info);
	if (ret)
		goto fail_trans_kthread;

	if (btrfs_build_ref_tree(fs_info))
		btrfs_err(fs_info, "couldn't build ref tree");

	/* do not make disk changes in broken FS or nologreplay is given */
	if (btrfs_super_log_root(disk_super) != 0 &&
	    !btrfs_test_opt(fs_info, NOLOGREPLAY)) {
		btrfs_info(fs_info, "start tree-log replay");
		ret = btrfs_replay_log(fs_info, fs_devices);
		if (ret) {
			err = ret;
			goto fail_qgroup;
		}
	}

	fs_info->fs_root = btrfs_get_fs_root(fs_info, BTRFS_FS_TREE_OBJECTID, true);
	if (IS_ERR(fs_info->fs_root)) {
		err = PTR_ERR(fs_info->fs_root);
		btrfs_warn(fs_info, "failed to read fs tree: %d", err);
		fs_info->fs_root = NULL;
		goto fail_qgroup;
	}

	if (sb_rdonly(sb))
		goto clear_oneshot;

	ret = btrfs_start_pre_rw_mount(fs_info);
	if (ret) {
		close_ctree(fs_info);
		return ret;
	}
	btrfs_discard_resume(fs_info);

	if (fs_info->uuid_root &&
	    (btrfs_test_opt(fs_info, RESCAN_UUID_TREE) ||
	     fs_info->generation != btrfs_super_uuid_tree_generation(disk_super))) {
		btrfs_info(fs_info, "checking UUID tree");
		ret = btrfs_check_uuid_tree(fs_info);
		if (ret) {
			btrfs_warn(fs_info,
				"failed to check the UUID tree: %d", ret);
			close_ctree(fs_info);
			return ret;
		}
	}

	set_bit(BTRFS_FS_OPEN, &fs_info->flags);

	/* Kick the cleaner thread so it'll start deleting snapshots. */
	if (test_bit(BTRFS_FS_UNFINISHED_DROPS, &fs_info->flags))
		wake_up_process(fs_info->cleaner_kthread);

clear_oneshot:
	btrfs_clear_oneshot_options(fs_info);
	return 0;

fail_qgroup:
	btrfs_free_qgroup_config(fs_info);
fail_trans_kthread:
	kthread_stop(fs_info->transaction_kthread);
	btrfs_cleanup_transaction(fs_info);
	btrfs_free_fs_roots(fs_info);
fail_cleaner:
	kthread_stop(fs_info->cleaner_kthread);

	/*
	 * make sure we're done with the btree inode before we stop our
	 * kthreads
	 */
	filemap_write_and_wait(fs_info->btree_inode->i_mapping);

fail_sysfs:
	btrfs_sysfs_remove_mounted(fs_info);

fail_fsdev_sysfs:
	btrfs_sysfs_remove_fsid(fs_info->fs_devices);

fail_block_groups:
	btrfs_put_block_group_cache(fs_info);

fail_tree_roots:
	if (fs_info->data_reloc_root)
		btrfs_drop_and_free_fs_root(fs_info, fs_info->data_reloc_root);
	free_root_pointers(fs_info, true);
	invalidate_inode_pages2(fs_info->btree_inode->i_mapping);

fail_sb_buffer:
	btrfs_stop_all_workers(fs_info);
	btrfs_free_block_groups(fs_info);
fail_alloc:
	btrfs_mapping_tree_free(&fs_info->mapping_tree);

	iput(fs_info->btree_inode);
fail:
	btrfs_close_devices(fs_info->fs_devices);
	return err;
}
ALLOW_ERROR_INJECTION(open_ctree, ERRNO);

static void btrfs_end_super_write(struct bio *bio)
{
	struct btrfs_device *device = bio->bi_private;
	struct bio_vec *bvec;
	struct bvec_iter_all iter_all;
	struct page *page;

	bio_for_each_segment_all(bvec, bio, iter_all) {
		page = bvec->bv_page;

		if (bio->bi_status) {
			btrfs_warn_rl_in_rcu(device->fs_info,
				"lost page write due to IO error on %s (%d)",
				rcu_str_deref(device->name),
				blk_status_to_errno(bio->bi_status));
			ClearPageUptodate(page);
			SetPageError(page);
			btrfs_dev_stat_inc_and_print(device,
						     BTRFS_DEV_STAT_WRITE_ERRS);
		} else {
			SetPageUptodate(page);
		}

		put_page(page);
		unlock_page(page);
	}

	bio_put(bio);
}

struct btrfs_super_block *btrfs_read_dev_one_super(struct block_device *bdev,
						   int copy_num, bool drop_cache)
{
	struct btrfs_super_block *super;
	struct page *page;
	u64 bytenr, bytenr_orig;
	struct address_space *mapping = bdev->bd_inode->i_mapping;
	int ret;

	bytenr_orig = btrfs_sb_offset(copy_num);
	ret = btrfs_sb_log_location_bdev(bdev, copy_num, READ, &bytenr);
	if (ret == -ENOENT)
		return ERR_PTR(-EINVAL);
	else if (ret)
		return ERR_PTR(ret);

	if (bytenr + BTRFS_SUPER_INFO_SIZE >= bdev_nr_bytes(bdev))
		return ERR_PTR(-EINVAL);

	if (drop_cache) {
		/* This should only be called with the primary sb. */
		ASSERT(copy_num == 0);

		/*
		 * Drop the page of the primary superblock, so later read will
		 * always read from the device.
		 */
		invalidate_inode_pages2_range(mapping,
				bytenr >> PAGE_SHIFT,
				(bytenr + BTRFS_SUPER_INFO_SIZE) >> PAGE_SHIFT);
	}

	page = read_cache_page_gfp(mapping, bytenr >> PAGE_SHIFT, GFP_NOFS);
	if (IS_ERR(page))
		return ERR_CAST(page);

	super = page_address(page);
	if (btrfs_super_magic(super) != BTRFS_MAGIC) {
		btrfs_release_disk_super(super);
		return ERR_PTR(-ENODATA);
	}

	if (btrfs_super_bytenr(super) != bytenr_orig) {
		btrfs_release_disk_super(super);
		return ERR_PTR(-EINVAL);
	}

	return super;
}


struct btrfs_super_block *btrfs_read_dev_super(struct block_device *bdev)
{
	struct btrfs_super_block *super, *latest = NULL;
	int i;
	u64 transid = 0;

	/* we would like to check all the supers, but that would make
	 * a btrfs mount succeed after a mkfs from a different FS.
	 * So, we need to add a special mount option to scan for
	 * later supers, using BTRFS_SUPER_MIRROR_MAX instead
	 */
	for (i = 0; i < 1; i++) {
		super = btrfs_read_dev_one_super(bdev, i, false);
		if (IS_ERR(super))
			continue;

		if (!latest || btrfs_super_generation(super) > transid) {
			if (latest)
				btrfs_release_disk_super(super);

			latest = super;
			transid = btrfs_super_generation(super);
		}
	}

	return super;
}

/*
 * Write superblock @sb to the @device. Do not wait for completion, all the
 * pages we use for writing are locked.
 *
 * Write @max_mirrors copies of the superblock, where 0 means default that fit
 * the expected device size at commit time. Note that max_mirrors must be
 * same for write and wait phases.
 *
 * Return number of errors when page is not found or submission fails.
 */
static int write_dev_supers(struct btrfs_device *device,
			    struct btrfs_super_block *sb, int max_mirrors)
{
	struct btrfs_fs_info *fs_info = device->fs_info;
	struct address_space *mapping = device->bdev->bd_inode->i_mapping;
	SHASH_DESC_ON_STACK(shash, fs_info->csum_shash);
	int i;
	int errors = 0;
	int ret;
	u64 bytenr, bytenr_orig;

	if (max_mirrors == 0)
		max_mirrors = BTRFS_SUPER_MIRROR_MAX;

	shash->tfm = fs_info->csum_shash;

	for (i = 0; i < max_mirrors; i++) {
		struct page *page;
		struct bio *bio;
		struct btrfs_super_block *disk_super;

		bytenr_orig = btrfs_sb_offset(i);
		ret = btrfs_sb_log_location(device, i, WRITE, &bytenr);
		if (ret == -ENOENT) {
			continue;
		} else if (ret < 0) {
			btrfs_err(device->fs_info,
				"couldn't get super block location for mirror %d",
				i);
			errors++;
			continue;
		}
		if (bytenr + BTRFS_SUPER_INFO_SIZE >=
		    device->commit_total_bytes)
			break;

		btrfs_set_super_bytenr(sb, bytenr_orig);

		crypto_shash_digest(shash, (const char *)sb + BTRFS_CSUM_SIZE,
				    BTRFS_SUPER_INFO_SIZE - BTRFS_CSUM_SIZE,
				    sb->csum);

		page = find_or_create_page(mapping, bytenr >> PAGE_SHIFT,
					   GFP_NOFS);
		if (!page) {
			btrfs_err(device->fs_info,
			    "couldn't get super block page for bytenr %llu",
			    bytenr);
			errors++;
			continue;
		}

		/* Bump the refcount for wait_dev_supers() */
		get_page(page);

		disk_super = page_address(page);
		memcpy(disk_super, sb, BTRFS_SUPER_INFO_SIZE);

		/*
		 * Directly use bios here instead of relying on the page cache
		 * to do I/O, so we don't lose the ability to do integrity
		 * checking.
		 */
		bio = bio_alloc(device->bdev, 1,
				REQ_OP_WRITE | REQ_SYNC | REQ_META | REQ_PRIO,
				GFP_NOFS);
		bio->bi_iter.bi_sector = bytenr >> SECTOR_SHIFT;
		bio->bi_private = device;
		bio->bi_end_io = btrfs_end_super_write;
		__bio_add_page(bio, page, BTRFS_SUPER_INFO_SIZE,
			       offset_in_page(bytenr));

		/*
		 * We FUA only the first super block.  The others we allow to
		 * go down lazy and there's a short window where the on-disk
		 * copies might still contain the older version.
		 */
		if (i == 0 && !btrfs_test_opt(device->fs_info, NOBARRIER))
			bio->bi_opf |= REQ_FUA;

		btrfsic_check_bio(bio);
		submit_bio(bio);

		if (btrfs_advance_sb_log(device, i))
			errors++;
	}
	return errors < i ? 0 : -1;
}

/*
 * Wait for write completion of superblocks done by write_dev_supers,
 * @max_mirrors same for write and wait phases.
 *
 * Return number of errors when page is not found or not marked up to
 * date.
 */
static int wait_dev_supers(struct btrfs_device *device, int max_mirrors)
{
	int i;
	int errors = 0;
	bool primary_failed = false;
	int ret;
	u64 bytenr;

	if (max_mirrors == 0)
		max_mirrors = BTRFS_SUPER_MIRROR_MAX;

	for (i = 0; i < max_mirrors; i++) {
		struct page *page;

		ret = btrfs_sb_log_location(device, i, READ, &bytenr);
		if (ret == -ENOENT) {
			break;
		} else if (ret < 0) {
			errors++;
			if (i == 0)
				primary_failed = true;
			continue;
		}
		if (bytenr + BTRFS_SUPER_INFO_SIZE >=
		    device->commit_total_bytes)
			break;

		page = find_get_page(device->bdev->bd_inode->i_mapping,
				     bytenr >> PAGE_SHIFT);
		if (!page) {
			errors++;
			if (i == 0)
				primary_failed = true;
			continue;
		}
		/* Page is submitted locked and unlocked once the IO completes */
		wait_on_page_locked(page);
		if (PageError(page)) {
			errors++;
			if (i == 0)
				primary_failed = true;
		}

		/* Drop our reference */
		put_page(page);

		/* Drop the reference from the writing run */
		put_page(page);
	}

	/* log error, force error return */
	if (primary_failed) {
		btrfs_err(device->fs_info, "error writing primary super block to device %llu",
			  device->devid);
		return -1;
	}

	return errors < i ? 0 : -1;
}

/*
 * endio for the write_dev_flush, this will wake anyone waiting
 * for the barrier when it is done
 */
static void btrfs_end_empty_barrier(struct bio *bio)
{
	bio_uninit(bio);
	complete(bio->bi_private);
}

/*
 * Submit a flush request to the device if it supports it. Error handling is
 * done in the waiting counterpart.
 */
static void write_dev_flush(struct btrfs_device *device)
{
	struct bio *bio = &device->flush_bio;

#ifndef CONFIG_BTRFS_FS_CHECK_INTEGRITY
	/*
	 * When a disk has write caching disabled, we skip submission of a bio
	 * with flush and sync requests before writing the superblock, since
	 * it's not needed. However when the integrity checker is enabled, this
	 * results in reports that there are metadata blocks referred by a
	 * superblock that were not properly flushed. So don't skip the bio
	 * submission only when the integrity checker is enabled for the sake
	 * of simplicity, since this is a debug tool and not meant for use in
	 * non-debug builds.
	 */
	if (!bdev_write_cache(device->bdev))
		return;
#endif

	bio_init(bio, device->bdev, NULL, 0,
		 REQ_OP_WRITE | REQ_SYNC | REQ_PREFLUSH);
	bio->bi_end_io = btrfs_end_empty_barrier;
	init_completion(&device->flush_wait);
	bio->bi_private = &device->flush_wait;

	btrfsic_check_bio(bio);
	submit_bio(bio);
	set_bit(BTRFS_DEV_STATE_FLUSH_SENT, &device->dev_state);
}

/*
 * If the flush bio has been submitted by write_dev_flush, wait for it.
 */
static blk_status_t wait_dev_flush(struct btrfs_device *device)
{
	struct bio *bio = &device->flush_bio;

	if (!test_bit(BTRFS_DEV_STATE_FLUSH_SENT, &device->dev_state))
		return BLK_STS_OK;

	clear_bit(BTRFS_DEV_STATE_FLUSH_SENT, &device->dev_state);
	wait_for_completion_io(&device->flush_wait);

	return bio->bi_status;
}

static int check_barrier_error(struct btrfs_fs_info *fs_info)
{
	if (!btrfs_check_rw_degradable(fs_info, NULL))
		return -EIO;
	return 0;
}

/*
 * send an empty flush down to each device in parallel,
 * then wait for them
 */
static int barrier_all_devices(struct btrfs_fs_info *info)
{
	struct list_head *head;
	struct btrfs_device *dev;
	int errors_wait = 0;
	blk_status_t ret;

	lockdep_assert_held(&info->fs_devices->device_list_mutex);
	/* send down all the barriers */
	head = &info->fs_devices->devices;
	list_for_each_entry(dev, head, dev_list) {
		if (test_bit(BTRFS_DEV_STATE_MISSING, &dev->dev_state))
			continue;
		if (!dev->bdev)
			continue;
		if (!test_bit(BTRFS_DEV_STATE_IN_FS_METADATA, &dev->dev_state) ||
		    !test_bit(BTRFS_DEV_STATE_WRITEABLE, &dev->dev_state))
			continue;

		write_dev_flush(dev);
		dev->last_flush_error = BLK_STS_OK;
	}

	/* wait for all the barriers */
	list_for_each_entry(dev, head, dev_list) {
		if (test_bit(BTRFS_DEV_STATE_MISSING, &dev->dev_state))
			continue;
		if (!dev->bdev) {
			errors_wait++;
			continue;
		}
		if (!test_bit(BTRFS_DEV_STATE_IN_FS_METADATA, &dev->dev_state) ||
		    !test_bit(BTRFS_DEV_STATE_WRITEABLE, &dev->dev_state))
			continue;

		ret = wait_dev_flush(dev);
		if (ret) {
			dev->last_flush_error = ret;
			btrfs_dev_stat_inc_and_print(dev,
					BTRFS_DEV_STAT_FLUSH_ERRS);
			errors_wait++;
		}
	}

	if (errors_wait) {
		/*
		 * At some point we need the status of all disks
		 * to arrive at the volume status. So error checking
		 * is being pushed to a separate loop.
		 */
		return check_barrier_error(info);
	}
	return 0;
}

int btrfs_get_num_tolerated_disk_barrier_failures(u64 flags)
{
	int raid_type;
	int min_tolerated = INT_MAX;

	if ((flags & BTRFS_BLOCK_GROUP_PROFILE_MASK) == 0 ||
	    (flags & BTRFS_AVAIL_ALLOC_BIT_SINGLE))
		min_tolerated = min_t(int, min_tolerated,
				    btrfs_raid_array[BTRFS_RAID_SINGLE].
				    tolerated_failures);

	for (raid_type = 0; raid_type < BTRFS_NR_RAID_TYPES; raid_type++) {
		if (raid_type == BTRFS_RAID_SINGLE)
			continue;
		if (!(flags & btrfs_raid_array[raid_type].bg_flag))
			continue;
		min_tolerated = min_t(int, min_tolerated,
				    btrfs_raid_array[raid_type].
				    tolerated_failures);
	}

	if (min_tolerated == INT_MAX) {
		pr_warn("BTRFS: unknown raid flag: %llu", flags);
		min_tolerated = 0;
	}

	return min_tolerated;
}

int write_all_supers(struct btrfs_fs_info *fs_info, int max_mirrors)
{
	struct list_head *head;
	struct btrfs_device *dev;
	struct btrfs_super_block *sb;
	struct btrfs_dev_item *dev_item;
	int ret;
	int do_barriers;
	int max_errors;
	int total_errors = 0;
	u64 flags;

	do_barriers = !btrfs_test_opt(fs_info, NOBARRIER);

	/*
	 * max_mirrors == 0 indicates we're from commit_transaction,
	 * not from fsync where the tree roots in fs_info have not
	 * been consistent on disk.
	 */
	if (max_mirrors == 0)
		backup_super_roots(fs_info);

	sb = fs_info->super_for_commit;
	dev_item = &sb->dev_item;

	mutex_lock(&fs_info->fs_devices->device_list_mutex);
	head = &fs_info->fs_devices->devices;
	max_errors = btrfs_super_num_devices(fs_info->super_copy) - 1;

	if (do_barriers) {
		ret = barrier_all_devices(fs_info);
		if (ret) {
			mutex_unlock(
				&fs_info->fs_devices->device_list_mutex);
			btrfs_handle_fs_error(fs_info, ret,
					      "errors while submitting device barriers.");
			return ret;
		}
	}

	list_for_each_entry(dev, head, dev_list) {
		if (!dev->bdev) {
			total_errors++;
			continue;
		}
		if (!test_bit(BTRFS_DEV_STATE_IN_FS_METADATA, &dev->dev_state) ||
		    !test_bit(BTRFS_DEV_STATE_WRITEABLE, &dev->dev_state))
			continue;

		btrfs_set_stack_device_generation(dev_item, 0);
		btrfs_set_stack_device_type(dev_item, dev->type);
		btrfs_set_stack_device_id(dev_item, dev->devid);
		btrfs_set_stack_device_total_bytes(dev_item,
						   dev->commit_total_bytes);
		btrfs_set_stack_device_bytes_used(dev_item,
						  dev->commit_bytes_used);
		btrfs_set_stack_device_io_align(dev_item, dev->io_align);
		btrfs_set_stack_device_io_width(dev_item, dev->io_width);
		btrfs_set_stack_device_sector_size(dev_item, dev->sector_size);
		memcpy(dev_item->uuid, dev->uuid, BTRFS_UUID_SIZE);
		memcpy(dev_item->fsid, dev->fs_devices->metadata_uuid,
		       BTRFS_FSID_SIZE);

		flags = btrfs_super_flags(sb);
		btrfs_set_super_flags(sb, flags | BTRFS_HEADER_FLAG_WRITTEN);

		ret = btrfs_validate_write_super(fs_info, sb);
		if (ret < 0) {
			mutex_unlock(&fs_info->fs_devices->device_list_mutex);
			btrfs_handle_fs_error(fs_info, -EUCLEAN,
				"unexpected superblock corruption detected");
			return -EUCLEAN;
		}

		ret = write_dev_supers(dev, sb, max_mirrors);
		if (ret)
			total_errors++;
	}
	if (total_errors > max_errors) {
		btrfs_err(fs_info, "%d errors while writing supers",
			  total_errors);
		mutex_unlock(&fs_info->fs_devices->device_list_mutex);

		/* FUA is masked off if unsupported and can't be the reason */
		btrfs_handle_fs_error(fs_info, -EIO,
				      "%d errors while writing supers",
				      total_errors);
		return -EIO;
	}

	total_errors = 0;
	list_for_each_entry(dev, head, dev_list) {
		if (!dev->bdev)
			continue;
		if (!test_bit(BTRFS_DEV_STATE_IN_FS_METADATA, &dev->dev_state) ||
		    !test_bit(BTRFS_DEV_STATE_WRITEABLE, &dev->dev_state))
			continue;

		ret = wait_dev_supers(dev, max_mirrors);
		if (ret)
			total_errors++;
	}
	mutex_unlock(&fs_info->fs_devices->device_list_mutex);
	if (total_errors > max_errors) {
		btrfs_handle_fs_error(fs_info, -EIO,
				      "%d errors while writing supers",
				      total_errors);
		return -EIO;
	}
	return 0;
}

/* Drop a fs root from the radix tree and free it. */
void btrfs_drop_and_free_fs_root(struct btrfs_fs_info *fs_info,
				  struct btrfs_root *root)
{
	bool drop_ref = false;

	spin_lock(&fs_info->fs_roots_radix_lock);
	radix_tree_delete(&fs_info->fs_roots_radix,
			  (unsigned long)root->root_key.objectid);
	if (test_and_clear_bit(BTRFS_ROOT_IN_RADIX, &root->state))
		drop_ref = true;
	spin_unlock(&fs_info->fs_roots_radix_lock);

	if (BTRFS_FS_ERROR(fs_info)) {
		ASSERT(root->log_root == NULL);
		if (root->reloc_root) {
			btrfs_put_root(root->reloc_root);
			root->reloc_root = NULL;
		}
	}

	if (drop_ref)
		btrfs_put_root(root);
}

int btrfs_cleanup_fs_roots(struct btrfs_fs_info *fs_info)
{
	u64 root_objectid = 0;
	struct btrfs_root *gang[8];
	int i = 0;
	int err = 0;
	unsigned int ret = 0;

	while (1) {
		spin_lock(&fs_info->fs_roots_radix_lock);
		ret = radix_tree_gang_lookup(&fs_info->fs_roots_radix,
					     (void **)gang, root_objectid,
					     ARRAY_SIZE(gang));
		if (!ret) {
			spin_unlock(&fs_info->fs_roots_radix_lock);
			break;
		}
		root_objectid = gang[ret - 1]->root_key.objectid + 1;

		for (i = 0; i < ret; i++) {
			/* Avoid to grab roots in dead_roots */
			if (btrfs_root_refs(&gang[i]->root_item) == 0) {
				gang[i] = NULL;
				continue;
			}
			/* grab all the search result for later use */
			gang[i] = btrfs_grab_root(gang[i]);
		}
		spin_unlock(&fs_info->fs_roots_radix_lock);

		for (i = 0; i < ret; i++) {
			if (!gang[i])
				continue;
			root_objectid = gang[i]->root_key.objectid;
			err = btrfs_orphan_cleanup(gang[i]);
			if (err)
				break;
			btrfs_put_root(gang[i]);
		}
		root_objectid++;
	}

	/* release the uncleaned roots due to error */
	for (; i < ret; i++) {
		if (gang[i])
			btrfs_put_root(gang[i]);
	}
	return err;
}

int btrfs_commit_super(struct btrfs_fs_info *fs_info)
{
	struct btrfs_root *root = fs_info->tree_root;
	struct btrfs_trans_handle *trans;

	mutex_lock(&fs_info->cleaner_mutex);
	btrfs_run_delayed_iputs(fs_info);
	mutex_unlock(&fs_info->cleaner_mutex);
	wake_up_process(fs_info->cleaner_kthread);

	/* wait until ongoing cleanup work done */
	down_write(&fs_info->cleanup_work_sem);
	up_write(&fs_info->cleanup_work_sem);

	trans = btrfs_join_transaction(root);
	if (IS_ERR(trans))
		return PTR_ERR(trans);
	return btrfs_commit_transaction(trans);
}

static void warn_about_uncommitted_trans(struct btrfs_fs_info *fs_info)
{
	struct btrfs_transaction *trans;
	struct btrfs_transaction *tmp;
	bool found = false;

	if (list_empty(&fs_info->trans_list))
		return;

	/*
	 * This function is only called at the very end of close_ctree(),
	 * thus no other running transaction, no need to take trans_lock.
	 */
	ASSERT(test_bit(BTRFS_FS_CLOSING_DONE, &fs_info->flags));
	list_for_each_entry_safe(trans, tmp, &fs_info->trans_list, list) {
		struct extent_state *cached = NULL;
		u64 dirty_bytes = 0;
		u64 cur = 0;
		u64 found_start;
		u64 found_end;

		found = true;
		while (!find_first_extent_bit(&trans->dirty_pages, cur,
			&found_start, &found_end, EXTENT_DIRTY, &cached)) {
			dirty_bytes += found_end + 1 - found_start;
			cur = found_end + 1;
		}
		btrfs_warn(fs_info,
	"transaction %llu (with %llu dirty metadata bytes) is not committed",
			   trans->transid, dirty_bytes);
		btrfs_cleanup_one_transaction(trans, fs_info);

		if (trans == fs_info->running_transaction)
			fs_info->running_transaction = NULL;
		list_del_init(&trans->list);

		btrfs_put_transaction(trans);
		trace_btrfs_transaction_commit(fs_info);
	}
	ASSERT(!found);
}

void __cold close_ctree(struct btrfs_fs_info *fs_info)
{
	int ret;

	set_bit(BTRFS_FS_CLOSING_START, &fs_info->flags);

	/*
<<<<<<< HEAD
=======
	 * If we had UNFINISHED_DROPS we could still be processing them, so
	 * clear that bit and wake up relocation so it can stop.
	 * We must do this before stopping the block group reclaim task, because
	 * at btrfs_relocate_block_group() we wait for this bit, and after the
	 * wait we stop with -EINTR if btrfs_fs_closing() returns non-zero - we
	 * have just set BTRFS_FS_CLOSING_START, so btrfs_fs_closing() will
	 * return 1.
	 */
	btrfs_wake_unfinished_drop(fs_info);

	/*
>>>>>>> 7365df19
	 * We may have the reclaim task running and relocating a data block group,
	 * in which case it may create delayed iputs. So stop it before we park
	 * the cleaner kthread otherwise we can get new delayed iputs after
	 * parking the cleaner, and that can make the async reclaim task to hang
	 * if it's waiting for delayed iputs to complete, since the cleaner is
	 * parked and can not run delayed iputs - this will make us hang when
	 * trying to stop the async reclaim task.
	 */
	cancel_work_sync(&fs_info->reclaim_bgs_work);
	/*
	 * We don't want the cleaner to start new transactions, add more delayed
	 * iputs, etc. while we're closing. We can't use kthread_stop() yet
	 * because that frees the task_struct, and the transaction kthread might
	 * still try to wake up the cleaner.
	 */
	kthread_park(fs_info->cleaner_kthread);

	/* wait for the qgroup rescan worker to stop */
	btrfs_qgroup_wait_for_completion(fs_info, false);

	/* wait for the uuid_scan task to finish */
	down(&fs_info->uuid_tree_rescan_sem);
	/* avoid complains from lockdep et al., set sem back to initial state */
	up(&fs_info->uuid_tree_rescan_sem);

	/* pause restriper - we want to resume on mount */
	btrfs_pause_balance(fs_info);

	btrfs_dev_replace_suspend_for_unmount(fs_info);

	btrfs_scrub_cancel(fs_info);

	/* wait for any defraggers to finish */
	wait_event(fs_info->transaction_wait,
		   (atomic_read(&fs_info->defrag_running) == 0));

	/* clear out the rbtree of defraggable inodes */
	btrfs_cleanup_defrag_inodes(fs_info);

	/*
	 * After we parked the cleaner kthread, ordered extents may have
	 * completed and created new delayed iputs. If one of the async reclaim
	 * tasks is running and in the RUN_DELAYED_IPUTS flush state, then we
	 * can hang forever trying to stop it, because if a delayed iput is
	 * added after it ran btrfs_run_delayed_iputs() and before it called
	 * btrfs_wait_on_delayed_iputs(), it will hang forever since there is
	 * no one else to run iputs.
	 *
	 * So wait for all ongoing ordered extents to complete and then run
	 * delayed iputs. This works because once we reach this point no one
	 * can either create new ordered extents nor create delayed iputs
	 * through some other means.
	 *
	 * Also note that btrfs_wait_ordered_roots() is not safe here, because
	 * it waits for BTRFS_ORDERED_COMPLETE to be set on an ordered extent,
	 * but the delayed iput for the respective inode is made only when doing
	 * the final btrfs_put_ordered_extent() (which must happen at
	 * btrfs_finish_ordered_io() when we are unmounting).
	 */
	btrfs_flush_workqueue(fs_info->endio_write_workers);
	/* Ordered extents for free space inodes. */
	btrfs_flush_workqueue(fs_info->endio_freespace_worker);
	btrfs_run_delayed_iputs(fs_info);

	cancel_work_sync(&fs_info->async_reclaim_work);
	cancel_work_sync(&fs_info->async_data_reclaim_work);
	cancel_work_sync(&fs_info->preempt_reclaim_work);

	/* Cancel or finish ongoing discard work */
	btrfs_discard_cleanup(fs_info);

	if (!sb_rdonly(fs_info->sb)) {
		/*
		 * The cleaner kthread is stopped, so do one final pass over
		 * unused block groups.
		 */
		btrfs_delete_unused_bgs(fs_info);

		/*
		 * There might be existing delayed inode workers still running
		 * and holding an empty delayed inode item. We must wait for
		 * them to complete first because they can create a transaction.
		 * This happens when someone calls btrfs_balance_delayed_items()
		 * and then a transaction commit runs the same delayed nodes
		 * before any delayed worker has done something with the nodes.
		 * We must wait for any worker here and not at transaction
		 * commit time since that could cause a deadlock.
		 * This is a very rare case.
		 */
		btrfs_flush_workqueue(fs_info->delayed_workers);

		ret = btrfs_commit_super(fs_info);
		if (ret)
			btrfs_err(fs_info, "commit super ret %d", ret);
	}

	if (BTRFS_FS_ERROR(fs_info))
		btrfs_error_commit_super(fs_info);

	kthread_stop(fs_info->transaction_kthread);
	kthread_stop(fs_info->cleaner_kthread);

	ASSERT(list_empty(&fs_info->delayed_iputs));
	set_bit(BTRFS_FS_CLOSING_DONE, &fs_info->flags);

	if (btrfs_check_quota_leak(fs_info)) {
		WARN_ON(IS_ENABLED(CONFIG_BTRFS_DEBUG));
		btrfs_err(fs_info, "qgroup reserved space leaked");
	}

	btrfs_free_qgroup_config(fs_info);
	ASSERT(list_empty(&fs_info->delalloc_roots));

	if (percpu_counter_sum(&fs_info->delalloc_bytes)) {
		btrfs_info(fs_info, "at unmount delalloc count %lld",
		       percpu_counter_sum(&fs_info->delalloc_bytes));
	}

	if (percpu_counter_sum(&fs_info->ordered_bytes))
		btrfs_info(fs_info, "at unmount dio bytes count %lld",
			   percpu_counter_sum(&fs_info->ordered_bytes));

	btrfs_sysfs_remove_mounted(fs_info);
	btrfs_sysfs_remove_fsid(fs_info->fs_devices);

	btrfs_put_block_group_cache(fs_info);

	/*
	 * we must make sure there is not any read request to
	 * submit after we stopping all workers.
	 */
	invalidate_inode_pages2(fs_info->btree_inode->i_mapping);
	btrfs_stop_all_workers(fs_info);

	/* We shouldn't have any transaction open at this point */
	warn_about_uncommitted_trans(fs_info);

	clear_bit(BTRFS_FS_OPEN, &fs_info->flags);
	free_root_pointers(fs_info, true);
	btrfs_free_fs_roots(fs_info);

	/*
	 * We must free the block groups after dropping the fs_roots as we could
	 * have had an IO error and have left over tree log blocks that aren't
	 * cleaned up until the fs roots are freed.  This makes the block group
	 * accounting appear to be wrong because there's pending reserved bytes,
	 * so make sure we do the block group cleanup afterwards.
	 */
	btrfs_free_block_groups(fs_info);

	iput(fs_info->btree_inode);

#ifdef CONFIG_BTRFS_FS_CHECK_INTEGRITY
	if (btrfs_test_opt(fs_info, CHECK_INTEGRITY))
		btrfsic_unmount(fs_info->fs_devices);
#endif

	btrfs_mapping_tree_free(&fs_info->mapping_tree);
	btrfs_close_devices(fs_info->fs_devices);
}

int btrfs_buffer_uptodate(struct extent_buffer *buf, u64 parent_transid,
			  int atomic)
{
	int ret;
	struct inode *btree_inode = buf->pages[0]->mapping->host;

	ret = extent_buffer_uptodate(buf);
	if (!ret)
		return ret;

	ret = verify_parent_transid(&BTRFS_I(btree_inode)->io_tree, buf,
				    parent_transid, atomic);
	if (ret == -EAGAIN)
		return ret;
	return !ret;
}

void btrfs_mark_buffer_dirty(struct extent_buffer *buf)
{
	struct btrfs_fs_info *fs_info = buf->fs_info;
	u64 transid = btrfs_header_generation(buf);
	int was_dirty;

#ifdef CONFIG_BTRFS_FS_RUN_SANITY_TESTS
	/*
	 * This is a fast path so only do this check if we have sanity tests
	 * enabled.  Normal people shouldn't be using unmapped buffers as dirty
	 * outside of the sanity tests.
	 */
	if (unlikely(test_bit(EXTENT_BUFFER_UNMAPPED, &buf->bflags)))
		return;
#endif
	btrfs_assert_tree_write_locked(buf);
	if (transid != fs_info->generation)
		WARN(1, KERN_CRIT "btrfs transid mismatch buffer %llu, found %llu running %llu\n",
			buf->start, transid, fs_info->generation);
	was_dirty = set_extent_buffer_dirty(buf);
	if (!was_dirty)
		percpu_counter_add_batch(&fs_info->dirty_metadata_bytes,
					 buf->len,
					 fs_info->dirty_metadata_batch);
#ifdef CONFIG_BTRFS_FS_CHECK_INTEGRITY
	/*
	 * Since btrfs_mark_buffer_dirty() can be called with item pointer set
	 * but item data not updated.
	 * So here we should only check item pointers, not item data.
	 */
	if (btrfs_header_level(buf) == 0 &&
	    btrfs_check_leaf_relaxed(buf)) {
		btrfs_print_leaf(buf);
		ASSERT(0);
	}
#endif
}

static void __btrfs_btree_balance_dirty(struct btrfs_fs_info *fs_info,
					int flush_delayed)
{
	/*
	 * looks as though older kernels can get into trouble with
	 * this code, they end up stuck in balance_dirty_pages forever
	 */
	int ret;

	if (current->flags & PF_MEMALLOC)
		return;

	if (flush_delayed)
		btrfs_balance_delayed_items(fs_info);

	ret = __percpu_counter_compare(&fs_info->dirty_metadata_bytes,
				     BTRFS_DIRTY_METADATA_THRESH,
				     fs_info->dirty_metadata_batch);
	if (ret > 0) {
		balance_dirty_pages_ratelimited(fs_info->btree_inode->i_mapping);
	}
}

void btrfs_btree_balance_dirty(struct btrfs_fs_info *fs_info)
{
	__btrfs_btree_balance_dirty(fs_info, 1);
}

void btrfs_btree_balance_dirty_nodelay(struct btrfs_fs_info *fs_info)
{
	__btrfs_btree_balance_dirty(fs_info, 0);
}

static void btrfs_error_commit_super(struct btrfs_fs_info *fs_info)
{
	/* cleanup FS via transaction */
	btrfs_cleanup_transaction(fs_info);

	mutex_lock(&fs_info->cleaner_mutex);
	btrfs_run_delayed_iputs(fs_info);
	mutex_unlock(&fs_info->cleaner_mutex);

	down_write(&fs_info->cleanup_work_sem);
	up_write(&fs_info->cleanup_work_sem);
}

static void btrfs_drop_all_logs(struct btrfs_fs_info *fs_info)
{
	struct btrfs_root *gang[8];
	u64 root_objectid = 0;
	int ret;

	spin_lock(&fs_info->fs_roots_radix_lock);
	while ((ret = radix_tree_gang_lookup(&fs_info->fs_roots_radix,
					     (void **)gang, root_objectid,
					     ARRAY_SIZE(gang))) != 0) {
		int i;

		for (i = 0; i < ret; i++)
			gang[i] = btrfs_grab_root(gang[i]);
		spin_unlock(&fs_info->fs_roots_radix_lock);

		for (i = 0; i < ret; i++) {
			if (!gang[i])
				continue;
			root_objectid = gang[i]->root_key.objectid;
			btrfs_free_log(NULL, gang[i]);
			btrfs_put_root(gang[i]);
		}
		root_objectid++;
		spin_lock(&fs_info->fs_roots_radix_lock);
	}
	spin_unlock(&fs_info->fs_roots_radix_lock);
	btrfs_free_log_root_tree(NULL, fs_info);
}

static void btrfs_destroy_ordered_extents(struct btrfs_root *root)
{
	struct btrfs_ordered_extent *ordered;

	spin_lock(&root->ordered_extent_lock);
	/*
	 * This will just short circuit the ordered completion stuff which will
	 * make sure the ordered extent gets properly cleaned up.
	 */
	list_for_each_entry(ordered, &root->ordered_extents,
			    root_extent_list)
		set_bit(BTRFS_ORDERED_IOERR, &ordered->flags);
	spin_unlock(&root->ordered_extent_lock);
}

static void btrfs_destroy_all_ordered_extents(struct btrfs_fs_info *fs_info)
{
	struct btrfs_root *root;
	struct list_head splice;

	INIT_LIST_HEAD(&splice);

	spin_lock(&fs_info->ordered_root_lock);
	list_splice_init(&fs_info->ordered_roots, &splice);
	while (!list_empty(&splice)) {
		root = list_first_entry(&splice, struct btrfs_root,
					ordered_root);
		list_move_tail(&root->ordered_root,
			       &fs_info->ordered_roots);

		spin_unlock(&fs_info->ordered_root_lock);
		btrfs_destroy_ordered_extents(root);

		cond_resched();
		spin_lock(&fs_info->ordered_root_lock);
	}
	spin_unlock(&fs_info->ordered_root_lock);

	/*
	 * We need this here because if we've been flipped read-only we won't
	 * get sync() from the umount, so we need to make sure any ordered
	 * extents that haven't had their dirty pages IO start writeout yet
	 * actually get run and error out properly.
	 */
	btrfs_wait_ordered_roots(fs_info, U64_MAX, 0, (u64)-1);
}

static int btrfs_destroy_delayed_refs(struct btrfs_transaction *trans,
				      struct btrfs_fs_info *fs_info)
{
	struct rb_node *node;
	struct btrfs_delayed_ref_root *delayed_refs;
	struct btrfs_delayed_ref_node *ref;
	int ret = 0;

	delayed_refs = &trans->delayed_refs;

	spin_lock(&delayed_refs->lock);
	if (atomic_read(&delayed_refs->num_entries) == 0) {
		spin_unlock(&delayed_refs->lock);
		btrfs_debug(fs_info, "delayed_refs has NO entry");
		return ret;
	}

	while ((node = rb_first_cached(&delayed_refs->href_root)) != NULL) {
		struct btrfs_delayed_ref_head *head;
		struct rb_node *n;
		bool pin_bytes = false;

		head = rb_entry(node, struct btrfs_delayed_ref_head,
				href_node);
		if (btrfs_delayed_ref_lock(delayed_refs, head))
			continue;

		spin_lock(&head->lock);
		while ((n = rb_first_cached(&head->ref_tree)) != NULL) {
			ref = rb_entry(n, struct btrfs_delayed_ref_node,
				       ref_node);
			ref->in_tree = 0;
			rb_erase_cached(&ref->ref_node, &head->ref_tree);
			RB_CLEAR_NODE(&ref->ref_node);
			if (!list_empty(&ref->add_list))
				list_del(&ref->add_list);
			atomic_dec(&delayed_refs->num_entries);
			btrfs_put_delayed_ref(ref);
		}
		if (head->must_insert_reserved)
			pin_bytes = true;
		btrfs_free_delayed_extent_op(head->extent_op);
		btrfs_delete_ref_head(delayed_refs, head);
		spin_unlock(&head->lock);
		spin_unlock(&delayed_refs->lock);
		mutex_unlock(&head->mutex);

		if (pin_bytes) {
			struct btrfs_block_group *cache;

			cache = btrfs_lookup_block_group(fs_info, head->bytenr);
			BUG_ON(!cache);

			spin_lock(&cache->space_info->lock);
			spin_lock(&cache->lock);
			cache->pinned += head->num_bytes;
			btrfs_space_info_update_bytes_pinned(fs_info,
				cache->space_info, head->num_bytes);
			cache->reserved -= head->num_bytes;
			cache->space_info->bytes_reserved -= head->num_bytes;
			spin_unlock(&cache->lock);
			spin_unlock(&cache->space_info->lock);

			btrfs_put_block_group(cache);

			btrfs_error_unpin_extent_range(fs_info, head->bytenr,
				head->bytenr + head->num_bytes - 1);
		}
		btrfs_cleanup_ref_head_accounting(fs_info, delayed_refs, head);
		btrfs_put_delayed_ref_head(head);
		cond_resched();
		spin_lock(&delayed_refs->lock);
	}
	btrfs_qgroup_destroy_extent_records(trans);

	spin_unlock(&delayed_refs->lock);

	return ret;
}

static void btrfs_destroy_delalloc_inodes(struct btrfs_root *root)
{
	struct btrfs_inode *btrfs_inode;
	struct list_head splice;

	INIT_LIST_HEAD(&splice);

	spin_lock(&root->delalloc_lock);
	list_splice_init(&root->delalloc_inodes, &splice);

	while (!list_empty(&splice)) {
		struct inode *inode = NULL;
		btrfs_inode = list_first_entry(&splice, struct btrfs_inode,
					       delalloc_inodes);
		__btrfs_del_delalloc_inode(root, btrfs_inode);
		spin_unlock(&root->delalloc_lock);

		/*
		 * Make sure we get a live inode and that it'll not disappear
		 * meanwhile.
		 */
		inode = igrab(&btrfs_inode->vfs_inode);
		if (inode) {
			invalidate_inode_pages2(inode->i_mapping);
			iput(inode);
		}
		spin_lock(&root->delalloc_lock);
	}
	spin_unlock(&root->delalloc_lock);
}

static void btrfs_destroy_all_delalloc_inodes(struct btrfs_fs_info *fs_info)
{
	struct btrfs_root *root;
	struct list_head splice;

	INIT_LIST_HEAD(&splice);

	spin_lock(&fs_info->delalloc_root_lock);
	list_splice_init(&fs_info->delalloc_roots, &splice);
	while (!list_empty(&splice)) {
		root = list_first_entry(&splice, struct btrfs_root,
					 delalloc_root);
		root = btrfs_grab_root(root);
		BUG_ON(!root);
		spin_unlock(&fs_info->delalloc_root_lock);

		btrfs_destroy_delalloc_inodes(root);
		btrfs_put_root(root);

		spin_lock(&fs_info->delalloc_root_lock);
	}
	spin_unlock(&fs_info->delalloc_root_lock);
}

static int btrfs_destroy_marked_extents(struct btrfs_fs_info *fs_info,
					struct extent_io_tree *dirty_pages,
					int mark)
{
	int ret;
	struct extent_buffer *eb;
	u64 start = 0;
	u64 end;

	while (1) {
		ret = find_first_extent_bit(dirty_pages, start, &start, &end,
					    mark, NULL);
		if (ret)
			break;

		clear_extent_bits(dirty_pages, start, end, mark);
		while (start <= end) {
			eb = find_extent_buffer(fs_info, start);
			start += fs_info->nodesize;
			if (!eb)
				continue;
			wait_on_extent_buffer_writeback(eb);

			if (test_and_clear_bit(EXTENT_BUFFER_DIRTY,
					       &eb->bflags))
				clear_extent_buffer_dirty(eb);
			free_extent_buffer_stale(eb);
		}
	}

	return ret;
}

static int btrfs_destroy_pinned_extent(struct btrfs_fs_info *fs_info,
				       struct extent_io_tree *unpin)
{
	u64 start;
	u64 end;
	int ret;

	while (1) {
		struct extent_state *cached_state = NULL;

		/*
		 * The btrfs_finish_extent_commit() may get the same range as
		 * ours between find_first_extent_bit and clear_extent_dirty.
		 * Hence, hold the unused_bg_unpin_mutex to avoid double unpin
		 * the same extent range.
		 */
		mutex_lock(&fs_info->unused_bg_unpin_mutex);
		ret = find_first_extent_bit(unpin, 0, &start, &end,
					    EXTENT_DIRTY, &cached_state);
		if (ret) {
			mutex_unlock(&fs_info->unused_bg_unpin_mutex);
			break;
		}

		clear_extent_dirty(unpin, start, end, &cached_state);
		free_extent_state(cached_state);
		btrfs_error_unpin_extent_range(fs_info, start, end);
		mutex_unlock(&fs_info->unused_bg_unpin_mutex);
		cond_resched();
	}

	return 0;
}

static void btrfs_cleanup_bg_io(struct btrfs_block_group *cache)
{
	struct inode *inode;

	inode = cache->io_ctl.inode;
	if (inode) {
		invalidate_inode_pages2(inode->i_mapping);
		BTRFS_I(inode)->generation = 0;
		cache->io_ctl.inode = NULL;
		iput(inode);
	}
	ASSERT(cache->io_ctl.pages == NULL);
	btrfs_put_block_group(cache);
}

void btrfs_cleanup_dirty_bgs(struct btrfs_transaction *cur_trans,
			     struct btrfs_fs_info *fs_info)
{
	struct btrfs_block_group *cache;

	spin_lock(&cur_trans->dirty_bgs_lock);
	while (!list_empty(&cur_trans->dirty_bgs)) {
		cache = list_first_entry(&cur_trans->dirty_bgs,
					 struct btrfs_block_group,
					 dirty_list);

		if (!list_empty(&cache->io_list)) {
			spin_unlock(&cur_trans->dirty_bgs_lock);
			list_del_init(&cache->io_list);
			btrfs_cleanup_bg_io(cache);
			spin_lock(&cur_trans->dirty_bgs_lock);
		}

		list_del_init(&cache->dirty_list);
		spin_lock(&cache->lock);
		cache->disk_cache_state = BTRFS_DC_ERROR;
		spin_unlock(&cache->lock);

		spin_unlock(&cur_trans->dirty_bgs_lock);
		btrfs_put_block_group(cache);
		btrfs_delayed_refs_rsv_release(fs_info, 1);
		spin_lock(&cur_trans->dirty_bgs_lock);
	}
	spin_unlock(&cur_trans->dirty_bgs_lock);

	/*
	 * Refer to the definition of io_bgs member for details why it's safe
	 * to use it without any locking
	 */
	while (!list_empty(&cur_trans->io_bgs)) {
		cache = list_first_entry(&cur_trans->io_bgs,
					 struct btrfs_block_group,
					 io_list);

		list_del_init(&cache->io_list);
		spin_lock(&cache->lock);
		cache->disk_cache_state = BTRFS_DC_ERROR;
		spin_unlock(&cache->lock);
		btrfs_cleanup_bg_io(cache);
	}
}

void btrfs_cleanup_one_transaction(struct btrfs_transaction *cur_trans,
				   struct btrfs_fs_info *fs_info)
{
	struct btrfs_device *dev, *tmp;

	btrfs_cleanup_dirty_bgs(cur_trans, fs_info);
	ASSERT(list_empty(&cur_trans->dirty_bgs));
	ASSERT(list_empty(&cur_trans->io_bgs));

	list_for_each_entry_safe(dev, tmp, &cur_trans->dev_update_list,
				 post_commit_list) {
		list_del_init(&dev->post_commit_list);
	}

	btrfs_destroy_delayed_refs(cur_trans, fs_info);

	cur_trans->state = TRANS_STATE_COMMIT_START;
	wake_up(&fs_info->transaction_blocked_wait);

	cur_trans->state = TRANS_STATE_UNBLOCKED;
	wake_up(&fs_info->transaction_wait);

	btrfs_destroy_delayed_inodes(fs_info);

	btrfs_destroy_marked_extents(fs_info, &cur_trans->dirty_pages,
				     EXTENT_DIRTY);
	btrfs_destroy_pinned_extent(fs_info, &cur_trans->pinned_extents);

	btrfs_free_redirty_list(cur_trans);

	cur_trans->state =TRANS_STATE_COMPLETED;
	wake_up(&cur_trans->commit_wait);
}

static int btrfs_cleanup_transaction(struct btrfs_fs_info *fs_info)
{
	struct btrfs_transaction *t;

	mutex_lock(&fs_info->transaction_kthread_mutex);

	spin_lock(&fs_info->trans_lock);
	while (!list_empty(&fs_info->trans_list)) {
		t = list_first_entry(&fs_info->trans_list,
				     struct btrfs_transaction, list);
		if (t->state >= TRANS_STATE_COMMIT_START) {
			refcount_inc(&t->use_count);
			spin_unlock(&fs_info->trans_lock);
			btrfs_wait_for_commit(fs_info, t->transid);
			btrfs_put_transaction(t);
			spin_lock(&fs_info->trans_lock);
			continue;
		}
		if (t == fs_info->running_transaction) {
			t->state = TRANS_STATE_COMMIT_DOING;
			spin_unlock(&fs_info->trans_lock);
			/*
			 * We wait for 0 num_writers since we don't hold a trans
			 * handle open currently for this transaction.
			 */
			wait_event(t->writer_wait,
				   atomic_read(&t->num_writers) == 0);
		} else {
			spin_unlock(&fs_info->trans_lock);
		}
		btrfs_cleanup_one_transaction(t, fs_info);

		spin_lock(&fs_info->trans_lock);
		if (t == fs_info->running_transaction)
			fs_info->running_transaction = NULL;
		list_del_init(&t->list);
		spin_unlock(&fs_info->trans_lock);

		btrfs_put_transaction(t);
		trace_btrfs_transaction_commit(fs_info);
		spin_lock(&fs_info->trans_lock);
	}
	spin_unlock(&fs_info->trans_lock);
	btrfs_destroy_all_ordered_extents(fs_info);
	btrfs_destroy_delayed_inodes(fs_info);
	btrfs_assert_delayed_root_empty(fs_info);
	btrfs_destroy_all_delalloc_inodes(fs_info);
	btrfs_drop_all_logs(fs_info);
	mutex_unlock(&fs_info->transaction_kthread_mutex);

	return 0;
}

int btrfs_init_root_free_objectid(struct btrfs_root *root)
{
	struct btrfs_path *path;
	int ret;
	struct extent_buffer *l;
	struct btrfs_key search_key;
	struct btrfs_key found_key;
	int slot;

	path = btrfs_alloc_path();
	if (!path)
		return -ENOMEM;

	search_key.objectid = BTRFS_LAST_FREE_OBJECTID;
	search_key.type = -1;
	search_key.offset = (u64)-1;
	ret = btrfs_search_slot(NULL, root, &search_key, path, 0, 0);
	if (ret < 0)
		goto error;
	BUG_ON(ret == 0); /* Corruption */
	if (path->slots[0] > 0) {
		slot = path->slots[0] - 1;
		l = path->nodes[0];
		btrfs_item_key_to_cpu(l, &found_key, slot);
		root->free_objectid = max_t(u64, found_key.objectid + 1,
					    BTRFS_FIRST_FREE_OBJECTID);
	} else {
		root->free_objectid = BTRFS_FIRST_FREE_OBJECTID;
	}
	ret = 0;
error:
	btrfs_free_path(path);
	return ret;
}

int btrfs_get_free_objectid(struct btrfs_root *root, u64 *objectid)
{
	int ret;
	mutex_lock(&root->objectid_mutex);

	if (unlikely(root->free_objectid >= BTRFS_LAST_FREE_OBJECTID)) {
		btrfs_warn(root->fs_info,
			   "the objectid of root %llu reaches its highest value",
			   root->root_key.objectid);
		ret = -ENOSPC;
		goto out;
	}

	*objectid = root->free_objectid++;
	ret = 0;
out:
	mutex_unlock(&root->objectid_mutex);
	return ret;
}<|MERGE_RESOLUTION|>--- conflicted
+++ resolved
@@ -646,18 +646,10 @@
  */
 static void run_one_async_done(struct btrfs_work *work)
 {
-<<<<<<< HEAD
-	struct async_submit_bio *async;
-	struct inode *inode;
-
-	async = container_of(work, struct  async_submit_bio, work);
-	inode = async->inode;
-=======
 	struct async_submit_bio *async =
 		container_of(work, struct  async_submit_bio, work);
 	struct inode *inode = async->inode;
 	struct btrfs_bio *bbio = btrfs_bio(async->bio);
->>>>>>> 7365df19
 
 	/* If an error occurred we just want to clean up the bio and move on */
 	if (async->status) {
@@ -782,12 +774,7 @@
 
 	ret = btree_csum_one_bio(bio);
 	if (ret) {
-<<<<<<< HEAD
-		bio->bi_status = ret;
-		bio_endio(bio);
-=======
 		btrfs_bio_end_io(bbio, ret);
->>>>>>> 7365df19
 		return;
 	}
 
@@ -3095,7 +3082,6 @@
 	init_waitqueue_head(&fs_info->transaction_blocked_wait);
 	init_waitqueue_head(&fs_info->async_submit_wait);
 	init_waitqueue_head(&fs_info->delayed_iputs_wait);
-	init_waitqueue_head(&fs_info->zone_finish_wait);
 
 	/* Usable values until the real ones are cached from the superblock */
 	fs_info->nodesize = 4096;
@@ -3562,77 +3548,11 @@
 		goto fail_alloc;
 	}
 
-<<<<<<< HEAD
-	features = btrfs_super_incompat_flags(disk_super) &
-		~BTRFS_FEATURE_INCOMPAT_SUPP;
-	if (features) {
-		btrfs_err(fs_info,
-		    "cannot mount because of unsupported optional features (0x%llx)",
-		    features);
-		err = -EINVAL;
-		goto fail_alloc;
-	}
-
-	features = btrfs_super_incompat_flags(disk_super);
-	features |= BTRFS_FEATURE_INCOMPAT_MIXED_BACKREF;
-	if (fs_info->compress_type == BTRFS_COMPRESS_LZO)
-		features |= BTRFS_FEATURE_INCOMPAT_COMPRESS_LZO;
-	else if (fs_info->compress_type == BTRFS_COMPRESS_ZSTD)
-		features |= BTRFS_FEATURE_INCOMPAT_COMPRESS_ZSTD;
-
-	/*
-	 * Flag our filesystem as having big metadata blocks if they are bigger
-	 * than the page size.
-	 */
-	if (btrfs_super_nodesize(disk_super) > PAGE_SIZE)
-		features |= BTRFS_FEATURE_INCOMPAT_BIG_METADATA;
-
-	/*
-	 * mixed block groups end up with duplicate but slightly offset
-	 * extent buffers for the same range.  It leads to corruptions
-	 */
-	if ((features & BTRFS_FEATURE_INCOMPAT_MIXED_GROUPS) &&
-	    (sectorsize != nodesize)) {
-		btrfs_err(fs_info,
-"unequal nodesize/sectorsize (%u != %u) are not allowed for mixed block groups",
-			nodesize, sectorsize);
-		goto fail_alloc;
-	}
-
-	/*
-	 * Needn't use the lock because there is no other task which will
-	 * update the flag.
-	 */
-	btrfs_set_super_incompat_flags(disk_super, features);
-
-	features = btrfs_super_compat_ro_flags(disk_super) &
-		~BTRFS_FEATURE_COMPAT_RO_SUPP;
-	if (!sb_rdonly(sb) && features) {
-		btrfs_err(fs_info,
-	"cannot mount read-write because of unsupported optional features (0x%llx)",
-		       features);
-		err = -EINVAL;
-=======
 	ret = btrfs_check_features(fs_info, sb);
 	if (ret < 0) {
 		err = ret;
->>>>>>> 7365df19
 		goto fail_alloc;
 	}
-	/*
-	 * We have unsupported RO compat features, although RO mounted, we
-	 * should not cause any metadata write, including log replay.
-	 * Or we could screw up whatever the new feature requires.
-	 */
-	if (unlikely(features && btrfs_super_log_root(disk_super) &&
-		     !btrfs_test_opt(fs_info, NOLOGREPLAY))) {
-		btrfs_err(fs_info,
-"cannot replay dirty log with unsupported compat_ro features (0x%llx), try rescue=nologreplay",
-			  features);
-		err = -EINVAL;
-		goto fail_alloc;
-	}
-
 
 	if (sectorsize < PAGE_SIZE) {
 		struct btrfs_subpage_info *subpage_info;
@@ -4628,8 +4548,6 @@
 	set_bit(BTRFS_FS_CLOSING_START, &fs_info->flags);
 
 	/*
-<<<<<<< HEAD
-=======
 	 * If we had UNFINISHED_DROPS we could still be processing them, so
 	 * clear that bit and wake up relocation so it can stop.
 	 * We must do this before stopping the block group reclaim task, because
@@ -4641,7 +4559,6 @@
 	btrfs_wake_unfinished_drop(fs_info);
 
 	/*
->>>>>>> 7365df19
 	 * We may have the reclaim task running and relocating a data block group,
 	 * in which case it may create delayed iputs. So stop it before we park
 	 * the cleaner kthread otherwise we can get new delayed iputs after
