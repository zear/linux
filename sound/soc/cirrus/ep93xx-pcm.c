--- conflicted
+++ resolved
@@ -69,12 +69,8 @@
 
 	snd_soc_set_runtime_hwparams(substream, &ep93xx_pcm_hardware);
 
-<<<<<<< HEAD
-	return snd_dmaengine_pcm_open(substream, ep93xx_pcm_dma_filter,
-=======
 	return snd_dmaengine_pcm_open_request_chan(substream,
 			ep93xx_pcm_dma_filter,
->>>>>>> 6f1fd93e
 			snd_soc_dai_get_dma_data(rtd->cpu_dai, substream));
 }
 
@@ -105,11 +101,7 @@
 
 static struct snd_pcm_ops ep93xx_pcm_ops = {
 	.open		= ep93xx_pcm_open,
-<<<<<<< HEAD
-	.close		= snd_dmaengine_pcm_close,
-=======
 	.close		= snd_dmaengine_pcm_close_release_chan,
->>>>>>> 6f1fd93e
 	.ioctl		= snd_pcm_lib_ioctl,
 	.hw_params	= ep93xx_pcm_hw_params,
 	.hw_free	= ep93xx_pcm_hw_free,
