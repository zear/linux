/*
 * kernel/power/suspend.c - Suspend to RAM and standby functionality.
 *
 * Copyright (c) 2003 Patrick Mochel
 * Copyright (c) 2003 Open Source Development Lab
 * Copyright (c) 2009 Rafael J. Wysocki <rjw@sisk.pl>, Novell Inc.
 *
 * This file is released under the GPLv2.
 */

#include <linux/string.h>
#include <linux/delay.h>
#include <linux/errno.h>
#include <linux/init.h>
#include <linux/console.h>
#include <linux/cpu.h>
#include <linux/cpuidle.h>
#include <linux/syscalls.h>
#include <linux/gfp.h>
#include <linux/io.h>
#include <linux/kernel.h>
#include <linux/list.h>
#include <linux/mm.h>
#include <linux/slab.h>
#include <linux/export.h>
#include <linux/suspend.h>
#include <linux/syscore_ops.h>
#include <linux/ftrace.h>
#include <trace/events/power.h>
#include <linux/compiler.h>

#include "power.h"

const char *pm_labels[] = { "mem", "standby", "freeze", NULL };
const char *pm_states[PM_SUSPEND_MAX];

static const struct platform_suspend_ops *suspend_ops;
static const struct platform_freeze_ops *freeze_ops;
static DECLARE_WAIT_QUEUE_HEAD(suspend_freeze_wait_head);
static bool suspend_freeze_wake;

void freeze_set_ops(const struct platform_freeze_ops *ops)
{
	lock_system_sleep();
	freeze_ops = ops;
	unlock_system_sleep();
}

static void freeze_begin(void)
{
	suspend_freeze_wake = false;
}

static void freeze_enter(void)
{
	cpuidle_use_deepest_state(true);
	cpuidle_resume();
	wait_event(suspend_freeze_wait_head, suspend_freeze_wake);
	cpuidle_pause();
	cpuidle_use_deepest_state(false);
}

void freeze_wake(void)
{
	suspend_freeze_wake = true;
	wake_up(&suspend_freeze_wait_head);
}
EXPORT_SYMBOL_GPL(freeze_wake);

static bool valid_state(suspend_state_t state)
{
	/*
	 * PM_SUSPEND_STANDBY and PM_SUSPEND_MEM states need low level
	 * support and need to be valid to the low level
	 * implementation, no valid callback implies that none are valid.
	 */
	return suspend_ops && suspend_ops->valid && suspend_ops->valid(state);
}

/*
 * If this is set, the "mem" label always corresponds to the deepest sleep state
 * available, the "standby" label corresponds to the second deepest sleep state
 * available (if any), and the "freeze" label corresponds to the remaining
 * available sleep state (if there is one).
 */
static bool relative_states;

static int __init sleep_states_setup(char *str)
{
	relative_states = !strncmp(str, "1", 1);
	pm_states[PM_SUSPEND_FREEZE] = pm_labels[relative_states ? 0 : 2];
	return 1;
}

__setup("relative_sleep_states=", sleep_states_setup);

/**
 * suspend_set_ops - Set the global suspend method table.
 * @ops: Suspend operations to use.
 */
void suspend_set_ops(const struct platform_suspend_ops *ops)
{
	suspend_state_t i;
	int j = 0;

	lock_system_sleep();

	suspend_ops = ops;
	for (i = PM_SUSPEND_MEM; i >= PM_SUSPEND_STANDBY; i--)
		if (valid_state(i)) {
			pm_states[i] = pm_labels[j++];
		} else if (!relative_states) {
			pm_states[i] = NULL;
			j++;
		}

	pm_states[PM_SUSPEND_FREEZE] = pm_labels[j];

	unlock_system_sleep();
}
EXPORT_SYMBOL_GPL(suspend_set_ops);

/**
 * suspend_valid_only_mem - Generic memory-only valid callback.
 *
 * Platform drivers that implement mem suspend only and only need to check for
 * that in their .valid() callback can use this instead of rolling their own
 * .valid() callback.
 */
int suspend_valid_only_mem(suspend_state_t state)
{
	return state == PM_SUSPEND_MEM;
}
EXPORT_SYMBOL_GPL(suspend_valid_only_mem);

static bool sleep_state_supported(suspend_state_t state)
{
	return state == PM_SUSPEND_FREEZE || (suspend_ops && suspend_ops->enter);
}

static int platform_suspend_prepare(suspend_state_t state)
{
	return state != PM_SUSPEND_FREEZE && suspend_ops->prepare ?
		suspend_ops->prepare() : 0;
}

static int platform_suspend_prepare_late(suspend_state_t state)
{
	return state != PM_SUSPEND_FREEZE && suspend_ops->prepare_late ?
		suspend_ops->prepare_late() : 0;
}

static void platform_suspend_wake(suspend_state_t state)
{
	if (state != PM_SUSPEND_FREEZE && suspend_ops->wake)
		suspend_ops->wake();
}

static void platform_suspend_finish(suspend_state_t state)
{
	if (state != PM_SUSPEND_FREEZE && suspend_ops->finish)
		suspend_ops->finish();
}

static int platform_suspend_begin(suspend_state_t state)
{
	if (state == PM_SUSPEND_FREEZE && freeze_ops && freeze_ops->begin)
		return freeze_ops->begin();
	else if (suspend_ops->begin)
		return suspend_ops->begin(state);
	else
		return 0;
}

static void platform_suspend_end(suspend_state_t state)
{
	if (state == PM_SUSPEND_FREEZE && freeze_ops && freeze_ops->end)
		freeze_ops->end();
	else if (suspend_ops->end)
		suspend_ops->end();
}

static void platform_suspend_recover(suspend_state_t state)
{
	if (state != PM_SUSPEND_FREEZE && suspend_ops->recover)
		suspend_ops->recover();
}

static bool platform_suspend_again(suspend_state_t state)
{
	return state != PM_SUSPEND_FREEZE && suspend_ops->suspend_again ?
		suspend_ops->suspend_again() : false;
}

static int suspend_test(int level)
{
#ifdef CONFIG_PM_DEBUG
	if (pm_test_level == level) {
		printk(KERN_INFO "suspend debug: Waiting for 5 seconds.\n");
		mdelay(5000);
		return 1;
	}
#endif /* !CONFIG_PM_DEBUG */
	return 0;
}

/**
 * suspend_prepare - Prepare for entering system sleep state.
 *
 * Common code run for every system sleep state that can be entered (except for
 * hibernation).  Run suspend notifiers, allocate the "suspend" console and
 * freeze processes.
 */
static int suspend_prepare(suspend_state_t state)
{
	int error;

	if (!sleep_state_supported(state))
		return -EPERM;

	pm_prepare_console();

	error = pm_notifier_call_chain(PM_SUSPEND_PREPARE);
	if (error)
		goto Finish;

	trace_suspend_resume(TPS("freeze_processes"), 0, true);
	error = suspend_freeze_processes();
	trace_suspend_resume(TPS("freeze_processes"), 0, false);
	if (!error)
		return 0;

	suspend_stats.failed_freeze++;
	dpm_save_failed_step(SUSPEND_FREEZE);
 Finish:
	pm_notifier_call_chain(PM_POST_SUSPEND);
	pm_restore_console();
	return error;
}

/* default implementation */
void __weak arch_suspend_disable_irqs(void)
{
	local_irq_disable();
}

/* default implementation */
void __weak arch_suspend_enable_irqs(void)
{
	local_irq_enable();
}

/**
 * suspend_enter - Make the system enter the given sleep state.
 * @state: System sleep state to enter.
 * @wakeup: Returns information that the sleep state should not be re-entered.
 *
 * This function should be called after devices have been suspended.
 */
static int suspend_enter(suspend_state_t state, bool *wakeup)
{
	int error;

	error = platform_suspend_prepare(state);
	if (error)
		goto Platform_finish;

	error = dpm_suspend_end(PMSG_SUSPEND);
	if (error) {
		printk(KERN_ERR "PM: Some devices failed to power down\n");
		goto Platform_finish;
	}
	error = platform_suspend_prepare_late(state);
	if (error)
		goto Platform_wake;

	if (suspend_test(TEST_PLATFORM))
		goto Platform_wake;

	/*
	 * PM_SUSPEND_FREEZE equals
	 * frozen processes + suspended devices + idle processors.
	 * Thus we should invoke freeze_enter() soon after
	 * all the devices are suspended.
	 */
	if (state == PM_SUSPEND_FREEZE) {
		trace_suspend_resume(TPS("machine_suspend"), state, true);
		freeze_enter();
		trace_suspend_resume(TPS("machine_suspend"), state, false);
		goto Platform_wake;
	}

	error = disable_nonboot_cpus();
	if (error || suspend_test(TEST_CPUS))
		goto Enable_cpus;

	arch_suspend_disable_irqs();
	BUG_ON(!irqs_disabled());

	error = syscore_suspend();
	if (!error) {
		*wakeup = pm_wakeup_pending();
		if (!(suspend_test(TEST_CORE) || *wakeup)) {
			trace_suspend_resume(TPS("machine_suspend"),
				state, true);
			error = suspend_ops->enter(state);
			trace_suspend_resume(TPS("machine_suspend"),
				state, false);
			events_check_enabled = false;
		}
		syscore_resume();
	}

	arch_suspend_enable_irqs();
	BUG_ON(irqs_disabled());

 Enable_cpus:
	enable_nonboot_cpus();

 Platform_wake:
	platform_suspend_wake(state);
	dpm_resume_start(PMSG_RESUME);

 Platform_finish:
	platform_suspend_finish(state);
	return error;
}

/**
 * suspend_devices_and_enter - Suspend devices and enter system sleep state.
 * @state: System sleep state to enter.
 */
int suspend_devices_and_enter(suspend_state_t state)
{
	int error;
	bool wakeup = false;

	if (!sleep_state_supported(state))
		return -ENOSYS;

<<<<<<< HEAD
	if (need_suspend_ops(state) && suspend_ops->begin) {
		error = suspend_ops->begin(state);
		if (error)
			goto Close;
	} else if (state == PM_SUSPEND_FREEZE && freeze_ops && freeze_ops->begin) {
		error = freeze_ops->begin();
		if (error)
			goto Close;
	}
=======
	error = platform_suspend_begin(state);
	if (error)
		goto Close;

>>>>>>> bfe01a5b
	suspend_console();
	suspend_test_start();
	error = dpm_suspend_start(PMSG_SUSPEND);
	if (error) {
		pr_err("PM: Some devices failed to suspend, or early wake event detected\n");
		goto Recover_platform;
	}
	suspend_test_finish("suspend devices");
	if (suspend_test(TEST_DEVICES))
		goto Recover_platform;

	do {
		error = suspend_enter(state, &wakeup);
	} while (!error && !wakeup && platform_suspend_again(state));

 Resume_devices:
	suspend_test_start();
	dpm_resume_end(PMSG_RESUME);
	suspend_test_finish("resume devices");
	resume_console();
<<<<<<< HEAD
 Close:
	if (need_suspend_ops(state) && suspend_ops->end)
		suspend_ops->end();
	else if (state == PM_SUSPEND_FREEZE && freeze_ops && freeze_ops->end)
		freeze_ops->end();
=======
>>>>>>> bfe01a5b

 Close:
	platform_suspend_end(state);
	return error;

 Recover_platform:
	platform_suspend_recover(state);
	goto Resume_devices;
}

/**
 * suspend_finish - Clean up before finishing the suspend sequence.
 *
 * Call platform code to clean up, restart processes, and free the console that
 * we've allocated. This routine is not called for hibernation.
 */
static void suspend_finish(void)
{
	suspend_thaw_processes();
	pm_notifier_call_chain(PM_POST_SUSPEND);
	pm_restore_console();
}

/**
 * enter_state - Do common work needed to enter system sleep state.
 * @state: System sleep state to enter.
 *
 * Make sure that no one else is trying to put the system into a sleep state.
 * Fail if that's not the case.  Otherwise, prepare for system suspend, make the
 * system enter the given sleep state and clean up after wakeup.
 */
static int enter_state(suspend_state_t state)
{
	int error;

	trace_suspend_resume(TPS("suspend_enter"), state, true);
	if (state == PM_SUSPEND_FREEZE) {
#ifdef CONFIG_PM_DEBUG
		if (pm_test_level != TEST_NONE && pm_test_level <= TEST_CPUS) {
			pr_warning("PM: Unsupported test mode for freeze state,"
				   "please choose none/freezer/devices/platform.\n");
			return -EAGAIN;
		}
#endif
	} else if (!valid_state(state)) {
		return -EINVAL;
	}
	if (!mutex_trylock(&pm_mutex))
		return -EBUSY;

	if (state == PM_SUSPEND_FREEZE)
		freeze_begin();

	trace_suspend_resume(TPS("sync_filesystems"), 0, true);
	printk(KERN_INFO "PM: Syncing filesystems ... ");
	sys_sync();
	printk("done.\n");
	trace_suspend_resume(TPS("sync_filesystems"), 0, false);

	pr_debug("PM: Preparing system for %s sleep\n", pm_states[state]);
	error = suspend_prepare(state);
	if (error)
		goto Unlock;

	if (suspend_test(TEST_FREEZER))
		goto Finish;

	trace_suspend_resume(TPS("suspend_enter"), state, false);
	pr_debug("PM: Entering %s sleep\n", pm_states[state]);
	pm_restrict_gfp_mask();
	error = suspend_devices_and_enter(state);
	pm_restore_gfp_mask();

 Finish:
	pr_debug("PM: Finishing wakeup.\n");
	suspend_finish();
 Unlock:
	mutex_unlock(&pm_mutex);
	return error;
}

/**
 * pm_suspend - Externally visible function for suspending the system.
 * @state: System sleep state to enter.
 *
 * Check if the value of @state represents one of the supported states,
 * execute enter_state() and update system suspend statistics.
 */
int pm_suspend(suspend_state_t state)
{
	int error;

	if (state <= PM_SUSPEND_ON || state >= PM_SUSPEND_MAX)
		return -EINVAL;

	error = enter_state(state);
	if (error) {
		suspend_stats.fail++;
		dpm_save_failed_errno(error);
	} else {
		suspend_stats.success++;
	}
	return error;
}
EXPORT_SYMBOL(pm_suspend);<|MERGE_RESOLUTION|>--- conflicted
+++ resolved
@@ -338,22 +338,10 @@
 	if (!sleep_state_supported(state))
 		return -ENOSYS;
 
-<<<<<<< HEAD
-	if (need_suspend_ops(state) && suspend_ops->begin) {
-		error = suspend_ops->begin(state);
-		if (error)
-			goto Close;
-	} else if (state == PM_SUSPEND_FREEZE && freeze_ops && freeze_ops->begin) {
-		error = freeze_ops->begin();
-		if (error)
-			goto Close;
-	}
-=======
 	error = platform_suspend_begin(state);
 	if (error)
 		goto Close;
 
->>>>>>> bfe01a5b
 	suspend_console();
 	suspend_test_start();
 	error = dpm_suspend_start(PMSG_SUSPEND);
@@ -374,14 +362,6 @@
 	dpm_resume_end(PMSG_RESUME);
 	suspend_test_finish("resume devices");
 	resume_console();
-<<<<<<< HEAD
- Close:
-	if (need_suspend_ops(state) && suspend_ops->end)
-		suspend_ops->end();
-	else if (state == PM_SUSPEND_FREEZE && freeze_ops && freeze_ops->end)
-		freeze_ops->end();
-=======
->>>>>>> bfe01a5b
 
  Close:
 	platform_suspend_end(state);
