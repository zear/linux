// SPDX-License-Identifier: GPL-2.0
/* Copyright(c) 2015 Intel Corporation. All rights reserved. */
#include <linux/device.h>
#include <linux/io.h>
#include <linux/kasan.h>
#include <linux/memory_hotplug.h>
#include <linux/memremap.h>
#include <linux/pfn_t.h>
#include <linux/swap.h>
#include <linux/mmzone.h>
#include <linux/swapops.h>
#include <linux/types.h>
#include <linux/wait_bit.h>
#include <linux/xarray.h>
#include "internal.h"

static DEFINE_XARRAY(pgmap_array);

/*
 * The memremap() and memremap_pages() interfaces are alternately used
 * to map persistent memory namespaces. These interfaces place different
 * constraints on the alignment and size of the mapping (namespace).
 * memremap() can map individual PAGE_SIZE pages. memremap_pages() can
 * only map subsections (2MB), and at least one architecture (PowerPC)
 * the minimum mapping granularity of memremap_pages() is 16MB.
 *
 * The role of memremap_compat_align() is to communicate the minimum
 * arch supported alignment of a namespace such that it can freely
 * switch modes without violating the arch constraint. Namely, do not
 * allow a namespace to be PAGE_SIZE aligned since that namespace may be
 * reconfigured into a mode that requires SUBSECTION_SIZE alignment.
 */
#ifndef CONFIG_ARCH_HAS_MEMREMAP_COMPAT_ALIGN
unsigned long memremap_compat_align(void)
{
	return SUBSECTION_SIZE;
}
EXPORT_SYMBOL_GPL(memremap_compat_align);
#endif

#ifdef CONFIG_FS_DAX
DEFINE_STATIC_KEY_FALSE(devmap_managed_key);
EXPORT_SYMBOL(devmap_managed_key);

static void devmap_managed_enable_put(struct dev_pagemap *pgmap)
{
	if (pgmap->type == MEMORY_DEVICE_FS_DAX)
		static_branch_dec(&devmap_managed_key);
}

static void devmap_managed_enable_get(struct dev_pagemap *pgmap)
{
	if (pgmap->type == MEMORY_DEVICE_FS_DAX)
		static_branch_inc(&devmap_managed_key);
}
#else
static void devmap_managed_enable_get(struct dev_pagemap *pgmap)
{
}
static void devmap_managed_enable_put(struct dev_pagemap *pgmap)
{
}
#endif /* CONFIG_FS_DAX */

static void pgmap_array_delete(struct range *range)
{
	xa_store_range(&pgmap_array, PHYS_PFN(range->start), PHYS_PFN(range->end),
			NULL, GFP_KERNEL);
	synchronize_rcu();
}

static unsigned long pfn_first(struct dev_pagemap *pgmap, int range_id)
{
	struct range *range = &pgmap->ranges[range_id];
	unsigned long pfn = PHYS_PFN(range->start);

	if (range_id)
		return pfn;
	return pfn + vmem_altmap_offset(pgmap_altmap(pgmap));
}

bool pgmap_pfn_valid(struct dev_pagemap *pgmap, unsigned long pfn)
{
	int i;

	for (i = 0; i < pgmap->nr_range; i++) {
		struct range *range = &pgmap->ranges[i];

		if (pfn >= PHYS_PFN(range->start) &&
		    pfn <= PHYS_PFN(range->end))
			return pfn >= pfn_first(pgmap, i);
	}

	return false;
}

static unsigned long pfn_end(struct dev_pagemap *pgmap, int range_id)
{
	const struct range *range = &pgmap->ranges[range_id];

	return (range->start + range_len(range)) >> PAGE_SHIFT;
}

<<<<<<< HEAD
static unsigned long pfn_next(struct dev_pagemap *pgmap, unsigned long pfn)
{
	if (pfn % (1024 << pgmap->vmemmap_shift))
		cond_resched();
	return pfn + pgmap_vmemmap_nr(pgmap);
}

static unsigned long pfn_len(struct dev_pagemap *pgmap, unsigned long range_id)
{
	return (pfn_end(pgmap, range_id) -
		pfn_first(pgmap, range_id)) >> pgmap->vmemmap_shift;
}

#define for_each_device_pfn(pfn, map, i) \
	for (pfn = pfn_first(map, i); pfn < pfn_end(map, i); \
	     pfn = pfn_next(map, pfn))
=======
static unsigned long pfn_len(struct dev_pagemap *pgmap, unsigned long range_id)
{
	return (pfn_end(pgmap, range_id) -
		pfn_first(pgmap, range_id)) >> pgmap->vmemmap_shift;
}
>>>>>>> 95cd2cdc

static void pageunmap_range(struct dev_pagemap *pgmap, int range_id)
{
	struct range *range = &pgmap->ranges[range_id];
	struct page *first_page;

	/* make sure to access a memmap that was actually initialized */
	first_page = pfn_to_page(pfn_first(pgmap, range_id));

	/* pages are dead and unused, undo the arch mapping */
	mem_hotplug_begin();
	remove_pfn_range_from_zone(page_zone(first_page), PHYS_PFN(range->start),
				   PHYS_PFN(range_len(range)));
	if (pgmap->type == MEMORY_DEVICE_PRIVATE) {
		__remove_pages(PHYS_PFN(range->start),
			       PHYS_PFN(range_len(range)), NULL);
	} else {
		arch_remove_memory(range->start, range_len(range),
				pgmap_altmap(pgmap));
		kasan_remove_zero_shadow(__va(range->start), range_len(range));
	}
	mem_hotplug_done();

	untrack_pfn(NULL, PHYS_PFN(range->start), range_len(range));
	pgmap_array_delete(range);
}

void memunmap_pages(struct dev_pagemap *pgmap)
{
	int i;

	percpu_ref_kill(&pgmap->ref);
	for (i = 0; i < pgmap->nr_range; i++)
<<<<<<< HEAD
		for_each_device_pfn(pfn, pgmap, i)
			put_page(pfn_to_page(pfn));
=======
		percpu_ref_put_many(&pgmap->ref, pfn_len(pgmap, i));
>>>>>>> 95cd2cdc
	wait_for_completion(&pgmap->done);
	percpu_ref_exit(&pgmap->ref);

	for (i = 0; i < pgmap->nr_range; i++)
		pageunmap_range(pgmap, i);

	WARN_ONCE(pgmap->altmap.alloc, "failed to free all reserved pages\n");
	devmap_managed_enable_put(pgmap);
}
EXPORT_SYMBOL_GPL(memunmap_pages);

static void devm_memremap_pages_release(void *data)
{
	memunmap_pages(data);
}

static void dev_pagemap_percpu_release(struct percpu_ref *ref)
{
	struct dev_pagemap *pgmap = container_of(ref, struct dev_pagemap, ref);

	complete(&pgmap->done);
}

static int pagemap_range(struct dev_pagemap *pgmap, struct mhp_params *params,
		int range_id, int nid)
{
	const bool is_private = pgmap->type == MEMORY_DEVICE_PRIVATE;
	struct range *range = &pgmap->ranges[range_id];
	struct dev_pagemap *conflict_pgmap;
	int error, is_ram;

	if (WARN_ONCE(pgmap_altmap(pgmap) && range_id > 0,
				"altmap not supported for multiple ranges\n"))
		return -EINVAL;

	conflict_pgmap = get_dev_pagemap(PHYS_PFN(range->start), NULL);
	if (conflict_pgmap) {
		WARN(1, "Conflicting mapping in same section\n");
		put_dev_pagemap(conflict_pgmap);
		return -ENOMEM;
	}

	conflict_pgmap = get_dev_pagemap(PHYS_PFN(range->end), NULL);
	if (conflict_pgmap) {
		WARN(1, "Conflicting mapping in same section\n");
		put_dev_pagemap(conflict_pgmap);
		return -ENOMEM;
	}

	is_ram = region_intersects(range->start, range_len(range),
		IORESOURCE_SYSTEM_RAM, IORES_DESC_NONE);

	if (is_ram != REGION_DISJOINT) {
		WARN_ONCE(1, "attempted on %s region %#llx-%#llx\n",
				is_ram == REGION_MIXED ? "mixed" : "ram",
				range->start, range->end);
		return -ENXIO;
	}

	error = xa_err(xa_store_range(&pgmap_array, PHYS_PFN(range->start),
				PHYS_PFN(range->end), pgmap, GFP_KERNEL));
	if (error)
		return error;

	if (nid < 0)
		nid = numa_mem_id();

	error = track_pfn_remap(NULL, &params->pgprot, PHYS_PFN(range->start), 0,
			range_len(range));
	if (error)
		goto err_pfn_remap;

	if (!mhp_range_allowed(range->start, range_len(range), !is_private)) {
		error = -EINVAL;
		goto err_pfn_remap;
	}

	mem_hotplug_begin();

	/*
	 * For device private memory we call add_pages() as we only need to
	 * allocate and initialize struct page for the device memory. More-
	 * over the device memory is un-accessible thus we do not want to
	 * create a linear mapping for the memory like arch_add_memory()
	 * would do.
	 *
	 * For all other device memory types, which are accessible by
	 * the CPU, we do want the linear mapping and thus use
	 * arch_add_memory().
	 */
	if (is_private) {
		error = add_pages(nid, PHYS_PFN(range->start),
				PHYS_PFN(range_len(range)), params);
	} else {
		error = kasan_add_zero_shadow(__va(range->start), range_len(range));
		if (error) {
			mem_hotplug_done();
			goto err_kasan;
		}

		error = arch_add_memory(nid, range->start, range_len(range),
					params);
	}

	if (!error) {
		struct zone *zone;

		zone = &NODE_DATA(nid)->node_zones[ZONE_DEVICE];
		move_pfn_range_to_zone(zone, PHYS_PFN(range->start),
				PHYS_PFN(range_len(range)), params->altmap,
				MIGRATE_MOVABLE);
	}

	mem_hotplug_done();
	if (error)
		goto err_add_memory;

	/*
	 * Initialization of the pages has been deferred until now in order
	 * to allow us to do the work while not holding the hotplug lock.
	 */
	memmap_init_zone_device(&NODE_DATA(nid)->node_zones[ZONE_DEVICE],
				PHYS_PFN(range->start),
				PHYS_PFN(range_len(range)), pgmap);
	percpu_ref_get_many(&pgmap->ref, pfn_len(pgmap, range_id));
	return 0;

err_add_memory:
	if (!is_private)
		kasan_remove_zero_shadow(__va(range->start), range_len(range));
err_kasan:
	untrack_pfn(NULL, PHYS_PFN(range->start), range_len(range));
err_pfn_remap:
	pgmap_array_delete(range);
	return error;
}


/*
 * Not device managed version of dev_memremap_pages, undone by
 * memunmap_pages().  Please use dev_memremap_pages if you have a struct
 * device available.
 */
void *memremap_pages(struct dev_pagemap *pgmap, int nid)
{
	struct mhp_params params = {
		.altmap = pgmap_altmap(pgmap),
		.pgprot = PAGE_KERNEL,
	};
	const int nr_range = pgmap->nr_range;
	int error, i;

	if (WARN_ONCE(!nr_range, "nr_range must be specified\n"))
		return ERR_PTR(-EINVAL);

	switch (pgmap->type) {
	case MEMORY_DEVICE_PRIVATE:
		if (!IS_ENABLED(CONFIG_DEVICE_PRIVATE)) {
			WARN(1, "Device private memory not supported\n");
			return ERR_PTR(-EINVAL);
		}
		if (!pgmap->ops || !pgmap->ops->migrate_to_ram) {
			WARN(1, "Missing migrate_to_ram method\n");
			return ERR_PTR(-EINVAL);
		}
		if (!pgmap->ops->page_free) {
			WARN(1, "Missing page_free method\n");
			return ERR_PTR(-EINVAL);
		}
		if (!pgmap->owner) {
			WARN(1, "Missing owner\n");
			return ERR_PTR(-EINVAL);
		}
		break;
	case MEMORY_DEVICE_FS_DAX:
		if (IS_ENABLED(CONFIG_FS_DAX_LIMITED)) {
			WARN(1, "File system DAX not supported\n");
			return ERR_PTR(-EINVAL);
		}
		break;
	case MEMORY_DEVICE_GENERIC:
		break;
	case MEMORY_DEVICE_PCI_P2PDMA:
		params.pgprot = pgprot_noncached(params.pgprot);
		break;
	default:
		WARN(1, "Invalid pgmap type %d\n", pgmap->type);
		break;
	}

	init_completion(&pgmap->done);
	error = percpu_ref_init(&pgmap->ref, dev_pagemap_percpu_release, 0,
				GFP_KERNEL);
	if (error)
		return ERR_PTR(error);

	devmap_managed_enable_get(pgmap);

	/*
	 * Clear the pgmap nr_range as it will be incremented for each
	 * successfully processed range. This communicates how many
	 * regions to unwind in the abort case.
	 */
	pgmap->nr_range = 0;
	error = 0;
	for (i = 0; i < nr_range; i++) {
		error = pagemap_range(pgmap, &params, i, nid);
		if (error)
			break;
		pgmap->nr_range++;
	}

	if (i < nr_range) {
		memunmap_pages(pgmap);
		pgmap->nr_range = nr_range;
		return ERR_PTR(error);
	}

	return __va(pgmap->ranges[0].start);
}
EXPORT_SYMBOL_GPL(memremap_pages);

/**
 * devm_memremap_pages - remap and provide memmap backing for the given resource
 * @dev: hosting device for @res
 * @pgmap: pointer to a struct dev_pagemap
 *
 * Notes:
 * 1/ At a minimum the res and type members of @pgmap must be initialized
 *    by the caller before passing it to this function
 *
 * 2/ The altmap field may optionally be initialized, in which case
 *    PGMAP_ALTMAP_VALID must be set in pgmap->flags.
 *
 * 3/ The ref field may optionally be provided, in which pgmap->ref must be
 *    'live' on entry and will be killed and reaped at
 *    devm_memremap_pages_release() time, or if this routine fails.
 *
 * 4/ range is expected to be a host memory range that could feasibly be
 *    treated as a "System RAM" range, i.e. not a device mmio range, but
 *    this is not enforced.
 */
void *devm_memremap_pages(struct device *dev, struct dev_pagemap *pgmap)
{
	int error;
	void *ret;

	ret = memremap_pages(pgmap, dev_to_node(dev));
	if (IS_ERR(ret))
		return ret;

	error = devm_add_action_or_reset(dev, devm_memremap_pages_release,
			pgmap);
	if (error)
		return ERR_PTR(error);
	return ret;
}
EXPORT_SYMBOL_GPL(devm_memremap_pages);

void devm_memunmap_pages(struct device *dev, struct dev_pagemap *pgmap)
{
	devm_release_action(dev, devm_memremap_pages_release, pgmap);
}
EXPORT_SYMBOL_GPL(devm_memunmap_pages);

unsigned long vmem_altmap_offset(struct vmem_altmap *altmap)
{
	/* number of pfns from base where pfn_to_page() is valid */
	if (altmap)
		return altmap->reserve + altmap->free;
	return 0;
}

void vmem_altmap_free(struct vmem_altmap *altmap, unsigned long nr_pfns)
{
	altmap->alloc -= nr_pfns;
}

/**
 * get_dev_pagemap() - take a new live reference on the dev_pagemap for @pfn
 * @pfn: page frame number to lookup page_map
 * @pgmap: optional known pgmap that already has a reference
 *
 * If @pgmap is non-NULL and covers @pfn it will be returned as-is.  If @pgmap
 * is non-NULL but does not cover @pfn the reference to it will be released.
 */
struct dev_pagemap *get_dev_pagemap(unsigned long pfn,
		struct dev_pagemap *pgmap)
{
	resource_size_t phys = PFN_PHYS(pfn);

	/*
	 * In the cached case we're already holding a live reference.
	 */
	if (pgmap) {
		if (phys >= pgmap->range.start && phys <= pgmap->range.end)
			return pgmap;
		put_dev_pagemap(pgmap);
	}

	/* fall back to slow path lookup */
	rcu_read_lock();
	pgmap = xa_load(&pgmap_array, PHYS_PFN(phys));
	if (pgmap && !percpu_ref_tryget_live(&pgmap->ref))
		pgmap = NULL;
	rcu_read_unlock();

	return pgmap;
}
EXPORT_SYMBOL_GPL(get_dev_pagemap);

void free_zone_device_page(struct page *page)
{
	if (WARN_ON_ONCE(!page->pgmap->ops || !page->pgmap->ops->page_free))
		return;

	mem_cgroup_uncharge(page_folio(page));

	/*
	 * When a device managed page is freed, the page->mapping field
	 * may still contain a (stale) mapping value. For example, the
	 * lower bits of page->mapping may still identify the page as an
	 * anonymous page. Ultimately, this entire field is just stale
	 * and wrong, and it will cause errors if not cleared.  One
	 * example is:
	 *
	 *  migrate_vma_pages()
	 *    migrate_vma_insert_page()
	 *      page_add_new_anon_rmap()
	 *        __page_set_anon_rmap()
	 *          ...checks page->mapping, via PageAnon(page) call,
	 *            and incorrectly concludes that the page is an
	 *            anonymous page. Therefore, it incorrectly,
	 *            silently fails to set up the new anon rmap.
	 *
	 * For other types of ZONE_DEVICE pages, migration is either
	 * handled differently or not done at all, so there is no need
	 * to clear page->mapping.
	 */
	page->mapping = NULL;
	page->pgmap->ops->page_free(page);

	/*
	 * Reset the page count to 1 to prepare for handing out the page again.
	 */
	set_page_count(page, 1);
}

#ifdef CONFIG_FS_DAX
bool __put_devmap_managed_page(struct page *page)
{
	if (page->pgmap->type != MEMORY_DEVICE_FS_DAX)
		return false;

	/*
	 * fsdax page refcounts are 1-based, rather than 0-based: if
	 * refcount is 1, then the page is free and the refcount is
	 * stable because nobody holds a reference on the page.
	 */
	if (page_ref_dec_return(page) == 1)
		wake_up_var(&page->_refcount);
	return true;
}
EXPORT_SYMBOL(__put_devmap_managed_page);
#endif /* CONFIG_FS_DAX */<|MERGE_RESOLUTION|>--- conflicted
+++ resolved
@@ -101,30 +101,11 @@
 	return (range->start + range_len(range)) >> PAGE_SHIFT;
 }
 
-<<<<<<< HEAD
-static unsigned long pfn_next(struct dev_pagemap *pgmap, unsigned long pfn)
-{
-	if (pfn % (1024 << pgmap->vmemmap_shift))
-		cond_resched();
-	return pfn + pgmap_vmemmap_nr(pgmap);
-}
-
 static unsigned long pfn_len(struct dev_pagemap *pgmap, unsigned long range_id)
 {
 	return (pfn_end(pgmap, range_id) -
 		pfn_first(pgmap, range_id)) >> pgmap->vmemmap_shift;
 }
-
-#define for_each_device_pfn(pfn, map, i) \
-	for (pfn = pfn_first(map, i); pfn < pfn_end(map, i); \
-	     pfn = pfn_next(map, pfn))
-=======
-static unsigned long pfn_len(struct dev_pagemap *pgmap, unsigned long range_id)
-{
-	return (pfn_end(pgmap, range_id) -
-		pfn_first(pgmap, range_id)) >> pgmap->vmemmap_shift;
-}
->>>>>>> 95cd2cdc
 
 static void pageunmap_range(struct dev_pagemap *pgmap, int range_id)
 {
@@ -158,12 +139,7 @@
 
 	percpu_ref_kill(&pgmap->ref);
 	for (i = 0; i < pgmap->nr_range; i++)
-<<<<<<< HEAD
-		for_each_device_pfn(pfn, pgmap, i)
-			put_page(pfn_to_page(pfn));
-=======
 		percpu_ref_put_many(&pgmap->ref, pfn_len(pgmap, i));
->>>>>>> 95cd2cdc
 	wait_for_completion(&pgmap->done);
 	percpu_ref_exit(&pgmap->ref);
 
