/*
 * NAND Flash Controller Device Driver
 * Copyright © 2009-2010, Intel Corporation and its suppliers.
 *
 * This program is free software; you can redistribute it and/or modify it
 * under the terms and conditions of the GNU General Public License,
 * version 2, as published by the Free Software Foundation.
 *
 * This program is distributed in the hope it will be useful, but WITHOUT
 * ANY WARRANTY; without even the implied warranty of MERCHANTABILITY or
 * FITNESS FOR A PARTICULAR PURPOSE.  See the GNU General Public License for
 * more details.
 */

#include <linux/bitfield.h>
#include <linux/completion.h>
#include <linux/dma-mapping.h>
#include <linux/interrupt.h>
#include <linux/io.h>
#include <linux/module.h>
#include <linux/mtd/mtd.h>
#include <linux/mtd/rawnand.h>
#include <linux/slab.h>
#include <linux/spinlock.h>

#include "denali.h"

MODULE_LICENSE("GPL");

#define DENALI_NAND_NAME    "denali-nand"

/* for Indexed Addressing */
#define DENALI_INDEXED_CTRL	0x00
#define DENALI_INDEXED_DATA	0x10

#define DENALI_MAP00		(0 << 26)	/* direct access to buffer */
#define DENALI_MAP01		(1 << 26)	/* read/write pages in PIO */
#define DENALI_MAP10		(2 << 26)	/* high-level control plane */
#define DENALI_MAP11		(3 << 26)	/* direct controller access */

/* MAP11 access cycle type */
#define DENALI_MAP11_CMD	((DENALI_MAP11) | 0)	/* command cycle */
#define DENALI_MAP11_ADDR	((DENALI_MAP11) | 1)	/* address cycle */
#define DENALI_MAP11_DATA	((DENALI_MAP11) | 2)	/* data cycle */

/* MAP10 commands */
#define DENALI_ERASE		0x01

#define DENALI_BANK(denali)	((denali)->active_bank << 24)

#define DENALI_INVALID_BANK	-1
#define DENALI_NR_BANKS		4

/*
 * The bus interface clock, clk_x, is phase aligned with the core clock.  The
 * clk_x is an integral multiple N of the core clk.  The value N is configured
 * at IP delivery time, and its available value is 4, 5, or 6.  We need to align
 * to the largest value to make it work with any possible configuration.
 */
#define DENALI_CLK_X_MULT	6

static inline struct denali_nand_info *mtd_to_denali(struct mtd_info *mtd)
{
	return container_of(mtd_to_nand(mtd), struct denali_nand_info, nand);
}

/*
 * Direct Addressing - the slave address forms the control information (command
 * type, bank, block, and page address).  The slave data is the actual data to
 * be transferred.  This mode requires 28 bits of address region allocated.
 */
static u32 denali_direct_read(struct denali_nand_info *denali, u32 addr)
<<<<<<< HEAD
{
	return ioread32(denali->host + addr);
}

static void denali_direct_write(struct denali_nand_info *denali, u32 addr,
				u32 data)
{
=======
{
	return ioread32(denali->host + addr);
}

static void denali_direct_write(struct denali_nand_info *denali, u32 addr,
				u32 data)
{
>>>>>>> 661e50bc
	iowrite32(data, denali->host + addr);
}

/*
 * Indexed Addressing - address translation module intervenes in passing the
 * control information.  This mode reduces the required address range.  The
 * control information and transferred data are latched by the registers in
 * the translation module.
 */
static u32 denali_indexed_read(struct denali_nand_info *denali, u32 addr)
{
	iowrite32(addr, denali->host + DENALI_INDEXED_CTRL);
	return ioread32(denali->host + DENALI_INDEXED_DATA);
}

static void denali_indexed_write(struct denali_nand_info *denali, u32 addr,
				 u32 data)
{
	iowrite32(addr, denali->host + DENALI_INDEXED_CTRL);
	iowrite32(data, denali->host + DENALI_INDEXED_DATA);
}

/*
 * Use the configuration feature register to determine the maximum number of
 * banks that the hardware supports.
 */
static void denali_detect_max_banks(struct denali_nand_info *denali)
{
	uint32_t features = ioread32(denali->reg + FEATURES);

	denali->max_banks = 1 << FIELD_GET(FEATURES__N_BANKS, features);

	/* the encoding changed from rev 5.0 to 5.1 */
	if (denali->revision < 0x0501)
		denali->max_banks <<= 1;
}

static void denali_enable_irq(struct denali_nand_info *denali)
{
	int i;

	for (i = 0; i < DENALI_NR_BANKS; i++)
		iowrite32(U32_MAX, denali->reg + INTR_EN(i));
	iowrite32(GLOBAL_INT_EN_FLAG, denali->reg + GLOBAL_INT_ENABLE);
}

static void denali_disable_irq(struct denali_nand_info *denali)
{
	int i;

	for (i = 0; i < DENALI_NR_BANKS; i++)
		iowrite32(0, denali->reg + INTR_EN(i));
	iowrite32(0, denali->reg + GLOBAL_INT_ENABLE);
}

static void denali_clear_irq(struct denali_nand_info *denali,
			     int bank, uint32_t irq_status)
{
	/* write one to clear bits */
	iowrite32(irq_status, denali->reg + INTR_STATUS(bank));
}

static void denali_clear_irq_all(struct denali_nand_info *denali)
{
	int i;

	for (i = 0; i < DENALI_NR_BANKS; i++)
		denali_clear_irq(denali, i, U32_MAX);
}

static irqreturn_t denali_isr(int irq, void *dev_id)
{
	struct denali_nand_info *denali = dev_id;
	irqreturn_t ret = IRQ_NONE;
	uint32_t irq_status;
	int i;

	spin_lock(&denali->irq_lock);

	for (i = 0; i < DENALI_NR_BANKS; i++) {
		irq_status = ioread32(denali->reg + INTR_STATUS(i));
		if (irq_status)
			ret = IRQ_HANDLED;

		denali_clear_irq(denali, i, irq_status);

		if (i != denali->active_bank)
			continue;

		denali->irq_status |= irq_status;

		if (denali->irq_status & denali->irq_mask)
			complete(&denali->complete);
	}

	spin_unlock(&denali->irq_lock);

	return ret;
}

static void denali_reset_irq(struct denali_nand_info *denali)
{
	unsigned long flags;

	spin_lock_irqsave(&denali->irq_lock, flags);
	denali->irq_status = 0;
	denali->irq_mask = 0;
	spin_unlock_irqrestore(&denali->irq_lock, flags);
}

static uint32_t denali_wait_for_irq(struct denali_nand_info *denali,
				    uint32_t irq_mask)
{
	unsigned long time_left, flags;
	uint32_t irq_status;

	spin_lock_irqsave(&denali->irq_lock, flags);

	irq_status = denali->irq_status;

	if (irq_mask & irq_status) {
		/* return immediately if the IRQ has already happened. */
		spin_unlock_irqrestore(&denali->irq_lock, flags);
		return irq_status;
	}

	denali->irq_mask = irq_mask;
	reinit_completion(&denali->complete);
	spin_unlock_irqrestore(&denali->irq_lock, flags);

	time_left = wait_for_completion_timeout(&denali->complete,
						msecs_to_jiffies(1000));
	if (!time_left) {
		dev_err(denali->dev, "timeout while waiting for irq 0x%x\n",
			irq_mask);
		return 0;
	}

	return denali->irq_status;
}

static uint32_t denali_check_irq(struct denali_nand_info *denali)
{
	unsigned long flags;
	uint32_t irq_status;

	spin_lock_irqsave(&denali->irq_lock, flags);
	irq_status = denali->irq_status;
	spin_unlock_irqrestore(&denali->irq_lock, flags);

	return irq_status;
}

static void denali_read_buf(struct mtd_info *mtd, uint8_t *buf, int len)
{
	struct denali_nand_info *denali = mtd_to_denali(mtd);
	u32 addr = DENALI_MAP11_DATA | DENALI_BANK(denali);
	int i;

	for (i = 0; i < len; i++)
		buf[i] = denali->host_read(denali, addr);
}

static void denali_write_buf(struct mtd_info *mtd, const uint8_t *buf, int len)
{
	struct denali_nand_info *denali = mtd_to_denali(mtd);
	u32 addr = DENALI_MAP11_DATA | DENALI_BANK(denali);
	int i;

	for (i = 0; i < len; i++)
		denali->host_write(denali, addr, buf[i]);
}

static void denali_read_buf16(struct mtd_info *mtd, uint8_t *buf, int len)
{
	struct denali_nand_info *denali = mtd_to_denali(mtd);
	u32 addr = DENALI_MAP11_DATA | DENALI_BANK(denali);
	uint16_t *buf16 = (uint16_t *)buf;
	int i;

	for (i = 0; i < len / 2; i++)
		buf16[i] = denali->host_read(denali, addr);
}

static void denali_write_buf16(struct mtd_info *mtd, const uint8_t *buf,
			       int len)
{
	struct denali_nand_info *denali = mtd_to_denali(mtd);
	u32 addr = DENALI_MAP11_DATA | DENALI_BANK(denali);
	const uint16_t *buf16 = (const uint16_t *)buf;
	int i;

	for (i = 0; i < len / 2; i++)
		denali->host_write(denali, addr, buf16[i]);
}

static uint8_t denali_read_byte(struct mtd_info *mtd)
{
	uint8_t byte;

	denali_read_buf(mtd, &byte, 1);

	return byte;
}

static void denali_write_byte(struct mtd_info *mtd, uint8_t byte)
{
	denali_write_buf(mtd, &byte, 1);
}

static uint16_t denali_read_word(struct mtd_info *mtd)
{
	uint16_t word;

	denali_read_buf16(mtd, (uint8_t *)&word, 2);

	return word;
}

static void denali_cmd_ctrl(struct mtd_info *mtd, int dat, unsigned int ctrl)
{
	struct denali_nand_info *denali = mtd_to_denali(mtd);
	uint32_t type;

	if (ctrl & NAND_CLE)
		type = DENALI_MAP11_CMD;
	else if (ctrl & NAND_ALE)
		type = DENALI_MAP11_ADDR;
	else
		return;

	/*
	 * Some commands are followed by chip->dev_ready or chip->waitfunc.
	 * irq_status must be cleared here to catch the R/B# interrupt later.
	 */
	if (ctrl & NAND_CTRL_CHANGE)
		denali_reset_irq(denali);

	denali->host_write(denali, DENALI_BANK(denali) | type, dat);
}

static int denali_dev_ready(struct mtd_info *mtd)
{
	struct denali_nand_info *denali = mtd_to_denali(mtd);

	return !!(denali_check_irq(denali) & INTR__INT_ACT);
}

static int denali_check_erased_page(struct mtd_info *mtd,
				    struct nand_chip *chip, uint8_t *buf,
				    unsigned long uncor_ecc_flags,
				    unsigned int max_bitflips)
{
	struct denali_nand_info *denali = mtd_to_denali(mtd);
	uint8_t *ecc_code = chip->oob_poi + denali->oob_skip_bytes;
	int ecc_steps = chip->ecc.steps;
	int ecc_size = chip->ecc.size;
	int ecc_bytes = chip->ecc.bytes;
	int i, stat;

	for (i = 0; i < ecc_steps; i++) {
		if (!(uncor_ecc_flags & BIT(i)))
			continue;

		stat = nand_check_erased_ecc_chunk(buf, ecc_size,
						  ecc_code, ecc_bytes,
						  NULL, 0,
						  chip->ecc.strength);
		if (stat < 0) {
			mtd->ecc_stats.failed++;
		} else {
			mtd->ecc_stats.corrected += stat;
			max_bitflips = max_t(unsigned int, max_bitflips, stat);
		}

		buf += ecc_size;
		ecc_code += ecc_bytes;
	}

	return max_bitflips;
}

static int denali_hw_ecc_fixup(struct mtd_info *mtd,
			       struct denali_nand_info *denali,
			       unsigned long *uncor_ecc_flags)
{
	struct nand_chip *chip = mtd_to_nand(mtd);
	int bank = denali->active_bank;
	uint32_t ecc_cor;
	unsigned int max_bitflips;

	ecc_cor = ioread32(denali->reg + ECC_COR_INFO(bank));
	ecc_cor >>= ECC_COR_INFO__SHIFT(bank);

	if (ecc_cor & ECC_COR_INFO__UNCOR_ERR) {
		/*
		 * This flag is set when uncorrectable error occurs at least in
		 * one ECC sector.  We can not know "how many sectors", or
		 * "which sector(s)".  We need erase-page check for all sectors.
		 */
		*uncor_ecc_flags = GENMASK(chip->ecc.steps - 1, 0);
		return 0;
	}

	max_bitflips = FIELD_GET(ECC_COR_INFO__MAX_ERRORS, ecc_cor);

	/*
	 * The register holds the maximum of per-sector corrected bitflips.
	 * This is suitable for the return value of the ->read_page() callback.
	 * Unfortunately, we can not know the total number of corrected bits in
	 * the page.  Increase the stats by max_bitflips. (compromised solution)
	 */
	mtd->ecc_stats.corrected += max_bitflips;

	return max_bitflips;
}

static int denali_sw_ecc_fixup(struct mtd_info *mtd,
			       struct denali_nand_info *denali,
			       unsigned long *uncor_ecc_flags, uint8_t *buf)
{
	unsigned int ecc_size = denali->nand.ecc.size;
	unsigned int bitflips = 0;
	unsigned int max_bitflips = 0;
	uint32_t err_addr, err_cor_info;
	unsigned int err_byte, err_sector, err_device;
	uint8_t err_cor_value;
	unsigned int prev_sector = 0;
	uint32_t irq_status;

	denali_reset_irq(denali);

	do {
		err_addr = ioread32(denali->reg + ECC_ERROR_ADDRESS);
		err_sector = FIELD_GET(ECC_ERROR_ADDRESS__SECTOR, err_addr);
		err_byte = FIELD_GET(ECC_ERROR_ADDRESS__OFFSET, err_addr);

		err_cor_info = ioread32(denali->reg + ERR_CORRECTION_INFO);
		err_cor_value = FIELD_GET(ERR_CORRECTION_INFO__BYTE,
					  err_cor_info);
		err_device = FIELD_GET(ERR_CORRECTION_INFO__DEVICE,
				       err_cor_info);

		/* reset the bitflip counter when crossing ECC sector */
		if (err_sector != prev_sector)
			bitflips = 0;

		if (err_cor_info & ERR_CORRECTION_INFO__UNCOR) {
			/*
			 * Check later if this is a real ECC error, or
			 * an erased sector.
			 */
			*uncor_ecc_flags |= BIT(err_sector);
		} else if (err_byte < ecc_size) {
			/*
			 * If err_byte is larger than ecc_size, means error
			 * happened in OOB, so we ignore it. It's no need for
			 * us to correct it err_device is represented the NAND
			 * error bits are happened in if there are more than
			 * one NAND connected.
			 */
			int offset;
			unsigned int flips_in_byte;

			offset = (err_sector * ecc_size + err_byte) *
					denali->devs_per_cs + err_device;

			/* correct the ECC error */
			flips_in_byte = hweight8(buf[offset] ^ err_cor_value);
			buf[offset] ^= err_cor_value;
			mtd->ecc_stats.corrected += flips_in_byte;
			bitflips += flips_in_byte;

			max_bitflips = max(max_bitflips, bitflips);
		}

		prev_sector = err_sector;
	} while (!(err_cor_info & ERR_CORRECTION_INFO__LAST_ERR));

	/*
	 * Once handle all ECC errors, controller will trigger an
	 * ECC_TRANSACTION_DONE interrupt.
	 */
	irq_status = denali_wait_for_irq(denali, INTR__ECC_TRANSACTION_DONE);
	if (!(irq_status & INTR__ECC_TRANSACTION_DONE))
		return -EIO;

	return max_bitflips;
}

static void denali_setup_dma64(struct denali_nand_info *denali,
			       dma_addr_t dma_addr, int page, int write)
{
	uint32_t mode;
	const int page_count = 1;

	mode = DENALI_MAP10 | DENALI_BANK(denali) | page;

	/* DMA is a three step process */

	/*
	 * 1. setup transfer type, interrupt when complete,
	 *    burst len = 64 bytes, the number of pages
	 */
	denali->host_write(denali, mode,
			   0x01002000 | (64 << 16) | (write << 8) | page_count);

	/* 2. set memory low address */
	denali->host_write(denali, mode, lower_32_bits(dma_addr));

	/* 3. set memory high address */
	denali->host_write(denali, mode, upper_32_bits(dma_addr));
}

static void denali_setup_dma32(struct denali_nand_info *denali,
			       dma_addr_t dma_addr, int page, int write)
{
	uint32_t mode;
	const int page_count = 1;

	mode = DENALI_MAP10 | DENALI_BANK(denali);

	/* DMA is a four step process */

	/* 1. setup transfer type and # of pages */
	denali->host_write(denali, mode | page,
			   0x2000 | (write << 8) | page_count);

	/* 2. set memory high address bits 23:8 */
	denali->host_write(denali, mode | ((dma_addr >> 16) << 8), 0x2200);

	/* 3. set memory low address bits 23:8 */
	denali->host_write(denali, mode | ((dma_addr & 0xffff) << 8), 0x2300);

	/* 4. interrupt when complete, burst len = 64 bytes */
	denali->host_write(denali, mode | 0x14000, 0x2400);
}

static int denali_pio_read(struct denali_nand_info *denali, void *buf,
			   size_t size, int page, int raw)
{
	u32 addr = DENALI_MAP01 | DENALI_BANK(denali) | page;
	uint32_t *buf32 = (uint32_t *)buf;
	uint32_t irq_status, ecc_err_mask;
	int i;

	if (denali->caps & DENALI_CAP_HW_ECC_FIXUP)
		ecc_err_mask = INTR__ECC_UNCOR_ERR;
	else
		ecc_err_mask = INTR__ECC_ERR;

	denali_reset_irq(denali);

	for (i = 0; i < size / 4; i++)
		*buf32++ = denali->host_read(denali, addr);

	irq_status = denali_wait_for_irq(denali, INTR__PAGE_XFER_INC);
	if (!(irq_status & INTR__PAGE_XFER_INC))
		return -EIO;

	if (irq_status & INTR__ERASED_PAGE)
		memset(buf, 0xff, size);

	return irq_status & ecc_err_mask ? -EBADMSG : 0;
}

static int denali_pio_write(struct denali_nand_info *denali,
			    const void *buf, size_t size, int page, int raw)
{
	u32 addr = DENALI_MAP01 | DENALI_BANK(denali) | page;
	const uint32_t *buf32 = (uint32_t *)buf;
	uint32_t irq_status;
	int i;

	denali_reset_irq(denali);

	for (i = 0; i < size / 4; i++)
		denali->host_write(denali, addr, *buf32++);

	irq_status = denali_wait_for_irq(denali,
				INTR__PROGRAM_COMP | INTR__PROGRAM_FAIL);
	if (!(irq_status & INTR__PROGRAM_COMP))
		return -EIO;

	return 0;
}

static int denali_pio_xfer(struct denali_nand_info *denali, void *buf,
			   size_t size, int page, int raw, int write)
{
	if (write)
		return denali_pio_write(denali, buf, size, page, raw);
	else
		return denali_pio_read(denali, buf, size, page, raw);
}

static int denali_dma_xfer(struct denali_nand_info *denali, void *buf,
			   size_t size, int page, int raw, int write)
{
	dma_addr_t dma_addr;
	uint32_t irq_mask, irq_status, ecc_err_mask;
	enum dma_data_direction dir = write ? DMA_TO_DEVICE : DMA_FROM_DEVICE;
	int ret = 0;

	dma_addr = dma_map_single(denali->dev, buf, size, dir);
	if (dma_mapping_error(denali->dev, dma_addr)) {
		dev_dbg(denali->dev, "Failed to DMA-map buffer. Trying PIO.\n");
		return denali_pio_xfer(denali, buf, size, page, raw, write);
	}

	if (write) {
		/*
		 * INTR__PROGRAM_COMP is never asserted for the DMA transfer.
		 * We can use INTR__DMA_CMD_COMP instead.  This flag is asserted
		 * when the page program is completed.
		 */
		irq_mask = INTR__DMA_CMD_COMP | INTR__PROGRAM_FAIL;
		ecc_err_mask = 0;
	} else if (denali->caps & DENALI_CAP_HW_ECC_FIXUP) {
		irq_mask = INTR__DMA_CMD_COMP;
		ecc_err_mask = INTR__ECC_UNCOR_ERR;
	} else {
		irq_mask = INTR__DMA_CMD_COMP;
		ecc_err_mask = INTR__ECC_ERR;
	}

	iowrite32(DMA_ENABLE__FLAG, denali->reg + DMA_ENABLE);

	denali_reset_irq(denali);
	denali->setup_dma(denali, dma_addr, page, write);

	irq_status = denali_wait_for_irq(denali, irq_mask);
	if (!(irq_status & INTR__DMA_CMD_COMP))
		ret = -EIO;
	else if (irq_status & ecc_err_mask)
		ret = -EBADMSG;

	iowrite32(0, denali->reg + DMA_ENABLE);

	dma_unmap_single(denali->dev, dma_addr, size, dir);

	if (irq_status & INTR__ERASED_PAGE)
		memset(buf, 0xff, size);

	return ret;
}

static int denali_data_xfer(struct denali_nand_info *denali, void *buf,
			    size_t size, int page, int raw, int write)
{
	iowrite32(raw ? 0 : ECC_ENABLE__FLAG, denali->reg + ECC_ENABLE);
	iowrite32(raw ? TRANSFER_SPARE_REG__FLAG : 0,
		  denali->reg + TRANSFER_SPARE_REG);

	if (denali->dma_avail)
		return denali_dma_xfer(denali, buf, size, page, raw, write);
	else
		return denali_pio_xfer(denali, buf, size, page, raw, write);
}

static void denali_oob_xfer(struct mtd_info *mtd, struct nand_chip *chip,
			    int page, int write)
{
	struct denali_nand_info *denali = mtd_to_denali(mtd);
	int writesize = mtd->writesize;
	int oobsize = mtd->oobsize;
	uint8_t *bufpoi = chip->oob_poi;
	int ecc_steps = chip->ecc.steps;
	int ecc_size = chip->ecc.size;
	int ecc_bytes = chip->ecc.bytes;
	int oob_skip = denali->oob_skip_bytes;
	size_t size = writesize + oobsize;
	int i, pos, len;

	/* BBM at the beginning of the OOB area */
	if (write)
		nand_prog_page_begin_op(chip, page, writesize, bufpoi,
					oob_skip);
	else
		nand_read_page_op(chip, page, writesize, bufpoi, oob_skip);
	bufpoi += oob_skip;

	/* OOB ECC */
	for (i = 0; i < ecc_steps; i++) {
		pos = ecc_size + i * (ecc_size + ecc_bytes);
		len = ecc_bytes;

		if (pos >= writesize)
			pos += oob_skip;
		else if (pos + len > writesize)
			len = writesize - pos;

		if (write)
			nand_change_write_column_op(chip, pos, bufpoi, len,
						    false);
		else
			nand_change_read_column_op(chip, pos, bufpoi, len,
						   false);
		bufpoi += len;
		if (len < ecc_bytes) {
			len = ecc_bytes - len;
			if (write)
				nand_change_write_column_op(chip, writesize +
							    oob_skip, bufpoi,
							    len, false);
			else
				nand_change_read_column_op(chip, writesize +
							   oob_skip, bufpoi,
							   len, false);
			bufpoi += len;
		}
	}

	/* OOB free */
	len = oobsize - (bufpoi - chip->oob_poi);
	if (write)
		nand_change_write_column_op(chip, size - len, bufpoi, len,
					    false);
	else
		nand_change_read_column_op(chip, size - len, bufpoi, len,
					   false);
}

static int denali_read_page_raw(struct mtd_info *mtd, struct nand_chip *chip,
				uint8_t *buf, int oob_required, int page)
{
	struct denali_nand_info *denali = mtd_to_denali(mtd);
	int writesize = mtd->writesize;
	int oobsize = mtd->oobsize;
	int ecc_steps = chip->ecc.steps;
	int ecc_size = chip->ecc.size;
	int ecc_bytes = chip->ecc.bytes;
	void *tmp_buf = denali->buf;
	int oob_skip = denali->oob_skip_bytes;
	size_t size = writesize + oobsize;
	int ret, i, pos, len;

	ret = denali_data_xfer(denali, tmp_buf, size, page, 1, 0);
	if (ret)
		return ret;

	/* Arrange the buffer for syndrome payload/ecc layout */
	if (buf) {
		for (i = 0; i < ecc_steps; i++) {
			pos = i * (ecc_size + ecc_bytes);
			len = ecc_size;

			if (pos >= writesize)
				pos += oob_skip;
			else if (pos + len > writesize)
				len = writesize - pos;

			memcpy(buf, tmp_buf + pos, len);
			buf += len;
			if (len < ecc_size) {
				len = ecc_size - len;
				memcpy(buf, tmp_buf + writesize + oob_skip,
				       len);
				buf += len;
			}
		}
	}

	if (oob_required) {
		uint8_t *oob = chip->oob_poi;

		/* BBM at the beginning of the OOB area */
		memcpy(oob, tmp_buf + writesize, oob_skip);
		oob += oob_skip;

		/* OOB ECC */
		for (i = 0; i < ecc_steps; i++) {
			pos = ecc_size + i * (ecc_size + ecc_bytes);
			len = ecc_bytes;

			if (pos >= writesize)
				pos += oob_skip;
			else if (pos + len > writesize)
				len = writesize - pos;

			memcpy(oob, tmp_buf + pos, len);
			oob += len;
			if (len < ecc_bytes) {
				len = ecc_bytes - len;
				memcpy(oob, tmp_buf + writesize + oob_skip,
				       len);
				oob += len;
			}
		}

		/* OOB free */
		len = oobsize - (oob - chip->oob_poi);
		memcpy(oob, tmp_buf + size - len, len);
	}

	return 0;
}

static int denali_read_oob(struct mtd_info *mtd, struct nand_chip *chip,
			   int page)
{
	denali_oob_xfer(mtd, chip, page, 0);

	return 0;
}

static int denali_write_oob(struct mtd_info *mtd, struct nand_chip *chip,
			    int page)
{
	struct denali_nand_info *denali = mtd_to_denali(mtd);

	denali_reset_irq(denali);

	denali_oob_xfer(mtd, chip, page, 1);

	return nand_prog_page_end_op(chip);
}

static int denali_read_page(struct mtd_info *mtd, struct nand_chip *chip,
			    uint8_t *buf, int oob_required, int page)
{
	struct denali_nand_info *denali = mtd_to_denali(mtd);
	unsigned long uncor_ecc_flags = 0;
	int stat = 0;
	int ret;

	ret = denali_data_xfer(denali, buf, mtd->writesize, page, 0, 0);
	if (ret && ret != -EBADMSG)
		return ret;

	if (denali->caps & DENALI_CAP_HW_ECC_FIXUP)
		stat = denali_hw_ecc_fixup(mtd, denali, &uncor_ecc_flags);
	else if (ret == -EBADMSG)
		stat = denali_sw_ecc_fixup(mtd, denali, &uncor_ecc_flags, buf);

	if (stat < 0)
		return stat;

	if (uncor_ecc_flags) {
		ret = denali_read_oob(mtd, chip, page);
		if (ret)
			return ret;

		stat = denali_check_erased_page(mtd, chip, buf,
						uncor_ecc_flags, stat);
	}

	return stat;
}

static int denali_write_page_raw(struct mtd_info *mtd, struct nand_chip *chip,
				 const uint8_t *buf, int oob_required, int page)
{
	struct denali_nand_info *denali = mtd_to_denali(mtd);
	int writesize = mtd->writesize;
	int oobsize = mtd->oobsize;
	int ecc_steps = chip->ecc.steps;
	int ecc_size = chip->ecc.size;
	int ecc_bytes = chip->ecc.bytes;
	void *tmp_buf = denali->buf;
	int oob_skip = denali->oob_skip_bytes;
	size_t size = writesize + oobsize;
	int i, pos, len;

	/*
	 * Fill the buffer with 0xff first except the full page transfer.
	 * This simplifies the logic.
	 */
	if (!buf || !oob_required)
		memset(tmp_buf, 0xff, size);

	/* Arrange the buffer for syndrome payload/ecc layout */
	if (buf) {
		for (i = 0; i < ecc_steps; i++) {
			pos = i * (ecc_size + ecc_bytes);
			len = ecc_size;

			if (pos >= writesize)
				pos += oob_skip;
			else if (pos + len > writesize)
				len = writesize - pos;

			memcpy(tmp_buf + pos, buf, len);
			buf += len;
			if (len < ecc_size) {
				len = ecc_size - len;
				memcpy(tmp_buf + writesize + oob_skip, buf,
				       len);
				buf += len;
			}
		}
	}

	if (oob_required) {
		const uint8_t *oob = chip->oob_poi;

		/* BBM at the beginning of the OOB area */
		memcpy(tmp_buf + writesize, oob, oob_skip);
		oob += oob_skip;

		/* OOB ECC */
		for (i = 0; i < ecc_steps; i++) {
			pos = ecc_size + i * (ecc_size + ecc_bytes);
			len = ecc_bytes;

			if (pos >= writesize)
				pos += oob_skip;
			else if (pos + len > writesize)
				len = writesize - pos;

			memcpy(tmp_buf + pos, oob, len);
			oob += len;
			if (len < ecc_bytes) {
				len = ecc_bytes - len;
				memcpy(tmp_buf + writesize + oob_skip, oob,
				       len);
				oob += len;
			}
		}

		/* OOB free */
		len = oobsize - (oob - chip->oob_poi);
		memcpy(tmp_buf + size - len, oob, len);
	}

	return denali_data_xfer(denali, tmp_buf, size, page, 1, 1);
}

static int denali_write_page(struct mtd_info *mtd, struct nand_chip *chip,
			     const uint8_t *buf, int oob_required, int page)
{
	struct denali_nand_info *denali = mtd_to_denali(mtd);

	return denali_data_xfer(denali, (void *)buf, mtd->writesize,
				page, 0, 1);
}

static void denali_select_chip(struct mtd_info *mtd, int chip)
{
	struct denali_nand_info *denali = mtd_to_denali(mtd);

	denali->active_bank = chip;
}

static int denali_waitfunc(struct mtd_info *mtd, struct nand_chip *chip)
{
	struct denali_nand_info *denali = mtd_to_denali(mtd);
	uint32_t irq_status;

	/* R/B# pin transitioned from low to high? */
	irq_status = denali_wait_for_irq(denali, INTR__INT_ACT);

	return irq_status & INTR__INT_ACT ? 0 : NAND_STATUS_FAIL;
}

static int denali_erase(struct mtd_info *mtd, int page)
{
	struct denali_nand_info *denali = mtd_to_denali(mtd);
	uint32_t irq_status;

	denali_reset_irq(denali);

	denali->host_write(denali, DENALI_MAP10 | DENALI_BANK(denali) | page,
			   DENALI_ERASE);

	/* wait for erase to complete or failure to occur */
	irq_status = denali_wait_for_irq(denali,
					 INTR__ERASE_COMP | INTR__ERASE_FAIL);

	return irq_status & INTR__ERASE_COMP ? 0 : -EIO;
}

static int denali_setup_data_interface(struct mtd_info *mtd, int chipnr,
				       const struct nand_data_interface *conf)
{
	struct denali_nand_info *denali = mtd_to_denali(mtd);
	const struct nand_sdr_timings *timings;
	unsigned long t_clk;
	int acc_clks, re_2_we, re_2_re, we_2_re, addr_2_data;
	int rdwr_en_lo, rdwr_en_hi, rdwr_en_lo_hi, cs_setup;
	int addr_2_data_mask;
	uint32_t tmp;

	timings = nand_get_sdr_timings(conf);
	if (IS_ERR(timings))
		return PTR_ERR(timings);

	/* clk_x period in picoseconds */
	t_clk = DIV_ROUND_DOWN_ULL(1000000000000ULL, denali->clk_x_rate);
	if (!t_clk)
		return -EINVAL;

	if (chipnr == NAND_DATA_IFACE_CHECK_ONLY)
		return 0;

	/* tREA -> ACC_CLKS */
	acc_clks = DIV_ROUND_UP(timings->tREA_max, t_clk);
	acc_clks = min_t(int, acc_clks, ACC_CLKS__VALUE);

	tmp = ioread32(denali->reg + ACC_CLKS);
	tmp &= ~ACC_CLKS__VALUE;
	tmp |= FIELD_PREP(ACC_CLKS__VALUE, acc_clks);
	iowrite32(tmp, denali->reg + ACC_CLKS);

	/* tRWH -> RE_2_WE */
	re_2_we = DIV_ROUND_UP(timings->tRHW_min, t_clk);
	re_2_we = min_t(int, re_2_we, RE_2_WE__VALUE);

	tmp = ioread32(denali->reg + RE_2_WE);
	tmp &= ~RE_2_WE__VALUE;
	tmp |= FIELD_PREP(RE_2_WE__VALUE, re_2_we);
	iowrite32(tmp, denali->reg + RE_2_WE);

	/* tRHZ -> RE_2_RE */
	re_2_re = DIV_ROUND_UP(timings->tRHZ_max, t_clk);
	re_2_re = min_t(int, re_2_re, RE_2_RE__VALUE);

	tmp = ioread32(denali->reg + RE_2_RE);
	tmp &= ~RE_2_RE__VALUE;
	tmp |= FIELD_PREP(RE_2_RE__VALUE, re_2_re);
	iowrite32(tmp, denali->reg + RE_2_RE);

	/*
	 * tCCS, tWHR -> WE_2_RE
	 *
	 * With WE_2_RE properly set, the Denali controller automatically takes
	 * care of the delay; the driver need not set NAND_WAIT_TCCS.
	 */
	we_2_re = DIV_ROUND_UP(max(timings->tCCS_min, timings->tWHR_min),
			       t_clk);
	we_2_re = min_t(int, we_2_re, TWHR2_AND_WE_2_RE__WE_2_RE);

	tmp = ioread32(denali->reg + TWHR2_AND_WE_2_RE);
	tmp &= ~TWHR2_AND_WE_2_RE__WE_2_RE;
	tmp |= FIELD_PREP(TWHR2_AND_WE_2_RE__WE_2_RE, we_2_re);
	iowrite32(tmp, denali->reg + TWHR2_AND_WE_2_RE);

	/* tADL -> ADDR_2_DATA */

	/* for older versions, ADDR_2_DATA is only 6 bit wide */
	addr_2_data_mask = TCWAW_AND_ADDR_2_DATA__ADDR_2_DATA;
	if (denali->revision < 0x0501)
		addr_2_data_mask >>= 1;

	addr_2_data = DIV_ROUND_UP(timings->tADL_min, t_clk);
	addr_2_data = min_t(int, addr_2_data, addr_2_data_mask);

	tmp = ioread32(denali->reg + TCWAW_AND_ADDR_2_DATA);
	tmp &= ~TCWAW_AND_ADDR_2_DATA__ADDR_2_DATA;
	tmp |= FIELD_PREP(TCWAW_AND_ADDR_2_DATA__ADDR_2_DATA, addr_2_data);
	iowrite32(tmp, denali->reg + TCWAW_AND_ADDR_2_DATA);

	/* tREH, tWH -> RDWR_EN_HI_CNT */
	rdwr_en_hi = DIV_ROUND_UP(max(timings->tREH_min, timings->tWH_min),
				  t_clk);
	rdwr_en_hi = min_t(int, rdwr_en_hi, RDWR_EN_HI_CNT__VALUE);

	tmp = ioread32(denali->reg + RDWR_EN_HI_CNT);
	tmp &= ~RDWR_EN_HI_CNT__VALUE;
	tmp |= FIELD_PREP(RDWR_EN_HI_CNT__VALUE, rdwr_en_hi);
	iowrite32(tmp, denali->reg + RDWR_EN_HI_CNT);

	/* tRP, tWP -> RDWR_EN_LO_CNT */
	rdwr_en_lo = DIV_ROUND_UP(max(timings->tRP_min, timings->tWP_min),
				  t_clk);
	rdwr_en_lo_hi = DIV_ROUND_UP(max(timings->tRC_min, timings->tWC_min),
				     t_clk);
	rdwr_en_lo_hi = max(rdwr_en_lo_hi, DENALI_CLK_X_MULT);
	rdwr_en_lo = max(rdwr_en_lo, rdwr_en_lo_hi - rdwr_en_hi);
	rdwr_en_lo = min_t(int, rdwr_en_lo, RDWR_EN_LO_CNT__VALUE);

	tmp = ioread32(denali->reg + RDWR_EN_LO_CNT);
	tmp &= ~RDWR_EN_LO_CNT__VALUE;
	tmp |= FIELD_PREP(RDWR_EN_LO_CNT__VALUE, rdwr_en_lo);
	iowrite32(tmp, denali->reg + RDWR_EN_LO_CNT);

	/* tCS, tCEA -> CS_SETUP_CNT */
	cs_setup = max3((int)DIV_ROUND_UP(timings->tCS_min, t_clk) - rdwr_en_lo,
			(int)DIV_ROUND_UP(timings->tCEA_max, t_clk) - acc_clks,
			0);
	cs_setup = min_t(int, cs_setup, CS_SETUP_CNT__VALUE);

	tmp = ioread32(denali->reg + CS_SETUP_CNT);
	tmp &= ~CS_SETUP_CNT__VALUE;
	tmp |= FIELD_PREP(CS_SETUP_CNT__VALUE, cs_setup);
	iowrite32(tmp, denali->reg + CS_SETUP_CNT);

	return 0;
}

static void denali_reset_banks(struct denali_nand_info *denali)
{
	u32 irq_status;
	int i;

	for (i = 0; i < denali->max_banks; i++) {
		denali->active_bank = i;

		denali_reset_irq(denali);

		iowrite32(DEVICE_RESET__BANK(i),
			  denali->reg + DEVICE_RESET);

		irq_status = denali_wait_for_irq(denali,
			INTR__RST_COMP | INTR__INT_ACT | INTR__TIME_OUT);
		if (!(irq_status & INTR__INT_ACT))
			break;
	}

	dev_dbg(denali->dev, "%d chips connected\n", i);
	denali->max_banks = i;
}

static void denali_hw_init(struct denali_nand_info *denali)
{
	/*
	 * The REVISION register may not be reliable.  Platforms are allowed to
	 * override it.
	 */
	if (!denali->revision)
		denali->revision = swab16(ioread32(denali->reg + REVISION));

	/*
	 * tell driver how many bit controller will skip before
	 * writing ECC code in OOB, this register may be already
	 * set by firmware. So we read this value out.
	 * if this value is 0, just let it be.
	 */
	denali->oob_skip_bytes = ioread32(denali->reg + SPARE_AREA_SKIP_BYTES);
	denali_detect_max_banks(denali);
	iowrite32(0x0F, denali->reg + RB_PIN_ENABLED);
	iowrite32(CHIP_EN_DONT_CARE__FLAG, denali->reg + CHIP_ENABLE_DONT_CARE);

	iowrite32(0xffff, denali->reg + SPARE_AREA_MARKER);
}

int denali_calc_ecc_bytes(int step_size, int strength)
{
	/* BCH code.  Denali requires ecc.bytes to be multiple of 2 */
	return DIV_ROUND_UP(strength * fls(step_size * 8), 16) * 2;
}
EXPORT_SYMBOL(denali_calc_ecc_bytes);

static int denali_ecc_setup(struct mtd_info *mtd, struct nand_chip *chip,
			    struct denali_nand_info *denali)
{
	int oobavail = mtd->oobsize - denali->oob_skip_bytes;
	int ret;

	/*
	 * If .size and .strength are already set (usually by DT),
	 * check if they are supported by this controller.
	 */
	if (chip->ecc.size && chip->ecc.strength)
		return nand_check_ecc_caps(chip, denali->ecc_caps, oobavail);

	/*
	 * We want .size and .strength closest to the chip's requirement
	 * unless NAND_ECC_MAXIMIZE is requested.
	 */
	if (!(chip->ecc.options & NAND_ECC_MAXIMIZE)) {
		ret = nand_match_ecc_req(chip, denali->ecc_caps, oobavail);
		if (!ret)
			return 0;
	}

	/* Max ECC strength is the last thing we can do */
	return nand_maximize_ecc(chip, denali->ecc_caps, oobavail);
}

static int denali_ooblayout_ecc(struct mtd_info *mtd, int section,
				struct mtd_oob_region *oobregion)
{
	struct denali_nand_info *denali = mtd_to_denali(mtd);
	struct nand_chip *chip = mtd_to_nand(mtd);

	if (section)
		return -ERANGE;

	oobregion->offset = denali->oob_skip_bytes;
	oobregion->length = chip->ecc.total;

	return 0;
}

static int denali_ooblayout_free(struct mtd_info *mtd, int section,
				 struct mtd_oob_region *oobregion)
{
	struct denali_nand_info *denali = mtd_to_denali(mtd);
	struct nand_chip *chip = mtd_to_nand(mtd);

	if (section)
		return -ERANGE;

	oobregion->offset = chip->ecc.total + denali->oob_skip_bytes;
	oobregion->length = mtd->oobsize - oobregion->offset;

	return 0;
}

static const struct mtd_ooblayout_ops denali_ooblayout_ops = {
	.ecc = denali_ooblayout_ecc,
	.free = denali_ooblayout_free,
};

static int denali_multidev_fixup(struct denali_nand_info *denali)
{
	struct nand_chip *chip = &denali->nand;
	struct mtd_info *mtd = nand_to_mtd(chip);

	/*
	 * Support for multi device:
	 * When the IP configuration is x16 capable and two x8 chips are
	 * connected in parallel, DEVICES_CONNECTED should be set to 2.
	 * In this case, the core framework knows nothing about this fact,
	 * so we should tell it the _logical_ pagesize and anything necessary.
	 */
	denali->devs_per_cs = ioread32(denali->reg + DEVICES_CONNECTED);

	/*
	 * On some SoCs, DEVICES_CONNECTED is not auto-detected.
	 * For those, DEVICES_CONNECTED is left to 0.  Set 1 if it is the case.
	 */
	if (denali->devs_per_cs == 0) {
		denali->devs_per_cs = 1;
		iowrite32(1, denali->reg + DEVICES_CONNECTED);
	}

	if (denali->devs_per_cs == 1)
		return 0;

	if (denali->devs_per_cs != 2) {
		dev_err(denali->dev, "unsupported number of devices %d\n",
			denali->devs_per_cs);
		return -EINVAL;
	}

	/* 2 chips in parallel */
	mtd->size <<= 1;
	mtd->erasesize <<= 1;
	mtd->writesize <<= 1;
	mtd->oobsize <<= 1;
	chip->chipsize <<= 1;
	chip->page_shift += 1;
	chip->phys_erase_shift += 1;
	chip->bbt_erase_shift += 1;
	chip->chip_shift += 1;
	chip->pagemask <<= 1;
	chip->ecc.size <<= 1;
	chip->ecc.bytes <<= 1;
	chip->ecc.strength <<= 1;
	denali->oob_skip_bytes <<= 1;

	return 0;
}

int denali_init(struct denali_nand_info *denali)
{
	struct nand_chip *chip = &denali->nand;
	struct mtd_info *mtd = nand_to_mtd(chip);
	u32 features = ioread32(denali->reg + FEATURES);
	int ret;

	mtd->dev.parent = denali->dev;
	denali_hw_init(denali);

	init_completion(&denali->complete);
	spin_lock_init(&denali->irq_lock);

	denali_clear_irq_all(denali);

	ret = devm_request_irq(denali->dev, denali->irq, denali_isr,
			       IRQF_SHARED, DENALI_NAND_NAME, denali);
	if (ret) {
		dev_err(denali->dev, "Unable to request IRQ\n");
		return ret;
	}

	denali_enable_irq(denali);
	denali_reset_banks(denali);

	denali->active_bank = DENALI_INVALID_BANK;

	nand_set_flash_node(chip, denali->dev->of_node);
	/* Fallback to the default name if DT did not give "label" property */
	if (!mtd->name)
		mtd->name = "denali-nand";

	chip->select_chip = denali_select_chip;
	chip->read_byte = denali_read_byte;
	chip->write_byte = denali_write_byte;
	chip->read_word = denali_read_word;
	chip->cmd_ctrl = denali_cmd_ctrl;
	chip->dev_ready = denali_dev_ready;
	chip->waitfunc = denali_waitfunc;

	if (features & FEATURES__INDEX_ADDR) {
		denali->host_read = denali_indexed_read;
		denali->host_write = denali_indexed_write;
	} else {
		denali->host_read = denali_direct_read;
		denali->host_write = denali_direct_write;
	}

	/* clk rate info is needed for setup_data_interface */
	if (denali->clk_x_rate)
		chip->setup_data_interface = denali_setup_data_interface;

	ret = nand_scan_ident(mtd, denali->max_banks, NULL);
	if (ret)
		goto disable_irq;

	if (ioread32(denali->reg + FEATURES) & FEATURES__DMA)
		denali->dma_avail = 1;

	if (denali->dma_avail) {
		int dma_bit = denali->caps & DENALI_CAP_DMA_64BIT ? 64 : 32;

		ret = dma_set_mask(denali->dev, DMA_BIT_MASK(dma_bit));
		if (ret) {
			dev_info(denali->dev,
				 "Failed to set DMA mask. Disabling DMA.\n");
			denali->dma_avail = 0;
		}
	}

	if (denali->dma_avail) {
		chip->options |= NAND_USE_BOUNCE_BUFFER;
		chip->buf_align = 16;
		if (denali->caps & DENALI_CAP_DMA_64BIT)
			denali->setup_dma = denali_setup_dma64;
		else
			denali->setup_dma = denali_setup_dma32;
	}

	chip->bbt_options |= NAND_BBT_USE_FLASH;
	chip->bbt_options |= NAND_BBT_NO_OOB;
	chip->ecc.mode = NAND_ECC_HW_SYNDROME;
	chip->options |= NAND_NO_SUBPAGE_WRITE;

	ret = denali_ecc_setup(mtd, chip, denali);
	if (ret) {
		dev_err(denali->dev, "Failed to setup ECC settings.\n");
		goto disable_irq;
	}

	dev_dbg(denali->dev,
		"chosen ECC settings: step=%d, strength=%d, bytes=%d\n",
		chip->ecc.size, chip->ecc.strength, chip->ecc.bytes);

	iowrite32(FIELD_PREP(ECC_CORRECTION__ERASE_THRESHOLD, 1) |
		  FIELD_PREP(ECC_CORRECTION__VALUE, chip->ecc.strength),
		  denali->reg + ECC_CORRECTION);
	iowrite32(mtd->erasesize / mtd->writesize,
		  denali->reg + PAGES_PER_BLOCK);
	iowrite32(chip->options & NAND_BUSWIDTH_16 ? 1 : 0,
		  denali->reg + DEVICE_WIDTH);
	iowrite32(chip->options & NAND_ROW_ADDR_3 ? 0 : TWO_ROW_ADDR_CYCLES__FLAG,
		  denali->reg + TWO_ROW_ADDR_CYCLES);
	iowrite32(mtd->writesize, denali->reg + DEVICE_MAIN_AREA_SIZE);
	iowrite32(mtd->oobsize, denali->reg + DEVICE_SPARE_AREA_SIZE);

	iowrite32(chip->ecc.size, denali->reg + CFG_DATA_BLOCK_SIZE);
	iowrite32(chip->ecc.size, denali->reg + CFG_LAST_DATA_BLOCK_SIZE);
	/* chip->ecc.steps is set by nand_scan_tail(); not available here */
	iowrite32(mtd->writesize / chip->ecc.size,
		  denali->reg + CFG_NUM_DATA_BLOCKS);

	mtd_set_ooblayout(mtd, &denali_ooblayout_ops);

	if (chip->options & NAND_BUSWIDTH_16) {
		chip->read_buf = denali_read_buf16;
		chip->write_buf = denali_write_buf16;
	} else {
		chip->read_buf = denali_read_buf;
		chip->write_buf = denali_write_buf;
	}
	chip->ecc.read_page = denali_read_page;
	chip->ecc.read_page_raw = denali_read_page_raw;
	chip->ecc.write_page = denali_write_page;
	chip->ecc.write_page_raw = denali_write_page_raw;
	chip->ecc.read_oob = denali_read_oob;
	chip->ecc.write_oob = denali_write_oob;
	chip->erase = denali_erase;

	ret = denali_multidev_fixup(denali);
	if (ret)
		goto disable_irq;

	/*
	 * This buffer is DMA-mapped by denali_{read,write}_page_raw.  Do not
	 * use devm_kmalloc() because the memory allocated by devm_ does not
	 * guarantee DMA-safe alignment.
	 */
	denali->buf = kmalloc(mtd->writesize + mtd->oobsize, GFP_KERNEL);
	if (!denali->buf) {
		ret = -ENOMEM;
		goto disable_irq;
	}

	ret = nand_scan_tail(mtd);
	if (ret)
		goto free_buf;

	ret = mtd_device_register(mtd, NULL, 0);
	if (ret) {
		dev_err(denali->dev, "Failed to register MTD: %d\n", ret);
		goto free_buf;
	}
	return 0;

free_buf:
	kfree(denali->buf);
disable_irq:
	denali_disable_irq(denali);

	return ret;
}
EXPORT_SYMBOL(denali_init);

void denali_remove(struct denali_nand_info *denali)
{
	struct mtd_info *mtd = nand_to_mtd(&denali->nand);

	nand_release(mtd);
	kfree(denali->buf);
	denali_disable_irq(denali);
}
EXPORT_SYMBOL(denali_remove);<|MERGE_RESOLUTION|>--- conflicted
+++ resolved
@@ -70,7 +70,6 @@
  * be transferred.  This mode requires 28 bits of address region allocated.
  */
 static u32 denali_direct_read(struct denali_nand_info *denali, u32 addr)
-<<<<<<< HEAD
 {
 	return ioread32(denali->host + addr);
 }
@@ -78,15 +77,6 @@
 static void denali_direct_write(struct denali_nand_info *denali, u32 addr,
 				u32 data)
 {
-=======
-{
-	return ioread32(denali->host + addr);
-}
-
-static void denali_direct_write(struct denali_nand_info *denali, u32 addr,
-				u32 data)
-{
->>>>>>> 661e50bc
 	iowrite32(data, denali->host + addr);
 }
 
