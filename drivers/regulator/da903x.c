/*
 * Regulators driver for Dialog Semiconductor DA903x
 *
 * Copyright (C) 2006-2008 Marvell International Ltd.
 * Copyright (C) 2008 Compulab Ltd.
 *
 * This program is free software; you can redistribute it and/or modify
 * it under the terms of the GNU General Public License version 2 as
 * published by the Free Software Foundation.
 */

#include <linux/kernel.h>
#include <linux/init.h>
#include <linux/err.h>
#include <linux/module.h>
#include <linux/platform_device.h>
#include <linux/regulator/driver.h>
#include <linux/regulator/machine.h>
#include <linux/mfd/da903x.h>

/* DA9030 Registers */
#define DA9030_INVAL		(-1)
#define DA9030_LDO1011		(0x10)
#define DA9030_LDO15		(0x11)
#define DA9030_LDO1416		(0x12)
#define DA9030_LDO1819		(0x13)
#define DA9030_LDO17		(0x14)
#define DA9030_BUCK2DVM1	(0x15)
#define DA9030_BUCK2DVM2	(0x16)
#define DA9030_RCTL11		(0x17)
#define DA9030_RCTL21		(0x18)
#define DA9030_LDO1		(0x90)
#define DA9030_LDO23		(0x91)
#define DA9030_LDO45		(0x92)
#define DA9030_LDO6		(0x93)
#define DA9030_LDO78		(0x94)
#define DA9030_LDO912		(0x95)
#define DA9030_BUCK		(0x96)
#define DA9030_RCTL12		(0x97)
#define DA9030_RCTL22		(0x98)
#define DA9030_LDO_UNLOCK	(0xa0)
#define DA9030_LDO_UNLOCK_MASK	(0xe0)
#define DA9034_OVER1		(0x10)

/* DA9034 Registers */
#define DA9034_INVAL		(-1)
#define DA9034_OVER2		(0x11)
#define DA9034_OVER3		(0x12)
#define DA9034_LDO643		(0x13)
#define DA9034_LDO987		(0x14)
#define DA9034_LDO1110		(0x15)
#define DA9034_LDO1312		(0x16)
#define DA9034_LDO1514		(0x17)
#define DA9034_VCC1		(0x20)
#define DA9034_ADTV1		(0x23)
#define DA9034_ADTV2		(0x24)
#define DA9034_AVRC		(0x25)
#define DA9034_CDTV1		(0x26)
#define DA9034_CDTV2		(0x27)
#define DA9034_CVRC		(0x28)
#define DA9034_SDTV1		(0x29)
#define DA9034_SDTV2		(0x2a)
#define DA9034_SVRC		(0x2b)
#define DA9034_MDTV1		(0x32)
#define DA9034_MDTV2		(0x33)
#define DA9034_MVRC		(0x34)

/* DA9035 Registers. DA9034 Registers are comptabile to DA9035. */
#define DA9035_OVER3		(0x12)
#define DA9035_VCC2		(0x1f)
#define DA9035_3DTV1		(0x2c)
#define DA9035_3DTV2		(0x2d)
#define DA9035_3VRC		(0x2e)
#define DA9035_AUTOSKIP		(0x2f)

struct da903x_regulator_info {
	struct regulator_desc desc;

	int	max_uV;
	int	vol_reg;
	int	vol_shift;
	int	vol_nbits;
	int	update_reg;
	int	update_bit;
	int	enable_reg;
	int	enable_bit;
};

static inline struct device *to_da903x_dev(struct regulator_dev *rdev)
{
	return rdev_get_dev(rdev)->parent->parent;
}

static inline int check_range(struct da903x_regulator_info *info,
				int min_uV, int max_uV)
{
	if (min_uV < info->desc.min_uV || min_uV > info->max_uV)
		return -EINVAL;

	return 0;
}

/* DA9030/DA9034 common operations */
static int da903x_set_voltage_sel(struct regulator_dev *rdev, unsigned selector)
{
	struct da903x_regulator_info *info = rdev_get_drvdata(rdev);
	struct device *da9034_dev = to_da903x_dev(rdev);
	uint8_t val, mask;

	if (rdev->desc->n_voltages == 1)
		return -EINVAL;

	val = selector << info->vol_shift;
	mask = ((1 << info->vol_nbits) - 1)  << info->vol_shift;

	return da903x_update(da9034_dev, info->vol_reg, val, mask);
}

static int da903x_get_voltage_sel(struct regulator_dev *rdev)
{
	struct da903x_regulator_info *info = rdev_get_drvdata(rdev);
	struct device *da9034_dev = to_da903x_dev(rdev);
	uint8_t val, mask;
	int ret;

	if (rdev->desc->n_voltages == 1)
		return 0;

	ret = da903x_read(da9034_dev, info->vol_reg, &val);
	if (ret)
		return ret;

	mask = ((1 << info->vol_nbits) - 1)  << info->vol_shift;
	val = (val & mask) >> info->vol_shift;

	return val;
}

static int da903x_enable(struct regulator_dev *rdev)
{
	struct da903x_regulator_info *info = rdev_get_drvdata(rdev);
	struct device *da9034_dev = to_da903x_dev(rdev);

	return da903x_set_bits(da9034_dev, info->enable_reg,
					1 << info->enable_bit);
}

static int da903x_disable(struct regulator_dev *rdev)
{
	struct da903x_regulator_info *info = rdev_get_drvdata(rdev);
	struct device *da9034_dev = to_da903x_dev(rdev);

	return da903x_clr_bits(da9034_dev, info->enable_reg,
					1 << info->enable_bit);
}

static int da903x_is_enabled(struct regulator_dev *rdev)
{
	struct da903x_regulator_info *info = rdev_get_drvdata(rdev);
	struct device *da9034_dev = to_da903x_dev(rdev);
	uint8_t reg_val;
	int ret;

	ret = da903x_read(da9034_dev, info->enable_reg, &reg_val);
	if (ret)
		return ret;

	return !!(reg_val & (1 << info->enable_bit));
}

/* DA9030 specific operations */
static int da9030_set_ldo1_15_voltage_sel(struct regulator_dev *rdev,
					  unsigned selector)
{
	struct da903x_regulator_info *info = rdev_get_drvdata(rdev);
	struct device *da903x_dev = to_da903x_dev(rdev);
	uint8_t val, mask;
	int ret;

	val = selector << info->vol_shift;
	mask = ((1 << info->vol_nbits) - 1)  << info->vol_shift;
	val |= DA9030_LDO_UNLOCK; /* have to set UNLOCK bits */
	mask |= DA9030_LDO_UNLOCK_MASK;

	/* write twice */
	ret = da903x_update(da903x_dev, info->vol_reg, val, mask);
	if (ret)
		return ret;

	return da903x_update(da903x_dev, info->vol_reg, val, mask);
}

static int da9030_map_ldo14_voltage(struct regulator_dev *rdev,
				    int min_uV, int max_uV)
{
	struct da903x_regulator_info *info = rdev_get_drvdata(rdev);
	int thresh, sel;

	if (check_range(info, min_uV, max_uV)) {
		pr_err("invalid voltage range (%d, %d) uV\n", min_uV, max_uV);
		return -EINVAL;
	}

	thresh = (info->max_uV + info->desc.min_uV) / 2;
	if (min_uV < thresh) {
		sel = DIV_ROUND_UP(thresh - min_uV, info->desc.uV_step);
		sel |= 0x4;
	} else {
		sel = DIV_ROUND_UP(min_uV - thresh, info->desc.uV_step);
	}

	return sel;
}

static int da9030_list_ldo14_voltage(struct regulator_dev *rdev,
				     unsigned selector)
{
	struct da903x_regulator_info *info = rdev_get_drvdata(rdev);
	int volt;

	if (selector & 0x4)
		volt = rdev->desc->min_uV +
		       rdev->desc->uV_step * (3 - (selector & ~0x4));
	else
		volt = (info->max_uV + rdev->desc->min_uV) / 2 +
		       rdev->desc->uV_step * (selector & ~0x4);

	if (volt > info->max_uV)
		return -EINVAL;

	return volt;
}

/* DA9034 specific operations */
static int da9034_set_dvc_voltage_sel(struct regulator_dev *rdev,
				      unsigned selector)
{
	struct da903x_regulator_info *info = rdev_get_drvdata(rdev);
	struct device *da9034_dev = to_da903x_dev(rdev);
	uint8_t val, mask;
	int ret;

	val = selector << info->vol_shift;
	mask = ((1 << info->vol_nbits) - 1)  << info->vol_shift;

	ret = da903x_update(da9034_dev, info->vol_reg, val, mask);
	if (ret)
		return ret;

	ret = da903x_set_bits(da9034_dev, info->update_reg,
					1 << info->update_bit);
	return ret;
}

static const struct regulator_linear_range da9034_ldo12_ranges[] = {
<<<<<<< HEAD
	{ .min_uV = 1700000, .max_uV = 2050000, .min_sel =  0, .max_sel = 7,
	  .uV_step =  50000 },
	{ .min_uV = 2700000, .max_uV = 3050000, .min_sel =  8, .max_sel = 15,
	  .uV_step =  50000 },
=======
	REGULATOR_LINEAR_RANGE(1700000, 0, 7, 50000),
	REGULATOR_LINEAR_RANGE(2700000, 8, 15, 50000),
>>>>>>> d8ec26d7
};

static struct regulator_ops da903x_regulator_ldo_ops = {
	.set_voltage_sel = da903x_set_voltage_sel,
	.get_voltage_sel = da903x_get_voltage_sel,
	.list_voltage	= regulator_list_voltage_linear,
	.map_voltage	= regulator_map_voltage_linear,
	.enable		= da903x_enable,
	.disable	= da903x_disable,
	.is_enabled	= da903x_is_enabled,
};

/* NOTE: this is dedicated for the insane DA9030 LDO14 */
static struct regulator_ops da9030_regulator_ldo14_ops = {
	.set_voltage_sel = da903x_set_voltage_sel,
	.get_voltage_sel = da903x_get_voltage_sel,
	.list_voltage	= da9030_list_ldo14_voltage,
	.map_voltage	= da9030_map_ldo14_voltage,
	.enable		= da903x_enable,
	.disable	= da903x_disable,
	.is_enabled	= da903x_is_enabled,
};

/* NOTE: this is dedicated for the DA9030 LDO1 and LDO15 that have locks  */
static struct regulator_ops da9030_regulator_ldo1_15_ops = {
	.set_voltage_sel = da9030_set_ldo1_15_voltage_sel,
	.get_voltage_sel = da903x_get_voltage_sel,
	.list_voltage	= regulator_list_voltage_linear,
	.map_voltage	= regulator_map_voltage_linear,
	.enable		= da903x_enable,
	.disable	= da903x_disable,
	.is_enabled	= da903x_is_enabled,
};

static struct regulator_ops da9034_regulator_dvc_ops = {
	.set_voltage_sel = da9034_set_dvc_voltage_sel,
	.get_voltage_sel = da903x_get_voltage_sel,
	.list_voltage	= regulator_list_voltage_linear,
	.map_voltage	= regulator_map_voltage_linear,
	.enable		= da903x_enable,
	.disable	= da903x_disable,
	.is_enabled	= da903x_is_enabled,
};

/* NOTE: this is dedicated for the insane LDO12 */
static struct regulator_ops da9034_regulator_ldo12_ops = {
	.set_voltage_sel = da903x_set_voltage_sel,
	.get_voltage_sel = da903x_get_voltage_sel,
	.list_voltage	= regulator_list_voltage_linear_range,
	.map_voltage	= regulator_map_voltage_linear_range,
	.enable		= da903x_enable,
	.disable	= da903x_disable,
	.is_enabled	= da903x_is_enabled,
};

#define DA903x_LDO(_pmic, _id, min, max, step, vreg, shift, nbits, ereg, ebit)	\
{									\
	.desc	= {							\
		.name	= "LDO" #_id,					\
		.ops	= &da903x_regulator_ldo_ops,			\
		.type	= REGULATOR_VOLTAGE,				\
		.id	= _pmic##_ID_LDO##_id,				\
		.n_voltages = (step) ? ((max - min) / step + 1) : 1,	\
		.owner	= THIS_MODULE,					\
		.min_uV	 = (min) * 1000,				\
		.uV_step = (step) * 1000,				\
	},								\
	.max_uV		= (max) * 1000,					\
	.vol_reg	= _pmic##_##vreg,				\
	.vol_shift	= (shift),					\
	.vol_nbits	= (nbits),					\
	.enable_reg	= _pmic##_##ereg,				\
	.enable_bit	= (ebit),					\
}

#define DA903x_DVC(_pmic, _id, min, max, step, vreg, nbits, ureg, ubit, ereg, ebit) \
{									\
	.desc	= {							\
		.name	= #_id,						\
		.ops	= &da9034_regulator_dvc_ops,			\
		.type	= REGULATOR_VOLTAGE,				\
		.id	= _pmic##_ID_##_id,				\
		.n_voltages = (step) ? ((max - min) / step + 1) : 1,	\
		.owner	= THIS_MODULE,					\
		.min_uV = (min) * 1000,					\
		.uV_step = (step) * 1000,				\
	},								\
	.max_uV		= (max) * 1000,					\
	.vol_reg	= _pmic##_##vreg,				\
	.vol_shift	= (0),						\
	.vol_nbits	= (nbits),					\
	.update_reg	= _pmic##_##ureg,				\
	.update_bit	= (ubit),					\
	.enable_reg	= _pmic##_##ereg,				\
	.enable_bit	= (ebit),					\
}

#define DA9034_LDO(_id, min, max, step, vreg, shift, nbits, ereg, ebit)	\
	DA903x_LDO(DA9034, _id, min, max, step, vreg, shift, nbits, ereg, ebit)

#define DA9030_LDO(_id, min, max, step, vreg, shift, nbits, ereg, ebit)	\
	DA903x_LDO(DA9030, _id, min, max, step, vreg, shift, nbits, ereg, ebit)

#define DA9030_DVC(_id, min, max, step, vreg, nbits, ureg, ubit, ereg, ebit) \
	DA903x_DVC(DA9030, _id, min, max, step, vreg, nbits, ureg, ubit, \
		   ereg, ebit)

#define DA9034_DVC(_id, min, max, step, vreg, nbits, ureg, ubit, ereg, ebit) \
	DA903x_DVC(DA9034, _id, min, max, step, vreg, nbits, ureg, ubit, \
		   ereg, ebit)

#define DA9035_DVC(_id, min, max, step, vreg, nbits, ureg, ubit, ereg, ebit) \
	DA903x_DVC(DA9035, _id, min, max, step, vreg, nbits, ureg, ubit, \
		   ereg, ebit)

static struct da903x_regulator_info da903x_regulator_info[] = {
	/* DA9030 */
	DA9030_DVC(BUCK2, 850, 1625, 25, BUCK2DVM1, 5, BUCK2DVM1, 7, RCTL11, 0),

	DA9030_LDO( 1, 1200, 3200, 100,    LDO1, 0, 5, RCTL12, 1),
	DA9030_LDO( 2, 1800, 3200, 100,   LDO23, 0, 4, RCTL12, 2),
	DA9030_LDO( 3, 1800, 3200, 100,   LDO23, 4, 4, RCTL12, 3),
	DA9030_LDO( 4, 1800, 3200, 100,   LDO45, 0, 4, RCTL12, 4),
	DA9030_LDO( 5, 1800, 3200, 100,   LDO45, 4, 4, RCTL12, 5),
	DA9030_LDO( 6, 1800, 3200, 100,    LDO6, 0, 4, RCTL12, 6),
	DA9030_LDO( 7, 1800, 3200, 100,   LDO78, 0, 4, RCTL12, 7),
	DA9030_LDO( 8, 1800, 3200, 100,   LDO78, 4, 4, RCTL22, 0),
	DA9030_LDO( 9, 1800, 3200, 100,  LDO912, 0, 4, RCTL22, 1),
	DA9030_LDO(10, 1800, 3200, 100, LDO1011, 0, 4, RCTL22, 2),
	DA9030_LDO(11, 1800, 3200, 100, LDO1011, 4, 4, RCTL22, 3),
	DA9030_LDO(12, 1800, 3200, 100,  LDO912, 4, 4, RCTL22, 4),
	DA9030_LDO(14, 2760, 2940,  30, LDO1416, 0, 3, RCTL11, 4),
	DA9030_LDO(15, 1100, 2650,  50,	  LDO15, 0, 5, RCTL11, 5),
	DA9030_LDO(16, 1100, 2650,  50, LDO1416, 3, 5, RCTL11, 6),
	DA9030_LDO(17, 1800, 3200, 100,   LDO17, 0, 4, RCTL11, 7),
	DA9030_LDO(18, 1800, 3200, 100, LDO1819, 0, 4, RCTL21, 2),
	DA9030_LDO(19, 1800, 3200, 100, LDO1819, 4, 4, RCTL21, 1),
	DA9030_LDO(13, 2100, 2100, 0, INVAL, 0, 0, RCTL11, 3), /* fixed @2.1V */

	/* DA9034 */
	DA9034_DVC(BUCK1, 725, 1500, 25, ADTV2, 5, VCC1, 0, OVER1, 0),
	DA9034_DVC(BUCK2, 725, 1500, 25, CDTV2, 5, VCC1, 2, OVER1, 1),
	DA9034_DVC(LDO2,  725, 1500, 25, SDTV2, 5, VCC1, 4, OVER1, 2),
	DA9034_DVC(LDO1, 1700, 2075, 25, MDTV1, 4, VCC1, 6, OVER3, 4),

	DA9034_LDO( 3, 1800, 3300, 100,  LDO643, 0, 4, OVER3, 5),
	DA9034_LDO( 4, 1800, 2900,1100,  LDO643, 4, 1, OVER3, 6),
	DA9034_LDO( 6, 2500, 2850,  50,  LDO643, 5, 3, OVER2, 0),
	DA9034_LDO( 7, 2700, 3050,  50,  LDO987, 0, 3, OVER2, 1),
	DA9034_LDO( 8, 2700, 2850,  50,  LDO987, 3, 2, OVER2, 2),
	DA9034_LDO( 9, 2700, 3050,  50,  LDO987, 5, 3, OVER2, 3),
	DA9034_LDO(10, 2700, 3050,  50, LDO1110, 0, 3, OVER2, 4),
	DA9034_LDO(11, 1800, 3300, 100, LDO1110, 4, 4, OVER2, 5),
	DA9034_LDO(12, 1700, 3050,  50, LDO1312, 0, 4, OVER3, 6),
	DA9034_LDO(13, 1800, 3300, 100, LDO1312, 4, 4, OVER2, 7),
	DA9034_LDO(14, 1800, 3300, 100, LDO1514, 0, 4, OVER3, 0),
	DA9034_LDO(15, 1800, 3300, 100, LDO1514, 4, 4, OVER3, 1),
	DA9034_LDO(5, 3100, 3100, 0, INVAL, 0, 0, OVER3, 7), /* fixed @3.1V */

	/* DA9035 */
	DA9035_DVC(BUCK3, 1800, 2200, 100, 3DTV1, 3, VCC2, 0, OVER3, 3),
};

static inline struct da903x_regulator_info *find_regulator_info(int id)
{
	struct da903x_regulator_info *ri;
	int i;

	for (i = 0; i < ARRAY_SIZE(da903x_regulator_info); i++) {
		ri = &da903x_regulator_info[i];
		if (ri->desc.id == id)
			return ri;
	}
	return NULL;
}

static int da903x_regulator_probe(struct platform_device *pdev)
{
	struct da903x_regulator_info *ri = NULL;
	struct regulator_dev *rdev;
	struct regulator_config config = { };

	ri = find_regulator_info(pdev->id);
	if (ri == NULL) {
		dev_err(&pdev->dev, "invalid regulator ID specified\n");
		return -EINVAL;
	}

	/* Workaround for the weird LDO12 voltage setting */
	if (ri->desc.id == DA9034_ID_LDO12) {
		ri->desc.ops = &da9034_regulator_ldo12_ops;
		ri->desc.n_voltages = 16;
		ri->desc.linear_ranges = da9034_ldo12_ranges;
		ri->desc.n_linear_ranges = ARRAY_SIZE(da9034_ldo12_ranges);
	}

	if (ri->desc.id == DA9030_ID_LDO14)
		ri->desc.ops = &da9030_regulator_ldo14_ops;

	if (ri->desc.id == DA9030_ID_LDO1 || ri->desc.id == DA9030_ID_LDO15)
		ri->desc.ops = &da9030_regulator_ldo1_15_ops;

	config.dev = &pdev->dev;
	config.init_data = dev_get_platdata(&pdev->dev);
	config.driver_data = ri;

	rdev = devm_regulator_register(&pdev->dev, &ri->desc, &config);
	if (IS_ERR(rdev)) {
		dev_err(&pdev->dev, "failed to register regulator %s\n",
				ri->desc.name);
		return PTR_ERR(rdev);
	}

	platform_set_drvdata(pdev, rdev);
	return 0;
}

static struct platform_driver da903x_regulator_driver = {
	.driver	= {
		.name	= "da903x-regulator",
		.owner	= THIS_MODULE,
	},
	.probe		= da903x_regulator_probe,
};

static int __init da903x_regulator_init(void)
{
	return platform_driver_register(&da903x_regulator_driver);
}
subsys_initcall(da903x_regulator_init);

static void __exit da903x_regulator_exit(void)
{
	platform_driver_unregister(&da903x_regulator_driver);
}
module_exit(da903x_regulator_exit);

MODULE_LICENSE("GPL");
MODULE_AUTHOR("Eric Miao <eric.miao@marvell.com>"
	      "Mike Rapoport <mike@compulab.co.il>");
MODULE_DESCRIPTION("Regulator Driver for Dialog Semiconductor DA903X PMIC");
MODULE_ALIAS("platform:da903x-regulator");<|MERGE_RESOLUTION|>--- conflicted
+++ resolved
@@ -253,15 +253,8 @@
 }
 
 static const struct regulator_linear_range da9034_ldo12_ranges[] = {
-<<<<<<< HEAD
-	{ .min_uV = 1700000, .max_uV = 2050000, .min_sel =  0, .max_sel = 7,
-	  .uV_step =  50000 },
-	{ .min_uV = 2700000, .max_uV = 3050000, .min_sel =  8, .max_sel = 15,
-	  .uV_step =  50000 },
-=======
 	REGULATOR_LINEAR_RANGE(1700000, 0, 7, 50000),
 	REGULATOR_LINEAR_RANGE(2700000, 8, 15, 50000),
->>>>>>> d8ec26d7
 };
 
 static struct regulator_ops da903x_regulator_ldo_ops = {
