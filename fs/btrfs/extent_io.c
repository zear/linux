// SPDX-License-Identifier: GPL-2.0

#include <linux/bitops.h>
#include <linux/slab.h>
#include <linux/bio.h>
#include <linux/mm.h>
#include <linux/pagemap.h>
#include <linux/page-flags.h>
#include <linux/sched/mm.h>
#include <linux/spinlock.h>
#include <linux/blkdev.h>
#include <linux/swap.h>
#include <linux/writeback.h>
#include <linux/pagevec.h>
#include <linux/prefetch.h>
#include <linux/fsverity.h>
#include "misc.h"
#include "extent_io.h"
#include "extent-io-tree.h"
#include "extent_map.h"
#include "ctree.h"
#include "btrfs_inode.h"
#include "volumes.h"
#include "check-integrity.h"
#include "locking.h"
#include "rcu-string.h"
#include "backref.h"
#include "disk-io.h"
#include "subpage.h"
#include "zoned.h"
#include "block-group.h"
#include "compression.h"

static struct kmem_cache *extent_state_cache;
static struct kmem_cache *extent_buffer_cache;
static struct bio_set btrfs_bioset;

static inline bool extent_state_in_tree(const struct extent_state *state)
{
	return !RB_EMPTY_NODE(&state->rb_node);
}

#ifdef CONFIG_BTRFS_DEBUG
static LIST_HEAD(states);
static DEFINE_SPINLOCK(leak_lock);

static inline void btrfs_leak_debug_add(spinlock_t *lock,
					struct list_head *new,
					struct list_head *head)
{
	unsigned long flags;

	spin_lock_irqsave(lock, flags);
	list_add(new, head);
	spin_unlock_irqrestore(lock, flags);
}

static inline void btrfs_leak_debug_del(spinlock_t *lock,
					struct list_head *entry)
{
	unsigned long flags;

	spin_lock_irqsave(lock, flags);
	list_del(entry);
	spin_unlock_irqrestore(lock, flags);
}

void btrfs_extent_buffer_leak_debug_check(struct btrfs_fs_info *fs_info)
{
	struct extent_buffer *eb;
	unsigned long flags;

	/*
	 * If we didn't get into open_ctree our allocated_ebs will not be
	 * initialized, so just skip this.
	 */
	if (!fs_info->allocated_ebs.next)
		return;

	WARN_ON(!list_empty(&fs_info->allocated_ebs));
	spin_lock_irqsave(&fs_info->eb_leak_lock, flags);
	while (!list_empty(&fs_info->allocated_ebs)) {
		eb = list_first_entry(&fs_info->allocated_ebs,
				      struct extent_buffer, leak_list);
		pr_err(
	"BTRFS: buffer leak start %llu len %lu refs %d bflags %lu owner %llu\n",
		       eb->start, eb->len, atomic_read(&eb->refs), eb->bflags,
		       btrfs_header_owner(eb));
		list_del(&eb->leak_list);
		kmem_cache_free(extent_buffer_cache, eb);
	}
	spin_unlock_irqrestore(&fs_info->eb_leak_lock, flags);
}

static inline void btrfs_extent_state_leak_debug_check(void)
{
	struct extent_state *state;

	while (!list_empty(&states)) {
		state = list_entry(states.next, struct extent_state, leak_list);
		pr_err("BTRFS: state leak: start %llu end %llu state %u in tree %d refs %d\n",
		       state->start, state->end, state->state,
		       extent_state_in_tree(state),
		       refcount_read(&state->refs));
		list_del(&state->leak_list);
		kmem_cache_free(extent_state_cache, state);
	}
}

#define btrfs_debug_check_extent_io_range(tree, start, end)		\
	__btrfs_debug_check_extent_io_range(__func__, (tree), (start), (end))
static inline void __btrfs_debug_check_extent_io_range(const char *caller,
		struct extent_io_tree *tree, u64 start, u64 end)
{
	struct inode *inode = tree->private_data;
	u64 isize;

	if (!inode || !is_data_inode(inode))
		return;

	isize = i_size_read(inode);
	if (end >= PAGE_SIZE && (end % 2) == 0 && end != isize - 1) {
		btrfs_debug_rl(BTRFS_I(inode)->root->fs_info,
		    "%s: ino %llu isize %llu odd range [%llu,%llu]",
			caller, btrfs_ino(BTRFS_I(inode)), isize, start, end);
	}
}
#else
#define btrfs_leak_debug_add(lock, new, head)	do {} while (0)
#define btrfs_leak_debug_del(lock, entry)	do {} while (0)
#define btrfs_extent_state_leak_debug_check()	do {} while (0)
#define btrfs_debug_check_extent_io_range(c, s, e)	do {} while (0)
#endif

struct tree_entry {
	u64 start;
	u64 end;
	struct rb_node rb_node;
};

/*
 * Structure to record info about the bio being assembled, and other info like
 * how many bytes are there before stripe/ordered extent boundary.
 */
struct btrfs_bio_ctrl {
	struct bio *bio;
	int mirror_num;
	enum btrfs_compression_type compress_type;
	u32 len_to_stripe_boundary;
	u32 len_to_oe_boundary;
};

struct extent_page_data {
	struct btrfs_bio_ctrl bio_ctrl;
	/* tells writepage not to lock the state bits for this range
	 * it still does the unlocking
	 */
	unsigned int extent_locked:1;

	/* tells the submit_bio code to use REQ_SYNC */
	unsigned int sync_io:1;
};

static int add_extent_changeset(struct extent_state *state, u32 bits,
				 struct extent_changeset *changeset,
				 int set)
{
	int ret;

	if (!changeset)
		return 0;
	if (set && (state->state & bits) == bits)
		return 0;
	if (!set && (state->state & bits) == 0)
		return 0;
	changeset->bytes_changed += state->end - state->start + 1;
	ret = ulist_add(&changeset->range_changed, state->start, state->end,
			GFP_ATOMIC);
	return ret;
}

static void submit_one_bio(struct btrfs_bio_ctrl *bio_ctrl)
{
	struct bio *bio;
	struct inode *inode;
	int mirror_num;

	if (!bio_ctrl->bio)
		return;

	bio = bio_ctrl->bio;
	inode = bio_first_page_all(bio)->mapping->host;
	mirror_num = bio_ctrl->mirror_num;

	/* Caller should ensure the bio has at least some range added */
	ASSERT(bio->bi_iter.bi_size);

	if (!is_data_inode(inode))
		btrfs_submit_metadata_bio(inode, bio, mirror_num);
	else if (btrfs_op(bio) == BTRFS_MAP_WRITE)
		btrfs_submit_data_write_bio(inode, bio, mirror_num);
	else
		btrfs_submit_data_read_bio(inode, bio, mirror_num,
					   bio_ctrl->compress_type);

	/* The bio is owned by the bi_end_io handler now */
	bio_ctrl->bio = NULL;
}

/*
 * Submit or fail the current bio in an extent_page_data structure.
 */
static void submit_write_bio(struct extent_page_data *epd, int ret)
{
	struct bio *bio = epd->bio_ctrl.bio;

	if (!bio)
		return;

	if (ret) {
		ASSERT(ret < 0);
		bio->bi_status = errno_to_blk_status(ret);
		bio_endio(bio);
		/* The bio is owned by the bi_end_io handler now */
		epd->bio_ctrl.bio = NULL;
	} else {
		submit_one_bio(&epd->bio_ctrl);
	}
}

int __init extent_state_cache_init(void)
{
	extent_state_cache = kmem_cache_create("btrfs_extent_state",
			sizeof(struct extent_state), 0,
			SLAB_MEM_SPREAD, NULL);
	if (!extent_state_cache)
		return -ENOMEM;
	return 0;
}

int __init extent_io_init(void)
{
	extent_buffer_cache = kmem_cache_create("btrfs_extent_buffer",
			sizeof(struct extent_buffer), 0,
			SLAB_MEM_SPREAD, NULL);
	if (!extent_buffer_cache)
		return -ENOMEM;

	if (bioset_init(&btrfs_bioset, BIO_POOL_SIZE,
			offsetof(struct btrfs_bio, bio),
			BIOSET_NEED_BVECS))
		goto free_buffer_cache;

	if (bioset_integrity_create(&btrfs_bioset, BIO_POOL_SIZE))
		goto free_bioset;

	return 0;

free_bioset:
	bioset_exit(&btrfs_bioset);

free_buffer_cache:
	kmem_cache_destroy(extent_buffer_cache);
	extent_buffer_cache = NULL;
	return -ENOMEM;
}

void __cold extent_state_cache_exit(void)
{
	btrfs_extent_state_leak_debug_check();
	kmem_cache_destroy(extent_state_cache);
}

void __cold extent_io_exit(void)
{
	/*
	 * Make sure all delayed rcu free are flushed before we
	 * destroy caches.
	 */
	rcu_barrier();
	kmem_cache_destroy(extent_buffer_cache);
	bioset_exit(&btrfs_bioset);
}

/*
 * For the file_extent_tree, we want to hold the inode lock when we lookup and
 * update the disk_i_size, but lockdep will complain because our io_tree we hold
 * the tree lock and get the inode lock when setting delalloc.  These two things
 * are unrelated, so make a class for the file_extent_tree so we don't get the
 * two locking patterns mixed up.
 */
static struct lock_class_key file_extent_tree_class;

void extent_io_tree_init(struct btrfs_fs_info *fs_info,
			 struct extent_io_tree *tree, unsigned int owner,
			 void *private_data)
{
	tree->fs_info = fs_info;
	tree->state = RB_ROOT;
	tree->dirty_bytes = 0;
	spin_lock_init(&tree->lock);
	tree->private_data = private_data;
	tree->owner = owner;
	if (owner == IO_TREE_INODE_FILE_EXTENT)
		lockdep_set_class(&tree->lock, &file_extent_tree_class);
}

void extent_io_tree_release(struct extent_io_tree *tree)
{
	spin_lock(&tree->lock);
	/*
	 * Do a single barrier for the waitqueue_active check here, the state
	 * of the waitqueue should not change once extent_io_tree_release is
	 * called.
	 */
	smp_mb();
	while (!RB_EMPTY_ROOT(&tree->state)) {
		struct rb_node *node;
		struct extent_state *state;

		node = rb_first(&tree->state);
		state = rb_entry(node, struct extent_state, rb_node);
		rb_erase(&state->rb_node, &tree->state);
		RB_CLEAR_NODE(&state->rb_node);
		/*
		 * btree io trees aren't supposed to have tasks waiting for
		 * changes in the flags of extent states ever.
		 */
		ASSERT(!waitqueue_active(&state->wq));
		free_extent_state(state);

		cond_resched_lock(&tree->lock);
	}
	spin_unlock(&tree->lock);
}

static struct extent_state *alloc_extent_state(gfp_t mask)
{
	struct extent_state *state;

	/*
	 * The given mask might be not appropriate for the slab allocator,
	 * drop the unsupported bits
	 */
	mask &= ~(__GFP_DMA32|__GFP_HIGHMEM);
	state = kmem_cache_alloc(extent_state_cache, mask);
	if (!state)
		return state;
	state->state = 0;
	state->failrec = NULL;
	RB_CLEAR_NODE(&state->rb_node);
	btrfs_leak_debug_add(&leak_lock, &state->leak_list, &states);
	refcount_set(&state->refs, 1);
	init_waitqueue_head(&state->wq);
	trace_alloc_extent_state(state, mask, _RET_IP_);
	return state;
}

void free_extent_state(struct extent_state *state)
{
	if (!state)
		return;
	if (refcount_dec_and_test(&state->refs)) {
		WARN_ON(extent_state_in_tree(state));
		btrfs_leak_debug_del(&leak_lock, &state->leak_list);
		trace_free_extent_state(state, _RET_IP_);
		kmem_cache_free(extent_state_cache, state);
	}
}

/**
 * Search @tree for an entry that contains @offset. Such entry would have
 * entry->start <= offset && entry->end >= offset.
 *
 * @tree:       the tree to search
 * @offset:     offset that should fall within an entry in @tree
 * @node_ret:   pointer where new node should be anchored (used when inserting an
 *	        entry in the tree)
 * @parent_ret: points to entry which would have been the parent of the entry,
 *               containing @offset
 *
 * Return a pointer to the entry that contains @offset byte address and don't change
 * @node_ret and @parent_ret.
 *
 * If no such entry exists, return pointer to entry that ends before @offset
 * and fill parameters @node_ret and @parent_ret, ie. does not return NULL.
 */
static inline struct rb_node *tree_search_for_insert(struct extent_io_tree *tree,
					             u64 offset,
						     struct rb_node ***node_ret,
						     struct rb_node **parent_ret)
{
	struct rb_root *root = &tree->state;
	struct rb_node **node = &root->rb_node;
	struct rb_node *prev = NULL;
	struct tree_entry *entry;

	while (*node) {
		prev = *node;
		entry = rb_entry(prev, struct tree_entry, rb_node);

		if (offset < entry->start)
			node = &(*node)->rb_left;
		else if (offset > entry->end)
			node = &(*node)->rb_right;
		else
			return *node;
	}

	if (node_ret)
		*node_ret = node;
	if (parent_ret)
		*parent_ret = prev;

	/* Search neighbors until we find the first one past the end */
	while (prev && offset > entry->end) {
		prev = rb_next(prev);
		entry = rb_entry(prev, struct tree_entry, rb_node);
	}

	return prev;
}

/*
 * Inexact rb-tree search, return the next entry if @offset is not found
 */
static inline struct rb_node *tree_search(struct extent_io_tree *tree, u64 offset)
{
	return tree_search_for_insert(tree, offset, NULL, NULL);
}

/**
 * Search offset in the tree or fill neighbor rbtree node pointers.
 *
 * @tree:      the tree to search
 * @offset:    offset that should fall within an entry in @tree
 * @next_ret:  pointer to the first entry whose range ends after @offset
 * @prev_ret:  pointer to the first entry whose range begins before @offset
 *
 * Return a pointer to the entry that contains @offset byte address. If no
 * such entry exists, then return NULL and fill @prev_ret and @next_ret.
 * Otherwise return the found entry and other pointers are left untouched.
 */
static struct rb_node *tree_search_prev_next(struct extent_io_tree *tree,
					     u64 offset,
					     struct rb_node **prev_ret,
					     struct rb_node **next_ret)
{
	struct rb_root *root = &tree->state;
	struct rb_node **node = &root->rb_node;
	struct rb_node *prev = NULL;
	struct rb_node *orig_prev = NULL;
	struct tree_entry *entry;

	ASSERT(prev_ret);
	ASSERT(next_ret);

	while (*node) {
		prev = *node;
		entry = rb_entry(prev, struct tree_entry, rb_node);

		if (offset < entry->start)
			node = &(*node)->rb_left;
		else if (offset > entry->end)
			node = &(*node)->rb_right;
		else
			return *node;
	}

	orig_prev = prev;
	while (prev && offset > entry->end) {
		prev = rb_next(prev);
		entry = rb_entry(prev, struct tree_entry, rb_node);
	}
	*next_ret = prev;
	prev = orig_prev;

	entry = rb_entry(prev, struct tree_entry, rb_node);
	while (prev && offset < entry->start) {
		prev = rb_prev(prev);
		entry = rb_entry(prev, struct tree_entry, rb_node);
	}
	*prev_ret = prev;

	return NULL;
}

/*
 * utility function to look for merge candidates inside a given range.
 * Any extents with matching state are merged together into a single
 * extent in the tree.  Extents with EXTENT_IO in their state field
 * are not merged because the end_io handlers need to be able to do
 * operations on them without sleeping (or doing allocations/splits).
 *
 * This should be called with the tree lock held.
 */
static void merge_state(struct extent_io_tree *tree,
		        struct extent_state *state)
{
	struct extent_state *other;
	struct rb_node *other_node;

	if (state->state & (EXTENT_LOCKED | EXTENT_BOUNDARY))
		return;

	other_node = rb_prev(&state->rb_node);
	if (other_node) {
		other = rb_entry(other_node, struct extent_state, rb_node);
		if (other->end == state->start - 1 &&
		    other->state == state->state) {
			if (tree->private_data &&
			    is_data_inode(tree->private_data))
				btrfs_merge_delalloc_extent(tree->private_data,
							    state, other);
			state->start = other->start;
			rb_erase(&other->rb_node, &tree->state);
			RB_CLEAR_NODE(&other->rb_node);
			free_extent_state(other);
		}
	}
	other_node = rb_next(&state->rb_node);
	if (other_node) {
		other = rb_entry(other_node, struct extent_state, rb_node);
		if (other->start == state->end + 1 &&
		    other->state == state->state) {
			if (tree->private_data &&
			    is_data_inode(tree->private_data))
				btrfs_merge_delalloc_extent(tree->private_data,
							    state, other);
			state->end = other->end;
			rb_erase(&other->rb_node, &tree->state);
			RB_CLEAR_NODE(&other->rb_node);
			free_extent_state(other);
		}
	}
}

static void set_state_bits(struct extent_io_tree *tree,
			   struct extent_state *state, u32 bits,
			   struct extent_changeset *changeset);

/*
 * insert an extent_state struct into the tree.  'bits' are set on the
 * struct before it is inserted.
 *
 * This may return -EEXIST if the extent is already there, in which case the
 * state struct is freed.
 *
 * The tree lock is not taken internally.  This is a utility function and
 * probably isn't what you want to call (see set/clear_extent_bit).
 */
static int insert_state(struct extent_io_tree *tree,
			struct extent_state *state,
			u32 bits, struct extent_changeset *changeset)
{
	struct rb_node **node;
	struct rb_node *parent;
	const u64 end = state->end;

	set_state_bits(tree, state, bits, changeset);

	node = &tree->state.rb_node;
	while (*node) {
		struct tree_entry *entry;

		parent = *node;
		entry = rb_entry(parent, struct tree_entry, rb_node);

		if (end < entry->start) {
			node = &(*node)->rb_left;
		} else if (end > entry->end) {
			node = &(*node)->rb_right;
		} else {
			btrfs_err(tree->fs_info,
			       "found node %llu %llu on insert of %llu %llu",
			       entry->start, entry->end, state->start, end);
			return -EEXIST;
		}
	}

	rb_link_node(&state->rb_node, parent, node);
	rb_insert_color(&state->rb_node, &tree->state);

	merge_state(tree, state);
	return 0;
}

/*
 * Insert state to @tree to the location given by @node and @parent.
 */
static void insert_state_fast(struct extent_io_tree *tree,
			      struct extent_state *state, struct rb_node **node,
			      struct rb_node *parent, unsigned bits,
			      struct extent_changeset *changeset)
{
	set_state_bits(tree, state, bits, changeset);
	rb_link_node(&state->rb_node, parent, node);
	rb_insert_color(&state->rb_node, &tree->state);
	merge_state(tree, state);
}

/*
 * split a given extent state struct in two, inserting the preallocated
 * struct 'prealloc' as the newly created second half.  'split' indicates an
 * offset inside 'orig' where it should be split.
 *
 * Before calling,
 * the tree has 'orig' at [orig->start, orig->end].  After calling, there
 * are two extent state structs in the tree:
 * prealloc: [orig->start, split - 1]
 * orig: [ split, orig->end ]
 *
 * The tree locks are not taken by this function. They need to be held
 * by the caller.
 */
static int split_state(struct extent_io_tree *tree, struct extent_state *orig,
		       struct extent_state *prealloc, u64 split)
{
	struct rb_node *parent = NULL;
	struct rb_node **node;

	if (tree->private_data && is_data_inode(tree->private_data))
		btrfs_split_delalloc_extent(tree->private_data, orig, split);

	prealloc->start = orig->start;
	prealloc->end = split - 1;
	prealloc->state = orig->state;
	orig->start = split;

	parent = &orig->rb_node;
	node = &parent;
	while (*node) {
		struct tree_entry *entry;

		parent = *node;
		entry = rb_entry(parent, struct tree_entry, rb_node);

		if (prealloc->end < entry->start) {
			node = &(*node)->rb_left;
		} else if (prealloc->end > entry->end) {
			node = &(*node)->rb_right;
		} else {
			free_extent_state(prealloc);
			return -EEXIST;
		}
	}

	rb_link_node(&prealloc->rb_node, parent, node);
	rb_insert_color(&prealloc->rb_node, &tree->state);

	return 0;
}

static struct extent_state *next_state(struct extent_state *state)
{
	struct rb_node *next = rb_next(&state->rb_node);
	if (next)
		return rb_entry(next, struct extent_state, rb_node);
	else
		return NULL;
}

/*
 * utility function to clear some bits in an extent state struct.
 * it will optionally wake up anyone waiting on this state (wake == 1).
 *
 * If no bits are set on the state struct after clearing things, the
 * struct is freed and removed from the tree
 */
static struct extent_state *clear_state_bit(struct extent_io_tree *tree,
					    struct extent_state *state,
					    u32 bits, int wake,
					    struct extent_changeset *changeset)
{
	struct extent_state *next;
	u32 bits_to_clear = bits & ~EXTENT_CTLBITS;
	int ret;

	if ((bits_to_clear & EXTENT_DIRTY) && (state->state & EXTENT_DIRTY)) {
		u64 range = state->end - state->start + 1;
		WARN_ON(range > tree->dirty_bytes);
		tree->dirty_bytes -= range;
	}

	if (tree->private_data && is_data_inode(tree->private_data))
		btrfs_clear_delalloc_extent(tree->private_data, state, bits);

	ret = add_extent_changeset(state, bits_to_clear, changeset, 0);
	BUG_ON(ret < 0);
	state->state &= ~bits_to_clear;
	if (wake)
		wake_up(&state->wq);
	if (state->state == 0) {
		next = next_state(state);
		if (extent_state_in_tree(state)) {
			rb_erase(&state->rb_node, &tree->state);
			RB_CLEAR_NODE(&state->rb_node);
			free_extent_state(state);
		} else {
			WARN_ON(1);
		}
	} else {
		merge_state(tree, state);
		next = next_state(state);
	}
	return next;
}

static struct extent_state *
alloc_extent_state_atomic(struct extent_state *prealloc)
{
	if (!prealloc)
		prealloc = alloc_extent_state(GFP_ATOMIC);

	return prealloc;
}

static void extent_io_tree_panic(struct extent_io_tree *tree, int err)
{
	btrfs_panic(tree->fs_info, err,
	"locking error: extent tree was modified by another thread while locked");
}

/*
 * clear some bits on a range in the tree.  This may require splitting
 * or inserting elements in the tree, so the gfp mask is used to
 * indicate which allocations or sleeping are allowed.
 *
 * pass 'wake' == 1 to kick any sleepers, and 'delete' == 1 to remove
 * the given range from the tree regardless of state (ie for truncate).
 *
 * the range [start, end] is inclusive.
 *
 * This takes the tree lock, and returns 0 on success and < 0 on error.
 */
int __clear_extent_bit(struct extent_io_tree *tree, u64 start, u64 end,
		       u32 bits, int wake, int delete,
		       struct extent_state **cached_state,
		       gfp_t mask, struct extent_changeset *changeset)
{
	struct extent_state *state;
	struct extent_state *cached;
	struct extent_state *prealloc = NULL;
	struct rb_node *node;
	u64 last_end;
	int err;
	int clear = 0;

	btrfs_debug_check_extent_io_range(tree, start, end);
	trace_btrfs_clear_extent_bit(tree, start, end - start + 1, bits);

	if (bits & EXTENT_DELALLOC)
		bits |= EXTENT_NORESERVE;

	if (delete)
		bits |= ~EXTENT_CTLBITS;

	if (bits & (EXTENT_LOCKED | EXTENT_BOUNDARY))
		clear = 1;
again:
	if (!prealloc && gfpflags_allow_blocking(mask)) {
		/*
		 * Don't care for allocation failure here because we might end
		 * up not needing the pre-allocated extent state at all, which
		 * is the case if we only have in the tree extent states that
		 * cover our input range and don't cover too any other range.
		 * If we end up needing a new extent state we allocate it later.
		 */
		prealloc = alloc_extent_state(mask);
	}

	spin_lock(&tree->lock);
	if (cached_state) {
		cached = *cached_state;

		if (clear) {
			*cached_state = NULL;
			cached_state = NULL;
		}

		if (cached && extent_state_in_tree(cached) &&
		    cached->start <= start && cached->end > start) {
			if (clear)
				refcount_dec(&cached->refs);
			state = cached;
			goto hit_next;
		}
		if (clear)
			free_extent_state(cached);
	}
	/*
	 * this search will find the extents that end after
	 * our range starts
	 */
	node = tree_search(tree, start);
	if (!node)
		goto out;
	state = rb_entry(node, struct extent_state, rb_node);
hit_next:
	if (state->start > end)
		goto out;
	WARN_ON(state->end < start);
	last_end = state->end;

	/* the state doesn't have the wanted bits, go ahead */
	if (!(state->state & bits)) {
		state = next_state(state);
		goto next;
	}

	/*
	 *     | ---- desired range ---- |
	 *  | state | or
	 *  | ------------- state -------------- |
	 *
	 * We need to split the extent we found, and may flip
	 * bits on second half.
	 *
	 * If the extent we found extends past our range, we
	 * just split and search again.  It'll get split again
	 * the next time though.
	 *
	 * If the extent we found is inside our range, we clear
	 * the desired bit on it.
	 */

	if (state->start < start) {
		prealloc = alloc_extent_state_atomic(prealloc);
		BUG_ON(!prealloc);
		err = split_state(tree, state, prealloc, start);
		if (err)
			extent_io_tree_panic(tree, err);

		prealloc = NULL;
		if (err)
			goto out;
		if (state->end <= end) {
			state = clear_state_bit(tree, state, bits, wake, changeset);
			goto next;
		}
		goto search_again;
	}
	/*
	 * | ---- desired range ---- |
	 *                        | state |
	 * We need to split the extent, and clear the bit
	 * on the first half
	 */
	if (state->start <= end && state->end > end) {
		prealloc = alloc_extent_state_atomic(prealloc);
		BUG_ON(!prealloc);
		err = split_state(tree, state, prealloc, end + 1);
		if (err)
			extent_io_tree_panic(tree, err);

		if (wake)
			wake_up(&state->wq);

		clear_state_bit(tree, prealloc, bits, wake, changeset);

		prealloc = NULL;
		goto out;
	}

	state = clear_state_bit(tree, state, bits, wake, changeset);
next:
	if (last_end == (u64)-1)
		goto out;
	start = last_end + 1;
	if (start <= end && state && !need_resched())
		goto hit_next;

search_again:
	if (start > end)
		goto out;
	spin_unlock(&tree->lock);
	if (gfpflags_allow_blocking(mask))
		cond_resched();
	goto again;

out:
	spin_unlock(&tree->lock);
	if (prealloc)
		free_extent_state(prealloc);

	return 0;

}

static void wait_on_state(struct extent_io_tree *tree,
			  struct extent_state *state)
		__releases(tree->lock)
		__acquires(tree->lock)
{
	DEFINE_WAIT(wait);
	prepare_to_wait(&state->wq, &wait, TASK_UNINTERRUPTIBLE);
	spin_unlock(&tree->lock);
	schedule();
	spin_lock(&tree->lock);
	finish_wait(&state->wq, &wait);
}

/*
 * waits for one or more bits to clear on a range in the state tree.
 * The range [start, end] is inclusive.
 * The tree lock is taken by this function
 */
static void wait_extent_bit(struct extent_io_tree *tree, u64 start, u64 end,
			    u32 bits)
{
	struct extent_state *state;
	struct rb_node *node;

	btrfs_debug_check_extent_io_range(tree, start, end);

	spin_lock(&tree->lock);
again:
	while (1) {
		/*
		 * this search will find all the extents that end after
		 * our range starts
		 */
		node = tree_search(tree, start);
process_node:
		if (!node)
			break;

		state = rb_entry(node, struct extent_state, rb_node);

		if (state->start > end)
			goto out;

		if (state->state & bits) {
			start = state->start;
			refcount_inc(&state->refs);
			wait_on_state(tree, state);
			free_extent_state(state);
			goto again;
		}
		start = state->end + 1;

		if (start > end)
			break;

		if (!cond_resched_lock(&tree->lock)) {
			node = rb_next(node);
			goto process_node;
		}
	}
out:
	spin_unlock(&tree->lock);
}

static void set_state_bits(struct extent_io_tree *tree,
			   struct extent_state *state,
			   u32 bits, struct extent_changeset *changeset)
{
	u32 bits_to_set = bits & ~EXTENT_CTLBITS;
	int ret;

	if (tree->private_data && is_data_inode(tree->private_data))
		btrfs_set_delalloc_extent(tree->private_data, state, bits);

	if ((bits_to_set & EXTENT_DIRTY) && !(state->state & EXTENT_DIRTY)) {
		u64 range = state->end - state->start + 1;
		tree->dirty_bytes += range;
	}
	ret = add_extent_changeset(state, bits_to_set, changeset, 1);
	BUG_ON(ret < 0);
	state->state |= bits_to_set;
}

static void cache_state_if_flags(struct extent_state *state,
				 struct extent_state **cached_ptr,
				 unsigned flags)
{
	if (cached_ptr && !(*cached_ptr)) {
		if (!flags || (state->state & flags)) {
			*cached_ptr = state;
			refcount_inc(&state->refs);
		}
	}
}

static void cache_state(struct extent_state *state,
			struct extent_state **cached_ptr)
{
	return cache_state_if_flags(state, cached_ptr,
				    EXTENT_LOCKED | EXTENT_BOUNDARY);
}

/*
 * set some bits on a range in the tree.  This may require allocations or
 * sleeping, so the gfp mask is used to indicate what is allowed.
 *
 * If any of the exclusive bits are set, this will fail with -EEXIST if some
 * part of the range already has the desired bits set.  The start of the
 * existing range is returned in failed_start in this case.
 *
 * [start, end] is inclusive This takes the tree lock.
 */
int set_extent_bit(struct extent_io_tree *tree, u64 start, u64 end, u32 bits,
		   u32 exclusive_bits, u64 *failed_start,
		   struct extent_state **cached_state, gfp_t mask,
		   struct extent_changeset *changeset)
{
	struct extent_state *state;
	struct extent_state *prealloc = NULL;
	struct rb_node *node;
	struct rb_node **p;
	struct rb_node *parent;
	int err = 0;
	u64 last_start;
	u64 last_end;

	btrfs_debug_check_extent_io_range(tree, start, end);
	trace_btrfs_set_extent_bit(tree, start, end - start + 1, bits);

	if (exclusive_bits)
		ASSERT(failed_start);
	else
		ASSERT(failed_start == NULL);
again:
	if (!prealloc && gfpflags_allow_blocking(mask)) {
		/*
		 * Don't care for allocation failure here because we might end
		 * up not needing the pre-allocated extent state at all, which
		 * is the case if we only have in the tree extent states that
		 * cover our input range and don't cover too any other range.
		 * If we end up needing a new extent state we allocate it later.
		 */
		prealloc = alloc_extent_state(mask);
	}

	spin_lock(&tree->lock);
	if (cached_state && *cached_state) {
		state = *cached_state;
		if (state->start <= start && state->end > start &&
		    extent_state_in_tree(state)) {
			node = &state->rb_node;
			goto hit_next;
		}
	}
	/*
	 * this search will find all the extents that end after
	 * our range starts.
	 */
	node = tree_search_for_insert(tree, start, &p, &parent);
	if (!node) {
		prealloc = alloc_extent_state_atomic(prealloc);
		BUG_ON(!prealloc);
		prealloc->start = start;
		prealloc->end = end;
		insert_state_fast(tree, prealloc, p, parent, bits, changeset);
		cache_state(prealloc, cached_state);
		prealloc = NULL;
		goto out;
	}
	state = rb_entry(node, struct extent_state, rb_node);
hit_next:
	last_start = state->start;
	last_end = state->end;

	/*
	 * | ---- desired range ---- |
	 * | state |
	 *
	 * Just lock what we found and keep going
	 */
	if (state->start == start && state->end <= end) {
		if (state->state & exclusive_bits) {
			*failed_start = state->start;
			err = -EEXIST;
			goto out;
		}

		set_state_bits(tree, state, bits, changeset);
		cache_state(state, cached_state);
		merge_state(tree, state);
		if (last_end == (u64)-1)
			goto out;
		start = last_end + 1;
		state = next_state(state);
		if (start < end && state && state->start == start &&
		    !need_resched())
			goto hit_next;
		goto search_again;
	}

	/*
	 *     | ---- desired range ---- |
	 * | state |
	 *   or
	 * | ------------- state -------------- |
	 *
	 * We need to split the extent we found, and may flip bits on
	 * second half.
	 *
	 * If the extent we found extends past our
	 * range, we just split and search again.  It'll get split
	 * again the next time though.
	 *
	 * If the extent we found is inside our range, we set the
	 * desired bit on it.
	 */
	if (state->start < start) {
		if (state->state & exclusive_bits) {
			*failed_start = start;
			err = -EEXIST;
			goto out;
		}

		/*
		 * If this extent already has all the bits we want set, then
		 * skip it, not necessary to split it or do anything with it.
		 */
		if ((state->state & bits) == bits) {
			start = state->end + 1;
			cache_state(state, cached_state);
			goto search_again;
		}

		prealloc = alloc_extent_state_atomic(prealloc);
		BUG_ON(!prealloc);
		err = split_state(tree, state, prealloc, start);
		if (err)
			extent_io_tree_panic(tree, err);

		prealloc = NULL;
		if (err)
			goto out;
		if (state->end <= end) {
			set_state_bits(tree, state, bits, changeset);
			cache_state(state, cached_state);
			merge_state(tree, state);
			if (last_end == (u64)-1)
				goto out;
			start = last_end + 1;
			state = next_state(state);
			if (start < end && state && state->start == start &&
			    !need_resched())
				goto hit_next;
		}
		goto search_again;
	}
	/*
	 * | ---- desired range ---- |
	 *     | state | or               | state |
	 *
	 * There's a hole, we need to insert something in it and
	 * ignore the extent we found.
	 */
	if (state->start > start) {
		u64 this_end;
		if (end < last_start)
			this_end = end;
		else
			this_end = last_start - 1;

		prealloc = alloc_extent_state_atomic(prealloc);
		BUG_ON(!prealloc);

		/*
		 * Avoid to free 'prealloc' if it can be merged with
		 * the later extent.
		 */
		prealloc->start = start;
		prealloc->end = this_end;
		err = insert_state(tree, prealloc, bits, changeset);
		if (err)
			extent_io_tree_panic(tree, err);

		cache_state(prealloc, cached_state);
		prealloc = NULL;
		start = this_end + 1;
		goto search_again;
	}
	/*
	 * | ---- desired range ---- |
	 *                        | state |
	 * We need to split the extent, and set the bit
	 * on the first half
	 */
	if (state->start <= end && state->end > end) {
		if (state->state & exclusive_bits) {
			*failed_start = start;
			err = -EEXIST;
			goto out;
		}

		prealloc = alloc_extent_state_atomic(prealloc);
		BUG_ON(!prealloc);
		err = split_state(tree, state, prealloc, end + 1);
		if (err)
			extent_io_tree_panic(tree, err);

		set_state_bits(tree, prealloc, bits, changeset);
		cache_state(prealloc, cached_state);
		merge_state(tree, prealloc);
		prealloc = NULL;
		goto out;
	}

search_again:
	if (start > end)
		goto out;
	spin_unlock(&tree->lock);
	if (gfpflags_allow_blocking(mask))
		cond_resched();
	goto again;

out:
	spin_unlock(&tree->lock);
	if (prealloc)
		free_extent_state(prealloc);

	return err;

}

/**
 * convert_extent_bit - convert all bits in a given range from one bit to
 * 			another
 * @tree:	the io tree to search
 * @start:	the start offset in bytes
 * @end:	the end offset in bytes (inclusive)
 * @bits:	the bits to set in this range
 * @clear_bits:	the bits to clear in this range
 * @cached_state:	state that we're going to cache
 *
 * This will go through and set bits for the given range.  If any states exist
 * already in this range they are set with the given bit and cleared of the
 * clear_bits.  This is only meant to be used by things that are mergeable, ie
 * converting from say DELALLOC to DIRTY.  This is not meant to be used with
 * boundary bits like LOCK.
 *
 * All allocations are done with GFP_NOFS.
 */
int convert_extent_bit(struct extent_io_tree *tree, u64 start, u64 end,
		       u32 bits, u32 clear_bits,
		       struct extent_state **cached_state)
{
	struct extent_state *state;
	struct extent_state *prealloc = NULL;
	struct rb_node *node;
	struct rb_node **p;
	struct rb_node *parent;
	int err = 0;
	u64 last_start;
	u64 last_end;
	bool first_iteration = true;

	btrfs_debug_check_extent_io_range(tree, start, end);
	trace_btrfs_convert_extent_bit(tree, start, end - start + 1, bits,
				       clear_bits);

again:
	if (!prealloc) {
		/*
		 * Best effort, don't worry if extent state allocation fails
		 * here for the first iteration. We might have a cached state
		 * that matches exactly the target range, in which case no
		 * extent state allocations are needed. We'll only know this
		 * after locking the tree.
		 */
		prealloc = alloc_extent_state(GFP_NOFS);
		if (!prealloc && !first_iteration)
			return -ENOMEM;
	}

	spin_lock(&tree->lock);
	if (cached_state && *cached_state) {
		state = *cached_state;
		if (state->start <= start && state->end > start &&
		    extent_state_in_tree(state)) {
			node = &state->rb_node;
			goto hit_next;
		}
	}

	/*
	 * this search will find all the extents that end after
	 * our range starts.
	 */
	node = tree_search_for_insert(tree, start, &p, &parent);
	if (!node) {
		prealloc = alloc_extent_state_atomic(prealloc);
		if (!prealloc) {
			err = -ENOMEM;
			goto out;
		}
		prealloc->start = start;
		prealloc->end = end;
		insert_state_fast(tree, prealloc, p, parent, bits, NULL);
		cache_state(prealloc, cached_state);
		prealloc = NULL;
		goto out;
	}
	state = rb_entry(node, struct extent_state, rb_node);
hit_next:
	last_start = state->start;
	last_end = state->end;

	/*
	 * | ---- desired range ---- |
	 * | state |
	 *
	 * Just lock what we found and keep going
	 */
	if (state->start == start && state->end <= end) {
		set_state_bits(tree, state, bits, NULL);
		cache_state(state, cached_state);
		state = clear_state_bit(tree, state, clear_bits, 0, NULL);
		if (last_end == (u64)-1)
			goto out;
		start = last_end + 1;
		if (start < end && state && state->start == start &&
		    !need_resched())
			goto hit_next;
		goto search_again;
	}

	/*
	 *     | ---- desired range ---- |
	 * | state |
	 *   or
	 * | ------------- state -------------- |
	 *
	 * We need to split the extent we found, and may flip bits on
	 * second half.
	 *
	 * If the extent we found extends past our
	 * range, we just split and search again.  It'll get split
	 * again the next time though.
	 *
	 * If the extent we found is inside our range, we set the
	 * desired bit on it.
	 */
	if (state->start < start) {
		prealloc = alloc_extent_state_atomic(prealloc);
		if (!prealloc) {
			err = -ENOMEM;
			goto out;
		}
		err = split_state(tree, state, prealloc, start);
		if (err)
			extent_io_tree_panic(tree, err);
		prealloc = NULL;
		if (err)
			goto out;
		if (state->end <= end) {
			set_state_bits(tree, state, bits, NULL);
			cache_state(state, cached_state);
			state = clear_state_bit(tree, state, clear_bits, 0, NULL);
			if (last_end == (u64)-1)
				goto out;
			start = last_end + 1;
			if (start < end && state && state->start == start &&
			    !need_resched())
				goto hit_next;
		}
		goto search_again;
	}
	/*
	 * | ---- desired range ---- |
	 *     | state | or               | state |
	 *
	 * There's a hole, we need to insert something in it and
	 * ignore the extent we found.
	 */
	if (state->start > start) {
		u64 this_end;
		if (end < last_start)
			this_end = end;
		else
			this_end = last_start - 1;

		prealloc = alloc_extent_state_atomic(prealloc);
		if (!prealloc) {
			err = -ENOMEM;
			goto out;
		}

		/*
		 * Avoid to free 'prealloc' if it can be merged with
		 * the later extent.
		 */
		prealloc->start = start;
		prealloc->end = this_end;
		err = insert_state(tree, prealloc, bits, NULL);
		if (err)
			extent_io_tree_panic(tree, err);
		cache_state(prealloc, cached_state);
		prealloc = NULL;
		start = this_end + 1;
		goto search_again;
	}
	/*
	 * | ---- desired range ---- |
	 *                        | state |
	 * We need to split the extent, and set the bit
	 * on the first half
	 */
	if (state->start <= end && state->end > end) {
		prealloc = alloc_extent_state_atomic(prealloc);
		if (!prealloc) {
			err = -ENOMEM;
			goto out;
		}

		err = split_state(tree, state, prealloc, end + 1);
		if (err)
			extent_io_tree_panic(tree, err);

		set_state_bits(tree, prealloc, bits, NULL);
		cache_state(prealloc, cached_state);
		clear_state_bit(tree, prealloc, clear_bits, 0, NULL);
		prealloc = NULL;
		goto out;
	}

search_again:
	if (start > end)
		goto out;
	spin_unlock(&tree->lock);
	cond_resched();
	first_iteration = false;
	goto again;

out:
	spin_unlock(&tree->lock);
	if (prealloc)
		free_extent_state(prealloc);

	return err;
}

/* wrappers around set/clear extent bit */
int set_record_extent_bits(struct extent_io_tree *tree, u64 start, u64 end,
			   u32 bits, struct extent_changeset *changeset)
{
	/*
	 * We don't support EXTENT_LOCKED yet, as current changeset will
	 * record any bits changed, so for EXTENT_LOCKED case, it will
	 * either fail with -EEXIST or changeset will record the whole
	 * range.
	 */
	BUG_ON(bits & EXTENT_LOCKED);

	return set_extent_bit(tree, start, end, bits, 0, NULL, NULL, GFP_NOFS,
			      changeset);
}

int set_extent_bits_nowait(struct extent_io_tree *tree, u64 start, u64 end,
			   u32 bits)
{
	return set_extent_bit(tree, start, end, bits, 0, NULL, NULL,
			      GFP_NOWAIT, NULL);
}

int clear_extent_bit(struct extent_io_tree *tree, u64 start, u64 end,
		     u32 bits, int wake, int delete,
		     struct extent_state **cached)
{
	return __clear_extent_bit(tree, start, end, bits, wake, delete,
				  cached, GFP_NOFS, NULL);
}

int clear_record_extent_bits(struct extent_io_tree *tree, u64 start, u64 end,
		u32 bits, struct extent_changeset *changeset)
{
	/*
	 * Don't support EXTENT_LOCKED case, same reason as
	 * set_record_extent_bits().
	 */
	BUG_ON(bits & EXTENT_LOCKED);

	return __clear_extent_bit(tree, start, end, bits, 0, 0, NULL, GFP_NOFS,
				  changeset);
}

/*
 * either insert or lock state struct between start and end use mask to tell
 * us if waiting is desired.
 */
int lock_extent_bits(struct extent_io_tree *tree, u64 start, u64 end,
		     struct extent_state **cached_state)
{
	int err;
	u64 failed_start;

	while (1) {
		err = set_extent_bit(tree, start, end, EXTENT_LOCKED,
				     EXTENT_LOCKED, &failed_start,
				     cached_state, GFP_NOFS, NULL);
		if (err == -EEXIST) {
			wait_extent_bit(tree, failed_start, end, EXTENT_LOCKED);
			start = failed_start;
		} else
			break;
		WARN_ON(start > end);
	}
	return err;
}

int try_lock_extent(struct extent_io_tree *tree, u64 start, u64 end)
{
	int err;
	u64 failed_start;

	err = set_extent_bit(tree, start, end, EXTENT_LOCKED, EXTENT_LOCKED,
			     &failed_start, NULL, GFP_NOFS, NULL);
	if (err == -EEXIST) {
		if (failed_start > start)
			clear_extent_bit(tree, start, failed_start - 1,
					 EXTENT_LOCKED, 1, 0, NULL);
		return 0;
	}
	return 1;
}

void extent_range_clear_dirty_for_io(struct inode *inode, u64 start, u64 end)
{
	unsigned long index = start >> PAGE_SHIFT;
	unsigned long end_index = end >> PAGE_SHIFT;
	struct page *page;

	while (index <= end_index) {
		page = find_get_page(inode->i_mapping, index);
		BUG_ON(!page); /* Pages should be in the extent_io_tree */
		clear_page_dirty_for_io(page);
		put_page(page);
		index++;
	}
}

void extent_range_redirty_for_io(struct inode *inode, u64 start, u64 end)
{
	struct address_space *mapping = inode->i_mapping;
	unsigned long index = start >> PAGE_SHIFT;
	unsigned long end_index = end >> PAGE_SHIFT;
	struct folio *folio;

	while (index <= end_index) {
		folio = filemap_get_folio(mapping, index);
		filemap_dirty_folio(mapping, folio);
		folio_account_redirty(folio);
		index += folio_nr_pages(folio);
		folio_put(folio);
	}
}

/* find the first state struct with 'bits' set after 'start', and
 * return it.  tree->lock must be held.  NULL will returned if
 * nothing was found after 'start'
 */
static struct extent_state *
find_first_extent_bit_state(struct extent_io_tree *tree, u64 start, u32 bits)
{
	struct rb_node *node;
	struct extent_state *state;

	/*
	 * this search will find all the extents that end after
	 * our range starts.
	 */
	node = tree_search(tree, start);
	if (!node)
		goto out;

	while (1) {
		state = rb_entry(node, struct extent_state, rb_node);
		if (state->end >= start && (state->state & bits))
			return state;

		node = rb_next(node);
		if (!node)
			break;
	}
out:
	return NULL;
}

/*
 * Find the first offset in the io tree with one or more @bits set.
 *
 * Note: If there are multiple bits set in @bits, any of them will match.
 *
 * Return 0 if we find something, and update @start_ret and @end_ret.
 * Return 1 if we found nothing.
 */
int find_first_extent_bit(struct extent_io_tree *tree, u64 start,
			  u64 *start_ret, u64 *end_ret, u32 bits,
			  struct extent_state **cached_state)
{
	struct extent_state *state;
	int ret = 1;

	spin_lock(&tree->lock);
	if (cached_state && *cached_state) {
		state = *cached_state;
		if (state->end == start - 1 && extent_state_in_tree(state)) {
			while ((state = next_state(state)) != NULL) {
				if (state->state & bits)
					goto got_it;
			}
			free_extent_state(*cached_state);
			*cached_state = NULL;
			goto out;
		}
		free_extent_state(*cached_state);
		*cached_state = NULL;
	}

	state = find_first_extent_bit_state(tree, start, bits);
got_it:
	if (state) {
		cache_state_if_flags(state, cached_state, 0);
		*start_ret = state->start;
		*end_ret = state->end;
		ret = 0;
	}
out:
	spin_unlock(&tree->lock);
	return ret;
}

/**
 * Find a contiguous area of bits
 *
 * @tree:      io tree to check
 * @start:     offset to start the search from
 * @start_ret: the first offset we found with the bits set
 * @end_ret:   the final contiguous range of the bits that were set
 * @bits:      bits to look for
 *
 * set_extent_bit and clear_extent_bit can temporarily split contiguous ranges
 * to set bits appropriately, and then merge them again.  During this time it
 * will drop the tree->lock, so use this helper if you want to find the actual
 * contiguous area for given bits.  We will search to the first bit we find, and
 * then walk down the tree until we find a non-contiguous area.  The area
 * returned will be the full contiguous area with the bits set.
 */
int find_contiguous_extent_bit(struct extent_io_tree *tree, u64 start,
			       u64 *start_ret, u64 *end_ret, u32 bits)
{
	struct extent_state *state;
	int ret = 1;

	spin_lock(&tree->lock);
	state = find_first_extent_bit_state(tree, start, bits);
	if (state) {
		*start_ret = state->start;
		*end_ret = state->end;
		while ((state = next_state(state)) != NULL) {
			if (state->start > (*end_ret + 1))
				break;
			*end_ret = state->end;
		}
		ret = 0;
	}
	spin_unlock(&tree->lock);
	return ret;
}

/**
 * Find the first range that has @bits not set. This range could start before
 * @start.
 *
 * @tree:      the tree to search
 * @start:     offset at/after which the found extent should start
 * @start_ret: records the beginning of the range
 * @end_ret:   records the end of the range (inclusive)
 * @bits:      the set of bits which must be unset
 *
 * Since unallocated range is also considered one which doesn't have the bits
 * set it's possible that @end_ret contains -1, this happens in case the range
 * spans (last_range_end, end of device]. In this case it's up to the caller to
 * trim @end_ret to the appropriate size.
 */
void find_first_clear_extent_bit(struct extent_io_tree *tree, u64 start,
				 u64 *start_ret, u64 *end_ret, u32 bits)
{
	struct extent_state *state;
	struct rb_node *node, *prev = NULL, *next;

	spin_lock(&tree->lock);

	/* Find first extent with bits cleared */
	while (1) {
		node = tree_search_prev_next(tree, start, &prev, &next);
		if (!node && !next && !prev) {
			/*
			 * Tree is completely empty, send full range and let
			 * caller deal with it
			 */
			*start_ret = 0;
			*end_ret = -1;
			goto out;
		} else if (!node && !next) {
			/*
			 * We are past the last allocated chunk, set start at
			 * the end of the last extent.
			 */
			state = rb_entry(prev, struct extent_state, rb_node);
			*start_ret = state->end + 1;
			*end_ret = -1;
			goto out;
		} else if (!node) {
			node = next;
		}
		/*
		 * At this point 'node' either contains 'start' or start is
		 * before 'node'
		 */
		state = rb_entry(node, struct extent_state, rb_node);

		if (in_range(start, state->start, state->end - state->start + 1)) {
			if (state->state & bits) {
				/*
				 * |--range with bits sets--|
				 *    |
				 *    start
				 */
				start = state->end + 1;
			} else {
				/*
				 * 'start' falls within a range that doesn't
				 * have the bits set, so take its start as
				 * the beginning of the desired range
				 *
				 * |--range with bits cleared----|
				 *      |
				 *      start
				 */
				*start_ret = state->start;
				break;
			}
		} else {
			/*
			 * |---prev range---|---hole/unset---|---node range---|
			 *                          |
			 *                        start
			 *
			 *                        or
			 *
			 * |---hole/unset--||--first node--|
			 * 0   |
			 *    start
			 */
			if (prev) {
				state = rb_entry(prev, struct extent_state,
						 rb_node);
				*start_ret = state->end + 1;
			} else {
				*start_ret = 0;
			}
			break;
		}
	}

	/*
	 * Find the longest stretch from start until an entry which has the
	 * bits set
	 */
	while (1) {
		state = rb_entry(node, struct extent_state, rb_node);
		if (state->end >= start && !(state->state & bits)) {
			*end_ret = state->end;
		} else {
			*end_ret = state->start - 1;
			break;
		}

		node = rb_next(node);
		if (!node)
			break;
	}
out:
	spin_unlock(&tree->lock);
}

/*
 * find a contiguous range of bytes in the file marked as delalloc, not
 * more than 'max_bytes'.  start and end are used to return the range,
 *
 * true is returned if we find something, false if nothing was in the tree
 */
bool btrfs_find_delalloc_range(struct extent_io_tree *tree, u64 *start,
			       u64 *end, u64 max_bytes,
			       struct extent_state **cached_state)
{
	struct rb_node *node;
	struct extent_state *state;
	u64 cur_start = *start;
	bool found = false;
	u64 total_bytes = 0;

	spin_lock(&tree->lock);

	/*
	 * this search will find all the extents that end after
	 * our range starts.
	 */
	node = tree_search(tree, cur_start);
	if (!node) {
		*end = (u64)-1;
		goto out;
	}

	while (1) {
		state = rb_entry(node, struct extent_state, rb_node);
		if (found && (state->start != cur_start ||
			      (state->state & EXTENT_BOUNDARY))) {
			goto out;
		}
		if (!(state->state & EXTENT_DELALLOC)) {
			if (!found)
				*end = state->end;
			goto out;
		}
		if (!found) {
			*start = state->start;
			*cached_state = state;
			refcount_inc(&state->refs);
		}
		found = true;
		*end = state->end;
		cur_start = state->end + 1;
		node = rb_next(node);
		total_bytes += state->end - state->start + 1;
		if (total_bytes >= max_bytes)
			break;
		if (!node)
			break;
	}
out:
	spin_unlock(&tree->lock);
	return found;
}

/*
 * Process one page for __process_pages_contig().
 *
 * Return >0 if we hit @page == @locked_page.
 * Return 0 if we updated the page status.
 * Return -EGAIN if the we need to try again.
 * (For PAGE_LOCK case but got dirty page or page not belong to mapping)
 */
static int process_one_page(struct btrfs_fs_info *fs_info,
			    struct address_space *mapping,
			    struct page *page, struct page *locked_page,
			    unsigned long page_ops, u64 start, u64 end)
{
	u32 len;

	ASSERT(end + 1 - start != 0 && end + 1 - start < U32_MAX);
	len = end + 1 - start;

	if (page_ops & PAGE_SET_ORDERED)
		btrfs_page_clamp_set_ordered(fs_info, page, start, len);
	if (page_ops & PAGE_SET_ERROR)
		btrfs_page_clamp_set_error(fs_info, page, start, len);
	if (page_ops & PAGE_START_WRITEBACK) {
		btrfs_page_clamp_clear_dirty(fs_info, page, start, len);
		btrfs_page_clamp_set_writeback(fs_info, page, start, len);
	}
	if (page_ops & PAGE_END_WRITEBACK)
		btrfs_page_clamp_clear_writeback(fs_info, page, start, len);

	if (page == locked_page)
		return 1;

	if (page_ops & PAGE_LOCK) {
		int ret;

		ret = btrfs_page_start_writer_lock(fs_info, page, start, len);
		if (ret)
			return ret;
		if (!PageDirty(page) || page->mapping != mapping) {
			btrfs_page_end_writer_lock(fs_info, page, start, len);
			return -EAGAIN;
		}
	}
	if (page_ops & PAGE_UNLOCK)
		btrfs_page_end_writer_lock(fs_info, page, start, len);
	return 0;
}

static int __process_pages_contig(struct address_space *mapping,
				  struct page *locked_page,
				  u64 start, u64 end, unsigned long page_ops,
				  u64 *processed_end)
{
	struct btrfs_fs_info *fs_info = btrfs_sb(mapping->host->i_sb);
	pgoff_t start_index = start >> PAGE_SHIFT;
	pgoff_t end_index = end >> PAGE_SHIFT;
	pgoff_t index = start_index;
	unsigned long nr_pages = end_index - start_index + 1;
	unsigned long pages_processed = 0;
	struct page *pages[16];
	int err = 0;
	int i;

	if (page_ops & PAGE_LOCK) {
		ASSERT(page_ops == PAGE_LOCK);
		ASSERT(processed_end && *processed_end == start);
	}

	if ((page_ops & PAGE_SET_ERROR) && nr_pages > 0)
		mapping_set_error(mapping, -EIO);

	while (nr_pages > 0) {
		int found_pages;

		found_pages = find_get_pages_contig(mapping, index,
				     min_t(unsigned long,
				     nr_pages, ARRAY_SIZE(pages)), pages);
		if (found_pages == 0) {
			/*
			 * Only if we're going to lock these pages, we can find
			 * nothing at @index.
			 */
			ASSERT(page_ops & PAGE_LOCK);
			err = -EAGAIN;
			goto out;
		}

		for (i = 0; i < found_pages; i++) {
			int process_ret;

			process_ret = process_one_page(fs_info, mapping,
					pages[i], locked_page, page_ops,
					start, end);
			if (process_ret < 0) {
				for (; i < found_pages; i++)
					put_page(pages[i]);
				err = -EAGAIN;
				goto out;
			}
			put_page(pages[i]);
			pages_processed++;
		}
		nr_pages -= found_pages;
		index += found_pages;
		cond_resched();
	}
out:
	if (err && processed_end) {
		/*
		 * Update @processed_end. I know this is awful since it has
		 * two different return value patterns (inclusive vs exclusive).
		 *
		 * But the exclusive pattern is necessary if @start is 0, or we
		 * underflow and check against processed_end won't work as
		 * expected.
		 */
		if (pages_processed)
			*processed_end = min(end,
			((u64)(start_index + pages_processed) << PAGE_SHIFT) - 1);
		else
			*processed_end = start;
	}
	return err;
}

static noinline void __unlock_for_delalloc(struct inode *inode,
					   struct page *locked_page,
					   u64 start, u64 end)
{
	unsigned long index = start >> PAGE_SHIFT;
	unsigned long end_index = end >> PAGE_SHIFT;

	ASSERT(locked_page);
	if (index == locked_page->index && end_index == index)
		return;

	__process_pages_contig(inode->i_mapping, locked_page, start, end,
			       PAGE_UNLOCK, NULL);
}

static noinline int lock_delalloc_pages(struct inode *inode,
					struct page *locked_page,
					u64 delalloc_start,
					u64 delalloc_end)
{
	unsigned long index = delalloc_start >> PAGE_SHIFT;
	unsigned long end_index = delalloc_end >> PAGE_SHIFT;
	u64 processed_end = delalloc_start;
	int ret;

	ASSERT(locked_page);
	if (index == locked_page->index && index == end_index)
		return 0;

	ret = __process_pages_contig(inode->i_mapping, locked_page, delalloc_start,
				     delalloc_end, PAGE_LOCK, &processed_end);
	if (ret == -EAGAIN && processed_end > delalloc_start)
		__unlock_for_delalloc(inode, locked_page, delalloc_start,
				      processed_end);
	return ret;
}

/*
 * Find and lock a contiguous range of bytes in the file marked as delalloc, no
 * more than @max_bytes.
 *
 * @start:	The original start bytenr to search.
 *		Will store the extent range start bytenr.
 * @end:	The original end bytenr of the search range
 *		Will store the extent range end bytenr.
 *
 * Return true if we find a delalloc range which starts inside the original
 * range, and @start/@end will store the delalloc range start/end.
 *
 * Return false if we can't find any delalloc range which starts inside the
 * original range, and @start/@end will be the non-delalloc range start/end.
 */
EXPORT_FOR_TESTS
noinline_for_stack bool find_lock_delalloc_range(struct inode *inode,
				    struct page *locked_page, u64 *start,
				    u64 *end)
{
	struct extent_io_tree *tree = &BTRFS_I(inode)->io_tree;
	const u64 orig_start = *start;
	const u64 orig_end = *end;
	u64 max_bytes = BTRFS_MAX_EXTENT_SIZE;
	u64 delalloc_start;
	u64 delalloc_end;
	bool found;
	struct extent_state *cached_state = NULL;
	int ret;
	int loops = 0;

	/* Caller should pass a valid @end to indicate the search range end */
	ASSERT(orig_end > orig_start);

	/* The range should at least cover part of the page */
	ASSERT(!(orig_start >= page_offset(locked_page) + PAGE_SIZE ||
		 orig_end <= page_offset(locked_page)));
again:
	/* step one, find a bunch of delalloc bytes starting at start */
	delalloc_start = *start;
	delalloc_end = 0;
	found = btrfs_find_delalloc_range(tree, &delalloc_start, &delalloc_end,
					  max_bytes, &cached_state);
	if (!found || delalloc_end <= *start || delalloc_start > orig_end) {
		*start = delalloc_start;

		/* @delalloc_end can be -1, never go beyond @orig_end */
		*end = min(delalloc_end, orig_end);
		free_extent_state(cached_state);
		return false;
	}

	/*
	 * start comes from the offset of locked_page.  We have to lock
	 * pages in order, so we can't process delalloc bytes before
	 * locked_page
	 */
	if (delalloc_start < *start)
		delalloc_start = *start;

	/*
	 * make sure to limit the number of pages we try to lock down
	 */
	if (delalloc_end + 1 - delalloc_start > max_bytes)
		delalloc_end = delalloc_start + max_bytes - 1;

	/* step two, lock all the pages after the page that has start */
	ret = lock_delalloc_pages(inode, locked_page,
				  delalloc_start, delalloc_end);
	ASSERT(!ret || ret == -EAGAIN);
	if (ret == -EAGAIN) {
		/* some of the pages are gone, lets avoid looping by
		 * shortening the size of the delalloc range we're searching
		 */
		free_extent_state(cached_state);
		cached_state = NULL;
		if (!loops) {
			max_bytes = PAGE_SIZE;
			loops = 1;
			goto again;
		} else {
			found = false;
			goto out_failed;
		}
	}

	/* step three, lock the state bits for the whole range */
	lock_extent_bits(tree, delalloc_start, delalloc_end, &cached_state);

	/* then test to make sure it is all still delalloc */
	ret = test_range_bit(tree, delalloc_start, delalloc_end,
			     EXTENT_DELALLOC, 1, cached_state);
	if (!ret) {
		unlock_extent_cached(tree, delalloc_start, delalloc_end,
				     &cached_state);
		__unlock_for_delalloc(inode, locked_page,
			      delalloc_start, delalloc_end);
		cond_resched();
		goto again;
	}
	free_extent_state(cached_state);
	*start = delalloc_start;
	*end = delalloc_end;
out_failed:
	return found;
}

void extent_clear_unlock_delalloc(struct btrfs_inode *inode, u64 start, u64 end,
				  struct page *locked_page,
				  u32 clear_bits, unsigned long page_ops)
{
	clear_extent_bit(&inode->io_tree, start, end, clear_bits, 1, 0, NULL);

	__process_pages_contig(inode->vfs_inode.i_mapping, locked_page,
			       start, end, page_ops, NULL);
}

/*
 * count the number of bytes in the tree that have a given bit(s)
 * set.  This can be fairly slow, except for EXTENT_DIRTY which is
 * cached.  The total number found is returned.
 */
u64 count_range_bits(struct extent_io_tree *tree,
		     u64 *start, u64 search_end, u64 max_bytes,
		     u32 bits, int contig)
{
	struct rb_node *node;
	struct extent_state *state;
	u64 cur_start = *start;
	u64 total_bytes = 0;
	u64 last = 0;
	int found = 0;

	if (WARN_ON(search_end <= cur_start))
		return 0;

	spin_lock(&tree->lock);
	if (cur_start == 0 && bits == EXTENT_DIRTY) {
		total_bytes = tree->dirty_bytes;
		goto out;
	}
	/*
	 * this search will find all the extents that end after
	 * our range starts.
	 */
	node = tree_search(tree, cur_start);
	if (!node)
		goto out;

	while (1) {
		state = rb_entry(node, struct extent_state, rb_node);
		if (state->start > search_end)
			break;
		if (contig && found && state->start > last + 1)
			break;
		if (state->end >= cur_start && (state->state & bits) == bits) {
			total_bytes += min(search_end, state->end) + 1 -
				       max(cur_start, state->start);
			if (total_bytes >= max_bytes)
				break;
			if (!found) {
				*start = max(cur_start, state->start);
				found = 1;
			}
			last = state->end;
		} else if (contig && found) {
			break;
		}
		node = rb_next(node);
		if (!node)
			break;
	}
out:
	spin_unlock(&tree->lock);
	return total_bytes;
}

/*
 * set the private field for a given byte offset in the tree.  If there isn't
 * an extent_state there already, this does nothing.
 */
int set_state_failrec(struct extent_io_tree *tree, u64 start,
		      struct io_failure_record *failrec)
{
	struct rb_node *node;
	struct extent_state *state;
	int ret = 0;

	spin_lock(&tree->lock);
	/*
	 * this search will find all the extents that end after
	 * our range starts.
	 */
	node = tree_search(tree, start);
	if (!node) {
		ret = -ENOENT;
		goto out;
	}
	state = rb_entry(node, struct extent_state, rb_node);
	if (state->start != start) {
		ret = -ENOENT;
		goto out;
	}
	state->failrec = failrec;
out:
	spin_unlock(&tree->lock);
	return ret;
}

struct io_failure_record *get_state_failrec(struct extent_io_tree *tree, u64 start)
{
	struct rb_node *node;
	struct extent_state *state;
	struct io_failure_record *failrec;

	spin_lock(&tree->lock);
	/*
	 * this search will find all the extents that end after
	 * our range starts.
	 */
	node = tree_search(tree, start);
	if (!node) {
		failrec = ERR_PTR(-ENOENT);
		goto out;
	}
	state = rb_entry(node, struct extent_state, rb_node);
	if (state->start != start) {
		failrec = ERR_PTR(-ENOENT);
		goto out;
	}

	failrec = state->failrec;
out:
	spin_unlock(&tree->lock);
	return failrec;
}

/*
 * searches a range in the state tree for a given mask.
 * If 'filled' == 1, this returns 1 only if every extent in the tree
 * has the bits set.  Otherwise, 1 is returned if any bit in the
 * range is found set.
 */
int test_range_bit(struct extent_io_tree *tree, u64 start, u64 end,
		   u32 bits, int filled, struct extent_state *cached)
{
	struct extent_state *state = NULL;
	struct rb_node *node;
	int bitset = 0;

	spin_lock(&tree->lock);
	if (cached && extent_state_in_tree(cached) && cached->start <= start &&
	    cached->end > start)
		node = &cached->rb_node;
	else
		node = tree_search(tree, start);
	while (node && start <= end) {
		state = rb_entry(node, struct extent_state, rb_node);

		if (filled && state->start > start) {
			bitset = 0;
			break;
		}

		if (state->start > end)
			break;

		if (state->state & bits) {
			bitset = 1;
			if (!filled)
				break;
		} else if (filled) {
			bitset = 0;
			break;
		}

		if (state->end == (u64)-1)
			break;

		start = state->end + 1;
		if (start > end)
			break;
		node = rb_next(node);
		if (!node) {
			if (filled)
				bitset = 0;
			break;
		}
	}
	spin_unlock(&tree->lock);
	return bitset;
}

int free_io_failure(struct extent_io_tree *failure_tree,
		    struct extent_io_tree *io_tree,
		    struct io_failure_record *rec)
{
	int ret;
	int err = 0;

	set_state_failrec(failure_tree, rec->start, NULL);
	ret = clear_extent_bits(failure_tree, rec->start,
				rec->start + rec->len - 1,
				EXTENT_LOCKED | EXTENT_DIRTY);
	if (ret)
		err = ret;

	ret = clear_extent_bits(io_tree, rec->start,
				rec->start + rec->len - 1,
				EXTENT_DAMAGED);
	if (ret && !err)
		err = ret;

	kfree(rec);
	return err;
}

/*
 * this bypasses the standard btrfs submit functions deliberately, as
 * the standard behavior is to write all copies in a raid setup. here we only
 * want to write the one bad copy. so we do the mapping for ourselves and issue
 * submit_bio directly.
 * to avoid any synchronization issues, wait for the data after writing, which
 * actually prevents the read that triggered the error from finishing.
 * currently, there can be no more than two copies of every data bit. thus,
 * exactly one rewrite is required.
 */
static int repair_io_failure(struct btrfs_fs_info *fs_info, u64 ino, u64 start,
			     u64 length, u64 logical, struct page *page,
			     unsigned int pg_offset, int mirror_num)
{
	struct btrfs_device *dev;
	struct bio_vec bvec;
	struct bio bio;
	u64 map_length = 0;
	u64 sector;
	struct btrfs_io_context *bioc = NULL;
	int ret = 0;

	ASSERT(!(fs_info->sb->s_flags & SB_RDONLY));
	BUG_ON(!mirror_num);

	if (btrfs_repair_one_zone(fs_info, logical))
		return 0;

	map_length = length;

	/*
	 * Avoid races with device replace and make sure our bioc has devices
	 * associated to its stripes that don't go away while we are doing the
	 * read repair operation.
	 */
	btrfs_bio_counter_inc_blocked(fs_info);
	if (btrfs_is_parity_mirror(fs_info, logical, length)) {
		/*
		 * Note that we don't use BTRFS_MAP_WRITE because it's supposed
		 * to update all raid stripes, but here we just want to correct
		 * bad stripe, thus BTRFS_MAP_READ is abused to only get the bad
		 * stripe's dev and sector.
		 */
		ret = btrfs_map_block(fs_info, BTRFS_MAP_READ, logical,
				      &map_length, &bioc, 0);
		if (ret)
			goto out_counter_dec;
		ASSERT(bioc->mirror_num == 1);
	} else {
		ret = btrfs_map_block(fs_info, BTRFS_MAP_WRITE, logical,
				      &map_length, &bioc, mirror_num);
		if (ret)
			goto out_counter_dec;
		BUG_ON(mirror_num != bioc->mirror_num);
	}

	sector = bioc->stripes[bioc->mirror_num - 1].physical >> 9;
	dev = bioc->stripes[bioc->mirror_num - 1].dev;
	btrfs_put_bioc(bioc);

	if (!dev || !dev->bdev ||
	    !test_bit(BTRFS_DEV_STATE_WRITEABLE, &dev->dev_state)) {
		ret = -EIO;
		goto out_counter_dec;
	}

	bio_init(&bio, dev->bdev, &bvec, 1, REQ_OP_WRITE | REQ_SYNC);
	bio.bi_iter.bi_sector = sector;
	__bio_add_page(&bio, page, length, pg_offset);

	btrfsic_check_bio(&bio);
	ret = submit_bio_wait(&bio);
	if (ret) {
		/* try to remap that extent elsewhere? */
		btrfs_dev_stat_inc_and_print(dev, BTRFS_DEV_STAT_WRITE_ERRS);
		goto out_bio_uninit;
	}

	btrfs_info_rl_in_rcu(fs_info,
		"read error corrected: ino %llu off %llu (dev %s sector %llu)",
				  ino, start,
				  rcu_str_deref(dev->name), sector);
	ret = 0;

out_bio_uninit:
	bio_uninit(&bio);
out_counter_dec:
	btrfs_bio_counter_dec(fs_info);
	return ret;
}

int btrfs_repair_eb_io_failure(const struct extent_buffer *eb, int mirror_num)
{
	struct btrfs_fs_info *fs_info = eb->fs_info;
	u64 start = eb->start;
	int i, num_pages = num_extent_pages(eb);
	int ret = 0;

	if (sb_rdonly(fs_info->sb))
		return -EROFS;

	for (i = 0; i < num_pages; i++) {
		struct page *p = eb->pages[i];

		ret = repair_io_failure(fs_info, 0, start, PAGE_SIZE, start, p,
					start - page_offset(p), mirror_num);
		if (ret)
			break;
		start += PAGE_SIZE;
	}

	return ret;
}

/*
 * each time an IO finishes, we do a fast check in the IO failure tree
 * to see if we need to process or clean up an io_failure_record
 */
int clean_io_failure(struct btrfs_fs_info *fs_info,
		     struct extent_io_tree *failure_tree,
		     struct extent_io_tree *io_tree, u64 start,
		     struct page *page, u64 ino, unsigned int pg_offset)
{
	u64 private;
	struct io_failure_record *failrec;
	struct extent_state *state;
	int num_copies;
	int ret;

	private = 0;
	ret = count_range_bits(failure_tree, &private, (u64)-1, 1,
			       EXTENT_DIRTY, 0);
	if (!ret)
		return 0;

	failrec = get_state_failrec(failure_tree, start);
	if (IS_ERR(failrec))
		return 0;

	BUG_ON(!failrec->this_mirror);

	if (sb_rdonly(fs_info->sb))
		goto out;

	spin_lock(&io_tree->lock);
	state = find_first_extent_bit_state(io_tree,
					    failrec->start,
					    EXTENT_LOCKED);
	spin_unlock(&io_tree->lock);

	if (state && state->start <= failrec->start &&
	    state->end >= failrec->start + failrec->len - 1) {
		num_copies = btrfs_num_copies(fs_info, failrec->logical,
					      failrec->len);
		if (num_copies > 1)  {
			repair_io_failure(fs_info, ino, start, failrec->len,
					  failrec->logical, page, pg_offset,
					  failrec->failed_mirror);
		}
	}

out:
	free_io_failure(failure_tree, io_tree, failrec);

	return 0;
}

/*
 * Can be called when
 * - hold extent lock
 * - under ordered extent
 * - the inode is freeing
 */
void btrfs_free_io_failure_record(struct btrfs_inode *inode, u64 start, u64 end)
{
	struct extent_io_tree *failure_tree = &inode->io_failure_tree;
	struct io_failure_record *failrec;
	struct extent_state *state, *next;

	if (RB_EMPTY_ROOT(&failure_tree->state))
		return;

	spin_lock(&failure_tree->lock);
	state = find_first_extent_bit_state(failure_tree, start, EXTENT_DIRTY);
	while (state) {
		if (state->start > end)
			break;

		ASSERT(state->end <= end);

		next = next_state(state);

		failrec = state->failrec;
		free_extent_state(state);
		kfree(failrec);

		state = next;
	}
	spin_unlock(&failure_tree->lock);
}

static struct io_failure_record *btrfs_get_io_failure_record(struct inode *inode,
							     u64 start)
{
	struct btrfs_fs_info *fs_info = btrfs_sb(inode->i_sb);
	struct io_failure_record *failrec;
	struct extent_map *em;
	struct extent_io_tree *failure_tree = &BTRFS_I(inode)->io_failure_tree;
	struct extent_io_tree *tree = &BTRFS_I(inode)->io_tree;
	struct extent_map_tree *em_tree = &BTRFS_I(inode)->extent_tree;
	const u32 sectorsize = fs_info->sectorsize;
	int ret;
	u64 logical;

	failrec = get_state_failrec(failure_tree, start);
	if (!IS_ERR(failrec)) {
		btrfs_debug(fs_info,
	"Get IO Failure Record: (found) logical=%llu, start=%llu, len=%llu",
			failrec->logical, failrec->start, failrec->len);
		/*
		 * when data can be on disk more than twice, add to failrec here
		 * (e.g. with a list for failed_mirror) to make
		 * clean_io_failure() clean all those errors at once.
		 */

		return failrec;
	}

	failrec = kzalloc(sizeof(*failrec), GFP_NOFS);
	if (!failrec)
		return ERR_PTR(-ENOMEM);

	failrec->start = start;
	failrec->len = sectorsize;
	failrec->this_mirror = 0;
	failrec->compress_type = BTRFS_COMPRESS_NONE;

	read_lock(&em_tree->lock);
	em = lookup_extent_mapping(em_tree, start, failrec->len);
	if (!em) {
		read_unlock(&em_tree->lock);
		kfree(failrec);
		return ERR_PTR(-EIO);
	}

	if (em->start > start || em->start + em->len <= start) {
		free_extent_map(em);
		em = NULL;
	}
	read_unlock(&em_tree->lock);
	if (!em) {
		kfree(failrec);
		return ERR_PTR(-EIO);
	}

	logical = start - em->start;
	logical = em->block_start + logical;
	if (test_bit(EXTENT_FLAG_COMPRESSED, &em->flags)) {
		logical = em->block_start;
		failrec->compress_type = em->compress_type;
	}

	btrfs_debug(fs_info,
		    "Get IO Failure Record: (new) logical=%llu, start=%llu, len=%llu",
		    logical, start, failrec->len);

	failrec->logical = logical;
	free_extent_map(em);

	/* Set the bits in the private failure tree */
	ret = set_extent_bits(failure_tree, start, start + sectorsize - 1,
			      EXTENT_LOCKED | EXTENT_DIRTY);
	if (ret >= 0) {
		ret = set_state_failrec(failure_tree, start, failrec);
		/* Set the bits in the inode's tree */
		ret = set_extent_bits(tree, start, start + sectorsize - 1,
				      EXTENT_DAMAGED);
	} else if (ret < 0) {
		kfree(failrec);
		return ERR_PTR(ret);
	}

	return failrec;
}

static bool btrfs_check_repairable(struct inode *inode,
				   struct io_failure_record *failrec,
				   int failed_mirror)
{
	struct btrfs_fs_info *fs_info = btrfs_sb(inode->i_sb);
	int num_copies;

	num_copies = btrfs_num_copies(fs_info, failrec->logical, failrec->len);
	if (num_copies == 1) {
		/*
		 * we only have a single copy of the data, so don't bother with
		 * all the retry and error correction code that follows. no
		 * matter what the error is, it is very likely to persist.
		 */
		btrfs_debug(fs_info,
			"Check Repairable: cannot repair, num_copies=%d, next_mirror %d, failed_mirror %d",
			num_copies, failrec->this_mirror, failed_mirror);
		return false;
	}

	/* The failure record should only contain one sector */
	ASSERT(failrec->len == fs_info->sectorsize);

	/*
	 * There are two premises:
	 * a) deliver good data to the caller
	 * b) correct the bad sectors on disk
	 *
	 * Since we're only doing repair for one sector, we only need to get
	 * a good copy of the failed sector and if we succeed, we have setup
	 * everything for repair_io_failure to do the rest for us.
	 */
	ASSERT(failed_mirror);
	failrec->failed_mirror = failed_mirror;
	failrec->this_mirror++;
	if (failrec->this_mirror == failed_mirror)
		failrec->this_mirror++;

	if (failrec->this_mirror > num_copies) {
		btrfs_debug(fs_info,
			"Check Repairable: (fail) num_copies=%d, next_mirror %d, failed_mirror %d",
			num_copies, failrec->this_mirror, failed_mirror);
		return false;
	}

	return true;
}

int btrfs_repair_one_sector(struct inode *inode,
			    struct bio *failed_bio, u32 bio_offset,
			    struct page *page, unsigned int pgoff,
			    u64 start, int failed_mirror,
			    submit_bio_hook_t *submit_bio_hook)
{
	struct io_failure_record *failrec;
	struct btrfs_fs_info *fs_info = btrfs_sb(inode->i_sb);
	struct extent_io_tree *tree = &BTRFS_I(inode)->io_tree;
	struct extent_io_tree *failure_tree = &BTRFS_I(inode)->io_failure_tree;
	struct btrfs_bio *failed_bbio = btrfs_bio(failed_bio);
	const int icsum = bio_offset >> fs_info->sectorsize_bits;
	struct bio *repair_bio;
	struct btrfs_bio *repair_bbio;

	btrfs_debug(fs_info,
		   "repair read error: read error at %llu", start);

	BUG_ON(bio_op(failed_bio) == REQ_OP_WRITE);

	failrec = btrfs_get_io_failure_record(inode, start);
	if (IS_ERR(failrec))
		return PTR_ERR(failrec);


	if (!btrfs_check_repairable(inode, failrec, failed_mirror)) {
		free_io_failure(failure_tree, tree, failrec);
		return -EIO;
	}

	repair_bio = btrfs_bio_alloc(1);
	repair_bbio = btrfs_bio(repair_bio);
	repair_bbio->file_offset = start;
	repair_bio->bi_opf = REQ_OP_READ;
	repair_bio->bi_end_io = failed_bio->bi_end_io;
	repair_bio->bi_iter.bi_sector = failrec->logical >> 9;
	repair_bio->bi_private = failed_bio->bi_private;

	if (failed_bbio->csum) {
		const u32 csum_size = fs_info->csum_size;

		repair_bbio->csum = repair_bbio->csum_inline;
		memcpy(repair_bbio->csum,
		       failed_bbio->csum + csum_size * icsum, csum_size);
	}

	bio_add_page(repair_bio, page, failrec->len, pgoff);
	repair_bbio->iter = repair_bio->bi_iter;

	btrfs_debug(btrfs_sb(inode->i_sb),
		    "repair read error: submitting new read to mirror %d",
		    failrec->this_mirror);

	/*
	 * At this point we have a bio, so any errors from submit_bio_hook()
	 * will be handled by the endio on the repair_bio, so we can't return an
	 * error here.
	 */
	submit_bio_hook(inode, repair_bio, failrec->this_mirror, failrec->compress_type);
	return BLK_STS_OK;
}

static void end_page_read(struct page *page, bool uptodate, u64 start, u32 len)
{
	struct btrfs_fs_info *fs_info = btrfs_sb(page->mapping->host->i_sb);

	ASSERT(page_offset(page) <= start &&
	       start + len <= page_offset(page) + PAGE_SIZE);

	if (uptodate) {
		if (fsverity_active(page->mapping->host) &&
		    !PageError(page) &&
		    !PageUptodate(page) &&
		    start < i_size_read(page->mapping->host) &&
		    !fsverity_verify_page(page)) {
			btrfs_page_set_error(fs_info, page, start, len);
		} else {
			btrfs_page_set_uptodate(fs_info, page, start, len);
		}
	} else {
		btrfs_page_clear_uptodate(fs_info, page, start, len);
		btrfs_page_set_error(fs_info, page, start, len);
	}

	if (!btrfs_is_subpage(fs_info, page))
		unlock_page(page);
	else
		btrfs_subpage_end_reader(fs_info, page, start, len);
}

static void end_sector_io(struct page *page, u64 offset, bool uptodate)
{
	struct btrfs_inode *inode = BTRFS_I(page->mapping->host);
	const u32 sectorsize = inode->root->fs_info->sectorsize;
	struct extent_state *cached = NULL;

	end_page_read(page, uptodate, offset, sectorsize);
	if (uptodate)
		set_extent_uptodate(&inode->io_tree, offset,
				    offset + sectorsize - 1, &cached, GFP_ATOMIC);
	unlock_extent_cached_atomic(&inode->io_tree, offset,
				    offset + sectorsize - 1, &cached);
}

static void submit_data_read_repair(struct inode *inode, struct bio *failed_bio,
				    u32 bio_offset, const struct bio_vec *bvec,
				    int failed_mirror, unsigned int error_bitmap)
{
	const unsigned int pgoff = bvec->bv_offset;
	struct btrfs_fs_info *fs_info = btrfs_sb(inode->i_sb);
	struct page *page = bvec->bv_page;
	const u64 start = page_offset(bvec->bv_page) + bvec->bv_offset;
	const u64 end = start + bvec->bv_len - 1;
	const u32 sectorsize = fs_info->sectorsize;
	const int nr_bits = (end + 1 - start) >> fs_info->sectorsize_bits;
	int i;

	BUG_ON(bio_op(failed_bio) == REQ_OP_WRITE);

	/* This repair is only for data */
	ASSERT(is_data_inode(inode));

	/* We're here because we had some read errors or csum mismatch */
	ASSERT(error_bitmap);

	/*
	 * We only get called on buffered IO, thus page must be mapped and bio
	 * must not be cloned.
	 */
	ASSERT(page->mapping && !bio_flagged(failed_bio, BIO_CLONED));

	/* Iterate through all the sectors in the range */
	for (i = 0; i < nr_bits; i++) {
		const unsigned int offset = i * sectorsize;
		bool uptodate = false;
		int ret;

		if (!(error_bitmap & (1U << i))) {
			/*
			 * This sector has no error, just end the page read
			 * and unlock the range.
			 */
			uptodate = true;
			goto next;
		}

		ret = btrfs_repair_one_sector(inode, failed_bio,
				bio_offset + offset,
				page, pgoff + offset, start + offset,
				failed_mirror, btrfs_submit_data_read_bio);
		if (!ret) {
			/*
			 * We have submitted the read repair, the page release
			 * will be handled by the endio function of the
			 * submitted repair bio.
			 * Thus we don't need to do any thing here.
			 */
			continue;
		}
		/*
		 * Continue on failed repair, otherwise the remaining sectors
		 * will not be properly unlocked.
		 */
next:
		end_sector_io(page, start + offset, uptodate);
	}
}

/* lots and lots of room for performance fixes in the end_bio funcs */

void end_extent_writepage(struct page *page, int err, u64 start, u64 end)
{
	struct btrfs_inode *inode;
	const bool uptodate = (err == 0);
	int ret = 0;

	ASSERT(page && page->mapping);
	inode = BTRFS_I(page->mapping->host);
	btrfs_writepage_endio_finish_ordered(inode, page, start, end, uptodate);

	if (!uptodate) {
		const struct btrfs_fs_info *fs_info = inode->root->fs_info;
		u32 len;

		ASSERT(end + 1 - start <= U32_MAX);
		len = end + 1 - start;

		btrfs_page_clear_uptodate(fs_info, page, start, len);
		btrfs_page_set_error(fs_info, page, start, len);
		ret = err < 0 ? err : -EIO;
		mapping_set_error(page->mapping, ret);
	}
}

/*
 * after a writepage IO is done, we need to:
 * clear the uptodate bits on error
 * clear the writeback bits in the extent tree for this IO
 * end_page_writeback if the page has no more pending IO
 *
 * Scheduling is not allowed, so the extent state tree is expected
 * to have one and only one object corresponding to this IO.
 */
static void end_bio_extent_writepage(struct bio *bio)
{
	int error = blk_status_to_errno(bio->bi_status);
	struct bio_vec *bvec;
	u64 start;
	u64 end;
	struct bvec_iter_all iter_all;
	bool first_bvec = true;

	ASSERT(!bio_flagged(bio, BIO_CLONED));
	bio_for_each_segment_all(bvec, bio, iter_all) {
		struct page *page = bvec->bv_page;
		struct inode *inode = page->mapping->host;
		struct btrfs_fs_info *fs_info = btrfs_sb(inode->i_sb);
		const u32 sectorsize = fs_info->sectorsize;

		/* Our read/write should always be sector aligned. */
		if (!IS_ALIGNED(bvec->bv_offset, sectorsize))
			btrfs_err(fs_info,
		"partial page write in btrfs with offset %u and length %u",
				  bvec->bv_offset, bvec->bv_len);
		else if (!IS_ALIGNED(bvec->bv_len, sectorsize))
			btrfs_info(fs_info,
		"incomplete page write with offset %u and length %u",
				   bvec->bv_offset, bvec->bv_len);

		start = page_offset(page) + bvec->bv_offset;
		end = start + bvec->bv_len - 1;

		if (first_bvec) {
			btrfs_record_physical_zoned(inode, start, bio);
			first_bvec = false;
		}

		end_extent_writepage(page, error, start, end);

		btrfs_page_clear_writeback(fs_info, page, start, bvec->bv_len);
	}

	bio_put(bio);
}

/*
 * Record previously processed extent range
 *
 * For endio_readpage_release_extent() to handle a full extent range, reducing
 * the extent io operations.
 */
struct processed_extent {
	struct btrfs_inode *inode;
	/* Start of the range in @inode */
	u64 start;
	/* End of the range in @inode */
	u64 end;
	bool uptodate;
};

/*
 * Try to release processed extent range
 *
 * May not release the extent range right now if the current range is
 * contiguous to processed extent.
 *
 * Will release processed extent when any of @inode, @uptodate, the range is
 * no longer contiguous to the processed range.
 *
 * Passing @inode == NULL will force processed extent to be released.
 */
static void endio_readpage_release_extent(struct processed_extent *processed,
			      struct btrfs_inode *inode, u64 start, u64 end,
			      bool uptodate)
{
	struct extent_state *cached = NULL;
	struct extent_io_tree *tree;

	/* The first extent, initialize @processed */
	if (!processed->inode)
		goto update;

	/*
	 * Contiguous to processed extent, just uptodate the end.
	 *
	 * Several things to notice:
	 *
	 * - bio can be merged as long as on-disk bytenr is contiguous
	 *   This means we can have page belonging to other inodes, thus need to
	 *   check if the inode still matches.
	 * - bvec can contain range beyond current page for multi-page bvec
	 *   Thus we need to do processed->end + 1 >= start check
	 */
	if (processed->inode == inode && processed->uptodate == uptodate &&
	    processed->end + 1 >= start && end >= processed->end) {
		processed->end = end;
		return;
	}

	tree = &processed->inode->io_tree;
	/*
	 * Now we don't have range contiguous to the processed range, release
	 * the processed range now.
	 */
	if (processed->uptodate && tree->track_uptodate)
		set_extent_uptodate(tree, processed->start, processed->end,
				    &cached, GFP_ATOMIC);
	unlock_extent_cached_atomic(tree, processed->start, processed->end,
				    &cached);

update:
	/* Update processed to current range */
	processed->inode = inode;
	processed->start = start;
	processed->end = end;
	processed->uptodate = uptodate;
}

static void begin_page_read(struct btrfs_fs_info *fs_info, struct page *page)
{
	ASSERT(PageLocked(page));
	if (!btrfs_is_subpage(fs_info, page))
		return;

	ASSERT(PagePrivate(page));
	btrfs_subpage_start_reader(fs_info, page, page_offset(page), PAGE_SIZE);
}

/*
 * Find extent buffer for a given bytenr.
 *
 * This is for end_bio_extent_readpage(), thus we can't do any unsafe locking
 * in endio context.
 */
static struct extent_buffer *find_extent_buffer_readpage(
		struct btrfs_fs_info *fs_info, struct page *page, u64 bytenr)
{
	struct extent_buffer *eb;

	/*
	 * For regular sectorsize, we can use page->private to grab extent
	 * buffer
	 */
	if (fs_info->nodesize >= PAGE_SIZE) {
		ASSERT(PagePrivate(page) && page->private);
		return (struct extent_buffer *)page->private;
	}

	/* For subpage case, we need to lookup extent buffer xarray */
	eb = xa_load(&fs_info->extent_buffers,
		     bytenr >> fs_info->sectorsize_bits);
	ASSERT(eb);
	return eb;
}

/*
 * after a readpage IO is done, we need to:
 * clear the uptodate bits on error
 * set the uptodate bits if things worked
 * set the page up to date if all extents in the tree are uptodate
 * clear the lock bit in the extent tree
 * unlock the page if there are no other extents locked for it
 *
 * Scheduling is not allowed, so the extent state tree is expected
 * to have one and only one object corresponding to this IO.
 */
static void end_bio_extent_readpage(struct bio *bio)
{
	struct bio_vec *bvec;
	struct btrfs_bio *bbio = btrfs_bio(bio);
	struct extent_io_tree *tree, *failure_tree;
	struct processed_extent processed = { 0 };
	/*
	 * The offset to the beginning of a bio, since one bio can never be
	 * larger than UINT_MAX, u32 here is enough.
	 */
	u32 bio_offset = 0;
	int mirror;
	struct bvec_iter_all iter_all;

	ASSERT(!bio_flagged(bio, BIO_CLONED));
	bio_for_each_segment_all(bvec, bio, iter_all) {
		bool uptodate = !bio->bi_status;
		struct page *page = bvec->bv_page;
		struct inode *inode = page->mapping->host;
		struct btrfs_fs_info *fs_info = btrfs_sb(inode->i_sb);
		const u32 sectorsize = fs_info->sectorsize;
		unsigned int error_bitmap = (unsigned int)-1;
		bool repair = false;
		u64 start;
		u64 end;
		u32 len;

		btrfs_debug(fs_info,
			"end_bio_extent_readpage: bi_sector=%llu, err=%d, mirror=%u",
			bio->bi_iter.bi_sector, bio->bi_status,
			bbio->mirror_num);
		tree = &BTRFS_I(inode)->io_tree;
		failure_tree = &BTRFS_I(inode)->io_failure_tree;

		/*
		 * We always issue full-sector reads, but if some block in a
		 * page fails to read, blk_update_request() will advance
		 * bv_offset and adjust bv_len to compensate.  Print a warning
		 * for unaligned offsets, and an error if they don't add up to
		 * a full sector.
		 */
		if (!IS_ALIGNED(bvec->bv_offset, sectorsize))
			btrfs_err(fs_info,
		"partial page read in btrfs with offset %u and length %u",
				  bvec->bv_offset, bvec->bv_len);
		else if (!IS_ALIGNED(bvec->bv_offset + bvec->bv_len,
				     sectorsize))
			btrfs_info(fs_info,
		"incomplete page read with offset %u and length %u",
				   bvec->bv_offset, bvec->bv_len);

		start = page_offset(page) + bvec->bv_offset;
		end = start + bvec->bv_len - 1;
		len = bvec->bv_len;

		mirror = bbio->mirror_num;
		if (likely(uptodate)) {
			if (is_data_inode(inode)) {
				error_bitmap = btrfs_verify_data_csum(bbio,
						bio_offset, page, start, end);
				if (error_bitmap)
					uptodate = false;
			} else {
				if (btrfs_validate_metadata_buffer(bbio,
						page, start, end, mirror))
					uptodate = false;
			}
		}

		if (likely(uptodate)) {
			loff_t i_size = i_size_read(inode);
			pgoff_t end_index = i_size >> PAGE_SHIFT;

			clean_io_failure(BTRFS_I(inode)->root->fs_info,
					 failure_tree, tree, start, page,
					 btrfs_ino(BTRFS_I(inode)), 0);

			/*
			 * Zero out the remaining part if this range straddles
			 * i_size.
			 *
			 * Here we should only zero the range inside the bvec,
			 * not touch anything else.
			 *
			 * NOTE: i_size is exclusive while end is inclusive.
			 */
			if (page->index == end_index && i_size <= end) {
				u32 zero_start = max(offset_in_page(i_size),
						     offset_in_page(start));

				zero_user_segment(page, zero_start,
						  offset_in_page(end) + 1);
			}
		} else if (is_data_inode(inode)) {
			/*
			 * Only try to repair bios that actually made it to a
			 * device.  If the bio failed to be submitted mirror
			 * is 0 and we need to fail it without retrying.
			 */
			if (mirror > 0)
				repair = true;
		} else {
			struct extent_buffer *eb;

			eb = find_extent_buffer_readpage(fs_info, page, start);
			set_bit(EXTENT_BUFFER_READ_ERR, &eb->bflags);
			eb->read_mirror = mirror;
			atomic_dec(&eb->io_pages);
		}

		if (repair) {
			/*
			 * submit_data_read_repair() will handle all the good
			 * and bad sectors, we just continue to the next bvec.
			 */
			submit_data_read_repair(inode, bio, bio_offset, bvec,
						mirror, error_bitmap);
		} else {
			/* Update page status and unlock */
			end_page_read(page, uptodate, start, len);
			endio_readpage_release_extent(&processed, BTRFS_I(inode),
					start, end, PageUptodate(page));
		}

		ASSERT(bio_offset + len > bio_offset);
		bio_offset += len;

	}
	/* Release the last extent */
	endio_readpage_release_extent(&processed, NULL, 0, 0, false);
	btrfs_bio_free_csum(bbio);
	bio_put(bio);
}

/**
 * Populate every free slot in a provided array with pages.
 *
 * @nr_pages:   number of pages to allocate
 * @page_array: the array to fill with pages; any existing non-null entries in
 * 		the array will be skipped
 *
 * Return: 0        if all pages were able to be allocated;
 *         -ENOMEM  otherwise, and the caller is responsible for freeing all
 *                  non-null page pointers in the array.
 */
int btrfs_alloc_page_array(unsigned int nr_pages, struct page **page_array)
{
	unsigned int allocated;

	for (allocated = 0; allocated < nr_pages;) {
		unsigned int last = allocated;

		allocated = alloc_pages_bulk_array(GFP_NOFS, nr_pages, page_array);

		if (allocated == nr_pages)
			return 0;

		/*
		 * During this iteration, no page could be allocated, even
		 * though alloc_pages_bulk_array() falls back to alloc_page()
		 * if  it could not bulk-allocate. So we must be out of memory.
		 */
		if (allocated == last)
			return -ENOMEM;

		memalloc_retry_wait(GFP_NOFS);
	}
	return 0;
}

/*
 * Initialize the members up to but not including 'bio'. Use after allocating a
 * new bio by bio_alloc_bioset as it does not initialize the bytes outside of
 * 'bio' because use of __GFP_ZERO is not supported.
 */
static inline void btrfs_bio_init(struct btrfs_bio *bbio)
{
	memset(bbio, 0, offsetof(struct btrfs_bio, bio));
}

/*
 * Allocate a btrfs_io_bio, with @nr_iovecs as maximum number of iovecs.
 *
 * The bio allocation is backed by bioset and does not fail.
 */
struct bio *btrfs_bio_alloc(unsigned int nr_iovecs)
{
	struct bio *bio;

	ASSERT(0 < nr_iovecs && nr_iovecs <= BIO_MAX_VECS);
	bio = bio_alloc_bioset(NULL, nr_iovecs, 0, GFP_NOFS, &btrfs_bioset);
	btrfs_bio_init(btrfs_bio(bio));
	return bio;
}

struct bio *btrfs_bio_clone_partial(struct bio *orig, u64 offset, u64 size)
{
	struct bio *bio;
	struct btrfs_bio *bbio;

	ASSERT(offset <= UINT_MAX && size <= UINT_MAX);

	/* this will never fail when it's backed by a bioset */
	bio = bio_alloc_clone(orig->bi_bdev, orig, GFP_NOFS, &btrfs_bioset);
	ASSERT(bio);

	bbio = btrfs_bio(bio);
	btrfs_bio_init(bbio);

	bio_trim(bio, offset >> 9, size >> 9);
	bbio->iter = bio->bi_iter;
	return bio;
}

/**
 * Attempt to add a page to bio
 *
 * @bio_ctrl:	record both the bio, and its bio_flags
 * @page:	page to add to the bio
 * @disk_bytenr:  offset of the new bio or to check whether we are adding
 *                a contiguous page to the previous one
 * @size:	portion of page that we want to write
 * @pg_offset:	starting offset in the page
 * @compress_type:   compression type of the current bio to see if we can merge them
 *
 * Attempt to add a page to bio considering stripe alignment etc.
 *
 * Return >= 0 for the number of bytes added to the bio.
 * Can return 0 if the current bio is already at stripe/zone boundary.
 * Return <0 for error.
 */
static int btrfs_bio_add_page(struct btrfs_bio_ctrl *bio_ctrl,
			      struct page *page,
			      u64 disk_bytenr, unsigned int size,
			      unsigned int pg_offset,
			      enum btrfs_compression_type compress_type)
{
	struct bio *bio = bio_ctrl->bio;
	u32 bio_size = bio->bi_iter.bi_size;
	u32 real_size;
	const sector_t sector = disk_bytenr >> SECTOR_SHIFT;
	bool contig;
	int ret;

	ASSERT(bio);
	/* The limit should be calculated when bio_ctrl->bio is allocated */
	ASSERT(bio_ctrl->len_to_oe_boundary && bio_ctrl->len_to_stripe_boundary);
	if (bio_ctrl->compress_type != compress_type)
		return 0;

	if (bio_ctrl->compress_type != BTRFS_COMPRESS_NONE)
		contig = bio->bi_iter.bi_sector == sector;
	else
		contig = bio_end_sector(bio) == sector;
	if (!contig)
		return 0;

	real_size = min(bio_ctrl->len_to_oe_boundary,
			bio_ctrl->len_to_stripe_boundary) - bio_size;
	real_size = min(real_size, size);

	/*
	 * If real_size is 0, never call bio_add_*_page(), as even size is 0,
	 * bio will still execute its endio function on the page!
	 */
	if (real_size == 0)
		return 0;

	if (bio_op(bio) == REQ_OP_ZONE_APPEND)
		ret = bio_add_zone_append_page(bio, page, real_size, pg_offset);
	else
		ret = bio_add_page(bio, page, real_size, pg_offset);

	return ret;
}

static int calc_bio_boundaries(struct btrfs_bio_ctrl *bio_ctrl,
			       struct btrfs_inode *inode, u64 file_offset)
{
	struct btrfs_fs_info *fs_info = inode->root->fs_info;
	struct btrfs_io_geometry geom;
	struct btrfs_ordered_extent *ordered;
	struct extent_map *em;
	u64 logical = (bio_ctrl->bio->bi_iter.bi_sector << SECTOR_SHIFT);
	int ret;

	/*
	 * Pages for compressed extent are never submitted to disk directly,
	 * thus it has no real boundary, just set them to U32_MAX.
	 *
	 * The split happens for real compressed bio, which happens in
	 * btrfs_submit_compressed_read/write().
	 */
	if (bio_ctrl->compress_type != BTRFS_COMPRESS_NONE) {
		bio_ctrl->len_to_oe_boundary = U32_MAX;
		bio_ctrl->len_to_stripe_boundary = U32_MAX;
		return 0;
	}
	em = btrfs_get_chunk_map(fs_info, logical, fs_info->sectorsize);
	if (IS_ERR(em))
		return PTR_ERR(em);
	ret = btrfs_get_io_geometry(fs_info, em, btrfs_op(bio_ctrl->bio),
				    logical, &geom);
	free_extent_map(em);
	if (ret < 0) {
		return ret;
	}
	if (geom.len > U32_MAX)
		bio_ctrl->len_to_stripe_boundary = U32_MAX;
	else
		bio_ctrl->len_to_stripe_boundary = (u32)geom.len;

	if (bio_op(bio_ctrl->bio) != REQ_OP_ZONE_APPEND) {
		bio_ctrl->len_to_oe_boundary = U32_MAX;
		return 0;
	}

	/* Ordered extent not yet created, so we're good */
	ordered = btrfs_lookup_ordered_extent(inode, file_offset);
	if (!ordered) {
		bio_ctrl->len_to_oe_boundary = U32_MAX;
		return 0;
	}

	bio_ctrl->len_to_oe_boundary = min_t(u32, U32_MAX,
		ordered->disk_bytenr + ordered->disk_num_bytes - logical);
	btrfs_put_ordered_extent(ordered);
	return 0;
}

static int alloc_new_bio(struct btrfs_inode *inode,
			 struct btrfs_bio_ctrl *bio_ctrl,
			 struct writeback_control *wbc,
			 unsigned int opf,
			 bio_end_io_t end_io_func,
			 u64 disk_bytenr, u32 offset, u64 file_offset,
			 enum btrfs_compression_type compress_type)
{
	struct btrfs_fs_info *fs_info = inode->root->fs_info;
	struct bio *bio;
	int ret;

	bio = btrfs_bio_alloc(BIO_MAX_VECS);
	/*
	 * For compressed page range, its disk_bytenr is always @disk_bytenr
	 * passed in, no matter if we have added any range into previous bio.
	 */
	if (compress_type != BTRFS_COMPRESS_NONE)
		bio->bi_iter.bi_sector = disk_bytenr >> SECTOR_SHIFT;
	else
		bio->bi_iter.bi_sector = (disk_bytenr + offset) >> SECTOR_SHIFT;
	bio_ctrl->bio = bio;
	bio_ctrl->compress_type = compress_type;
	bio->bi_end_io = end_io_func;
	bio->bi_opf = opf;
	ret = calc_bio_boundaries(bio_ctrl, inode, file_offset);
	if (ret < 0)
		goto error;

	if (wbc) {
		/*
		 * For Zone append we need the correct block_device that we are
		 * going to write to set in the bio to be able to respect the
		 * hardware limitation.  Look it up here:
		 */
		if (bio_op(bio) == REQ_OP_ZONE_APPEND) {
			struct btrfs_device *dev;

			dev = btrfs_zoned_get_device(fs_info, disk_bytenr,
						     fs_info->sectorsize);
			if (IS_ERR(dev)) {
				ret = PTR_ERR(dev);
				goto error;
			}

			bio_set_dev(bio, dev->bdev);
		} else {
			/*
			 * Otherwise pick the last added device to support
			 * cgroup writeback.  For multi-device file systems this
			 * means blk-cgroup policies have to always be set on the
			 * last added/replaced device.  This is a bit odd but has
			 * been like that for a long time.
			 */
			bio_set_dev(bio, fs_info->fs_devices->latest_dev->bdev);
		}
		wbc_init_bio(wbc, bio);
	} else {
		ASSERT(bio_op(bio) != REQ_OP_ZONE_APPEND);
	}
	return 0;
error:
	bio_ctrl->bio = NULL;
	bio->bi_status = errno_to_blk_status(ret);
	bio_endio(bio);
	return ret;
}

/*
 * @opf:	bio REQ_OP_* and REQ_* flags as one value
 * @wbc:	optional writeback control for io accounting
 * @page:	page to add to the bio
 * @disk_bytenr: logical bytenr where the write will be
 * @size:	portion of page that we want to write to
 * @pg_offset:	offset of the new bio or to check whether we are adding
 *              a contiguous page to the previous one
 * @bio_ret:	must be valid pointer, newly allocated bio will be stored there
 * @end_io_func:     end_io callback for new bio
 * @mirror_num:	     desired mirror to read/write
 * @prev_bio_flags:  flags of previous bio to see if we can merge the current one
 * @compress_type:   compress type for current bio
 */
static int submit_extent_page(unsigned int opf,
			      struct writeback_control *wbc,
			      struct btrfs_bio_ctrl *bio_ctrl,
			      struct page *page, u64 disk_bytenr,
			      size_t size, unsigned long pg_offset,
			      bio_end_io_t end_io_func,
			      enum btrfs_compression_type compress_type,
			      bool force_bio_submit)
{
	int ret = 0;
	struct btrfs_inode *inode = BTRFS_I(page->mapping->host);
	unsigned int cur = pg_offset;

	ASSERT(bio_ctrl);

	ASSERT(pg_offset < PAGE_SIZE && size <= PAGE_SIZE &&
	       pg_offset + size <= PAGE_SIZE);
	if (force_bio_submit)
		submit_one_bio(bio_ctrl);

	while (cur < pg_offset + size) {
		u32 offset = cur - pg_offset;
		int added;

		/* Allocate new bio if needed */
		if (!bio_ctrl->bio) {
			ret = alloc_new_bio(inode, bio_ctrl, wbc, opf,
					    end_io_func, disk_bytenr, offset,
					    page_offset(page) + cur,
					    compress_type);
			if (ret < 0)
				return ret;
		}
		/*
		 * We must go through btrfs_bio_add_page() to ensure each
		 * page range won't cross various boundaries.
		 */
		if (compress_type != BTRFS_COMPRESS_NONE)
			added = btrfs_bio_add_page(bio_ctrl, page, disk_bytenr,
					size - offset, pg_offset + offset,
					compress_type);
		else
			added = btrfs_bio_add_page(bio_ctrl, page,
					disk_bytenr + offset, size - offset,
					pg_offset + offset, compress_type);

		/* Metadata page range should never be split */
		if (!is_data_inode(&inode->vfs_inode))
			ASSERT(added == 0 || added == size - offset);

		/* At least we added some page, update the account */
		if (wbc && added)
			wbc_account_cgroup_owner(wbc, page, added);

		/* We have reached boundary, submit right now */
		if (added < size - offset) {
			/* The bio should contain some page(s) */
			ASSERT(bio_ctrl->bio->bi_iter.bi_size);
			submit_one_bio(bio_ctrl);
		}
		cur += added;
	}
	return 0;
}

static int attach_extent_buffer_page(struct extent_buffer *eb,
				     struct page *page,
				     struct btrfs_subpage *prealloc)
{
	struct btrfs_fs_info *fs_info = eb->fs_info;
	int ret = 0;

	/*
	 * If the page is mapped to btree inode, we should hold the private
	 * lock to prevent race.
	 * For cloned or dummy extent buffers, their pages are not mapped and
	 * will not race with any other ebs.
	 */
	if (page->mapping)
		lockdep_assert_held(&page->mapping->private_lock);

	if (fs_info->nodesize >= PAGE_SIZE) {
		if (!PagePrivate(page))
			attach_page_private(page, eb);
		else
			WARN_ON(page->private != (unsigned long)eb);
		return 0;
	}

	/* Already mapped, just free prealloc */
	if (PagePrivate(page)) {
		btrfs_free_subpage(prealloc);
		return 0;
	}

	if (prealloc)
		/* Has preallocated memory for subpage */
		attach_page_private(page, prealloc);
	else
		/* Do new allocation to attach subpage */
		ret = btrfs_attach_subpage(fs_info, page,
					   BTRFS_SUBPAGE_METADATA);
	return ret;
}

int set_page_extent_mapped(struct page *page)
{
	struct btrfs_fs_info *fs_info;

	ASSERT(page->mapping);

	if (PagePrivate(page))
		return 0;

	fs_info = btrfs_sb(page->mapping->host->i_sb);

	if (btrfs_is_subpage(fs_info, page))
		return btrfs_attach_subpage(fs_info, page, BTRFS_SUBPAGE_DATA);

	attach_page_private(page, (void *)EXTENT_PAGE_PRIVATE);
	return 0;
}

void clear_page_extent_mapped(struct page *page)
{
	struct btrfs_fs_info *fs_info;

	ASSERT(page->mapping);

	if (!PagePrivate(page))
		return;

	fs_info = btrfs_sb(page->mapping->host->i_sb);
	if (btrfs_is_subpage(fs_info, page))
		return btrfs_detach_subpage(fs_info, page);

	detach_page_private(page);
}

static struct extent_map *
__get_extent_map(struct inode *inode, struct page *page, size_t pg_offset,
		 u64 start, u64 len, struct extent_map **em_cached)
{
	struct extent_map *em;

	if (em_cached && *em_cached) {
		em = *em_cached;
		if (extent_map_in_tree(em) && start >= em->start &&
		    start < extent_map_end(em)) {
			refcount_inc(&em->refs);
			return em;
		}

		free_extent_map(em);
		*em_cached = NULL;
	}

	em = btrfs_get_extent(BTRFS_I(inode), page, pg_offset, start, len);
	if (em_cached && !IS_ERR(em)) {
		BUG_ON(*em_cached);
		refcount_inc(&em->refs);
		*em_cached = em;
	}
	return em;
}
/*
 * basic readpage implementation.  Locked extent state structs are inserted
 * into the tree that are removed when the IO is done (by the end_io
 * handlers)
 * XXX JDM: This needs looking at to ensure proper page locking
 * return 0 on success, otherwise return error
 */
static int btrfs_do_readpage(struct page *page, struct extent_map **em_cached,
		      struct btrfs_bio_ctrl *bio_ctrl,
		      unsigned int read_flags, u64 *prev_em_start)
{
	struct inode *inode = page->mapping->host;
	struct btrfs_fs_info *fs_info = btrfs_sb(inode->i_sb);
	u64 start = page_offset(page);
	const u64 end = start + PAGE_SIZE - 1;
	u64 cur = start;
	u64 extent_offset;
	u64 last_byte = i_size_read(inode);
	u64 block_start;
	u64 cur_end;
	struct extent_map *em;
	int ret = 0;
	size_t pg_offset = 0;
	size_t iosize;
	size_t blocksize = inode->i_sb->s_blocksize;
	struct extent_io_tree *tree = &BTRFS_I(inode)->io_tree;

	ret = set_page_extent_mapped(page);
	if (ret < 0) {
		unlock_extent(tree, start, end);
		btrfs_page_set_error(fs_info, page, start, PAGE_SIZE);
		unlock_page(page);
		goto out;
	}

	if (page->index == last_byte >> PAGE_SHIFT) {
		size_t zero_offset = offset_in_page(last_byte);

		if (zero_offset) {
			iosize = PAGE_SIZE - zero_offset;
			memzero_page(page, zero_offset, iosize);
		}
	}
	begin_page_read(fs_info, page);
	while (cur <= end) {
		unsigned long this_bio_flag = 0;
		bool force_bio_submit = false;
		u64 disk_bytenr;

		ASSERT(IS_ALIGNED(cur, fs_info->sectorsize));
		if (cur >= last_byte) {
			struct extent_state *cached = NULL;

			iosize = PAGE_SIZE - pg_offset;
			memzero_page(page, pg_offset, iosize);
			set_extent_uptodate(tree, cur, cur + iosize - 1,
					    &cached, GFP_NOFS);
			unlock_extent_cached(tree, cur,
					     cur + iosize - 1, &cached);
			end_page_read(page, true, cur, iosize);
			break;
		}
		em = __get_extent_map(inode, page, pg_offset, cur,
				      end - cur + 1, em_cached);
		if (IS_ERR(em)) {
			unlock_extent(tree, cur, end);
			end_page_read(page, false, cur, end + 1 - cur);
			ret = PTR_ERR(em);
			break;
		}
		extent_offset = cur - em->start;
		BUG_ON(extent_map_end(em) <= cur);
		BUG_ON(end < cur);

		if (test_bit(EXTENT_FLAG_COMPRESSED, &em->flags))
			this_bio_flag = em->compress_type;

		iosize = min(extent_map_end(em) - cur, end - cur + 1);
		cur_end = min(extent_map_end(em) - 1, end);
		iosize = ALIGN(iosize, blocksize);
		if (this_bio_flag != BTRFS_COMPRESS_NONE)
			disk_bytenr = em->block_start;
		else
			disk_bytenr = em->block_start + extent_offset;
		block_start = em->block_start;
		if (test_bit(EXTENT_FLAG_PREALLOC, &em->flags))
			block_start = EXTENT_MAP_HOLE;

		/*
		 * If we have a file range that points to a compressed extent
		 * and it's followed by a consecutive file range that points
		 * to the same compressed extent (possibly with a different
		 * offset and/or length, so it either points to the whole extent
		 * or only part of it), we must make sure we do not submit a
		 * single bio to populate the pages for the 2 ranges because
		 * this makes the compressed extent read zero out the pages
		 * belonging to the 2nd range. Imagine the following scenario:
		 *
		 *  File layout
		 *  [0 - 8K]                     [8K - 24K]
		 *    |                               |
		 *    |                               |
		 * points to extent X,         points to extent X,
		 * offset 4K, length of 8K     offset 0, length 16K
		 *
		 * [extent X, compressed length = 4K uncompressed length = 16K]
		 *
		 * If the bio to read the compressed extent covers both ranges,
		 * it will decompress extent X into the pages belonging to the
		 * first range and then it will stop, zeroing out the remaining
		 * pages that belong to the other range that points to extent X.
		 * So here we make sure we submit 2 bios, one for the first
		 * range and another one for the third range. Both will target
		 * the same physical extent from disk, but we can't currently
		 * make the compressed bio endio callback populate the pages
		 * for both ranges because each compressed bio is tightly
		 * coupled with a single extent map, and each range can have
		 * an extent map with a different offset value relative to the
		 * uncompressed data of our extent and different lengths. This
		 * is a corner case so we prioritize correctness over
		 * non-optimal behavior (submitting 2 bios for the same extent).
		 */
		if (test_bit(EXTENT_FLAG_COMPRESSED, &em->flags) &&
		    prev_em_start && *prev_em_start != (u64)-1 &&
		    *prev_em_start != em->start)
			force_bio_submit = true;

		if (prev_em_start)
			*prev_em_start = em->start;

		free_extent_map(em);
		em = NULL;

		/* we've found a hole, just zero and go on */
		if (block_start == EXTENT_MAP_HOLE) {
			struct extent_state *cached = NULL;

			memzero_page(page, pg_offset, iosize);

			set_extent_uptodate(tree, cur, cur + iosize - 1,
					    &cached, GFP_NOFS);
			unlock_extent_cached(tree, cur,
					     cur + iosize - 1, &cached);
			end_page_read(page, true, cur, iosize);
			cur = cur + iosize;
			pg_offset += iosize;
			continue;
		}
		/* the get_extent function already copied into the page */
		if (test_range_bit(tree, cur, cur_end,
				   EXTENT_UPTODATE, 1, NULL)) {
			unlock_extent(tree, cur, cur + iosize - 1);
			end_page_read(page, true, cur, iosize);
			cur = cur + iosize;
			pg_offset += iosize;
			continue;
		}
		/* we have an inline extent but it didn't get marked up
		 * to date.  Error out
		 */
		if (block_start == EXTENT_MAP_INLINE) {
			unlock_extent(tree, cur, cur + iosize - 1);
			end_page_read(page, false, cur, iosize);
			cur = cur + iosize;
			pg_offset += iosize;
			continue;
		}

		ret = submit_extent_page(REQ_OP_READ | read_flags, NULL,
					 bio_ctrl, page, disk_bytenr, iosize,
					 pg_offset, end_bio_extent_readpage,
					 this_bio_flag, force_bio_submit);
		if (ret) {
			/*
			 * We have to unlock the remaining range, or the page
			 * will never be unlocked.
			 */
			unlock_extent(tree, cur, end);
			end_page_read(page, false, cur, end + 1 - cur);
			goto out;
		}
		cur = cur + iosize;
		pg_offset += iosize;
	}
out:
	return ret;
}

int btrfs_read_folio(struct file *file, struct folio *folio)
{
	struct page *page = &folio->page;
	struct btrfs_inode *inode = BTRFS_I(page->mapping->host);
	u64 start = page_offset(page);
	u64 end = start + PAGE_SIZE - 1;
	struct btrfs_bio_ctrl bio_ctrl = { 0 };
	int ret;

	btrfs_lock_and_flush_ordered_range(inode, start, end, NULL);

	ret = btrfs_do_readpage(page, NULL, &bio_ctrl, 0, NULL);
	/*
	 * If btrfs_do_readpage() failed we will want to submit the assembled
	 * bio to do the cleanup.
	 */
	submit_one_bio(&bio_ctrl);
	return ret;
}

static inline void contiguous_readpages(struct page *pages[], int nr_pages,
					u64 start, u64 end,
					struct extent_map **em_cached,
					struct btrfs_bio_ctrl *bio_ctrl,
					u64 *prev_em_start)
{
	struct btrfs_inode *inode = BTRFS_I(pages[0]->mapping->host);
	int index;

	btrfs_lock_and_flush_ordered_range(inode, start, end, NULL);

	for (index = 0; index < nr_pages; index++) {
		btrfs_do_readpage(pages[index], em_cached, bio_ctrl,
				  REQ_RAHEAD, prev_em_start);
		put_page(pages[index]);
	}
}

/*
 * helper for __extent_writepage, doing all of the delayed allocation setup.
 *
 * This returns 1 if btrfs_run_delalloc_range function did all the work required
 * to write the page (copy into inline extent).  In this case the IO has
 * been started and the page is already unlocked.
 *
 * This returns 0 if all went well (page still locked)
 * This returns < 0 if there were errors (page still locked)
 */
static noinline_for_stack int writepage_delalloc(struct btrfs_inode *inode,
		struct page *page, struct writeback_control *wbc)
{
	const u64 page_end = page_offset(page) + PAGE_SIZE - 1;
	u64 delalloc_start = page_offset(page);
	u64 delalloc_to_write = 0;
	/* How many pages are started by btrfs_run_delalloc_range() */
	unsigned long nr_written = 0;
	int ret;
	int page_started = 0;

	while (delalloc_start < page_end) {
		u64 delalloc_end = page_end;
		bool found;

		found = find_lock_delalloc_range(&inode->vfs_inode, page,
					       &delalloc_start,
					       &delalloc_end);
		if (!found) {
			delalloc_start = delalloc_end + 1;
			continue;
		}
		ret = btrfs_run_delalloc_range(inode, page, delalloc_start,
				delalloc_end, &page_started, &nr_written, wbc);
		if (ret) {
			btrfs_page_set_error(inode->root->fs_info, page,
					     page_offset(page), PAGE_SIZE);
			return ret;
		}
		/*
		 * delalloc_end is already one less than the total length, so
		 * we don't subtract one from PAGE_SIZE
		 */
		delalloc_to_write += (delalloc_end - delalloc_start +
				      PAGE_SIZE) >> PAGE_SHIFT;
		delalloc_start = delalloc_end + 1;
	}
	if (wbc->nr_to_write < delalloc_to_write) {
		int thresh = 8192;

		if (delalloc_to_write < thresh * 2)
			thresh = delalloc_to_write;
		wbc->nr_to_write = min_t(u64, delalloc_to_write,
					 thresh);
	}

	/* Did btrfs_run_dealloc_range() already unlock and start the IO? */
	if (page_started) {
		/*
		 * We've unlocked the page, so we can't update the mapping's
		 * writeback index, just update nr_to_write.
		 */
		wbc->nr_to_write -= nr_written;
		return 1;
	}

	return 0;
}

/*
 * Find the first byte we need to write.
 *
 * For subpage, one page can contain several sectors, and
 * __extent_writepage_io() will just grab all extent maps in the page
 * range and try to submit all non-inline/non-compressed extents.
 *
 * This is a big problem for subpage, we shouldn't re-submit already written
 * data at all.
 * This function will lookup subpage dirty bit to find which range we really
 * need to submit.
 *
 * Return the next dirty range in [@start, @end).
 * If no dirty range is found, @start will be page_offset(page) + PAGE_SIZE.
 */
static void find_next_dirty_byte(struct btrfs_fs_info *fs_info,
				 struct page *page, u64 *start, u64 *end)
{
	struct btrfs_subpage *subpage = (struct btrfs_subpage *)page->private;
	struct btrfs_subpage_info *spi = fs_info->subpage_info;
	u64 orig_start = *start;
	/* Declare as unsigned long so we can use bitmap ops */
	unsigned long flags;
	int range_start_bit;
	int range_end_bit;

	/*
	 * For regular sector size == page size case, since one page only
	 * contains one sector, we return the page offset directly.
	 */
	if (!btrfs_is_subpage(fs_info, page)) {
		*start = page_offset(page);
		*end = page_offset(page) + PAGE_SIZE;
		return;
	}

	range_start_bit = spi->dirty_offset +
			  (offset_in_page(orig_start) >> fs_info->sectorsize_bits);

	/* We should have the page locked, but just in case */
	spin_lock_irqsave(&subpage->lock, flags);
	bitmap_next_set_region(subpage->bitmaps, &range_start_bit, &range_end_bit,
			       spi->dirty_offset + spi->bitmap_nr_bits);
	spin_unlock_irqrestore(&subpage->lock, flags);

	range_start_bit -= spi->dirty_offset;
	range_end_bit -= spi->dirty_offset;

	*start = page_offset(page) + range_start_bit * fs_info->sectorsize;
	*end = page_offset(page) + range_end_bit * fs_info->sectorsize;
}

/*
 * helper for __extent_writepage.  This calls the writepage start hooks,
 * and does the loop to map the page into extents and bios.
 *
 * We return 1 if the IO is started and the page is unlocked,
 * 0 if all went well (page still locked)
 * < 0 if there were errors (page still locked)
 */
static noinline_for_stack int __extent_writepage_io(struct btrfs_inode *inode,
				 struct page *page,
				 struct writeback_control *wbc,
				 struct extent_page_data *epd,
				 loff_t i_size,
				 int *nr_ret)
{
	struct btrfs_fs_info *fs_info = inode->root->fs_info;
	u64 cur = page_offset(page);
	u64 end = cur + PAGE_SIZE - 1;
	u64 extent_offset;
	u64 block_start;
	struct extent_map *em;
	int saved_ret = 0;
	int ret = 0;
	int nr = 0;
	u32 opf = REQ_OP_WRITE;
	const unsigned int write_flags = wbc_to_write_flags(wbc);
	bool has_error = false;
	bool compressed;

	ret = btrfs_writepage_cow_fixup(page);
	if (ret) {
		/* Fixup worker will requeue */
		redirty_page_for_writepage(wbc, page);
		unlock_page(page);
		return 1;
	}

	/*
	 * we don't want to touch the inode after unlocking the page,
	 * so we update the mapping writeback index now
	 */
	wbc->nr_to_write--;

	while (cur <= end) {
		u64 disk_bytenr;
		u64 em_end;
		u64 dirty_range_start = cur;
		u64 dirty_range_end;
		u32 iosize;

		if (cur >= i_size) {
			btrfs_writepage_endio_finish_ordered(inode, page, cur,
							     end, true);
			/*
			 * This range is beyond i_size, thus we don't need to
			 * bother writing back.
			 * But we still need to clear the dirty subpage bit, or
			 * the next time the page gets dirtied, we will try to
			 * writeback the sectors with subpage dirty bits,
			 * causing writeback without ordered extent.
			 */
			btrfs_page_clear_dirty(fs_info, page, cur, end + 1 - cur);
			break;
		}

		find_next_dirty_byte(fs_info, page, &dirty_range_start,
				     &dirty_range_end);
		if (cur < dirty_range_start) {
			cur = dirty_range_start;
			continue;
		}

		em = btrfs_get_extent(inode, NULL, 0, cur, end - cur + 1);
		if (IS_ERR(em)) {
			btrfs_page_set_error(fs_info, page, cur, end - cur + 1);
			ret = PTR_ERR_OR_ZERO(em);
			has_error = true;
			if (!saved_ret)
				saved_ret = ret;
			break;
		}

		extent_offset = cur - em->start;
		em_end = extent_map_end(em);
		ASSERT(cur <= em_end);
		ASSERT(cur < end);
		ASSERT(IS_ALIGNED(em->start, fs_info->sectorsize));
		ASSERT(IS_ALIGNED(em->len, fs_info->sectorsize));
		block_start = em->block_start;
		compressed = test_bit(EXTENT_FLAG_COMPRESSED, &em->flags);
		disk_bytenr = em->block_start + extent_offset;

		/*
		 * Note that em_end from extent_map_end() and dirty_range_end from
		 * find_next_dirty_byte() are all exclusive
		 */
		iosize = min(min(em_end, end + 1), dirty_range_end) - cur;

		if (btrfs_use_zone_append(inode, em->block_start))
			opf = REQ_OP_ZONE_APPEND;

		free_extent_map(em);
		em = NULL;

		/*
		 * compressed and inline extents are written through other
		 * paths in the FS
		 */
		if (compressed || block_start == EXTENT_MAP_HOLE ||
		    block_start == EXTENT_MAP_INLINE) {
			if (compressed)
				nr++;
			else
				btrfs_writepage_endio_finish_ordered(inode,
						page, cur, cur + iosize - 1, true);
			btrfs_page_clear_dirty(fs_info, page, cur, iosize);
			cur += iosize;
			continue;
		}

		btrfs_set_range_writeback(inode, cur, cur + iosize - 1);
		if (!PageWriteback(page)) {
			btrfs_err(inode->root->fs_info,
				   "page %lu not writeback, cur %llu end %llu",
			       page->index, cur, end);
		}

		/*
		 * Although the PageDirty bit is cleared before entering this
		 * function, subpage dirty bit is not cleared.
		 * So clear subpage dirty bit here so next time we won't submit
		 * page for range already written to disk.
		 */
		btrfs_page_clear_dirty(fs_info, page, cur, iosize);

		ret = submit_extent_page(opf | write_flags, wbc,
					 &epd->bio_ctrl, page,
					 disk_bytenr, iosize,
					 cur - page_offset(page),
					 end_bio_extent_writepage,
					 0, false);
		if (ret) {
			has_error = true;
			if (!saved_ret)
				saved_ret = ret;

			btrfs_page_set_error(fs_info, page, cur, iosize);
			if (PageWriteback(page))
				btrfs_page_clear_writeback(fs_info, page, cur,
							   iosize);
		}

		cur += iosize;
		nr++;
	}
	/*
	 * If we finish without problem, we should not only clear page dirty,
	 * but also empty subpage dirty bits
	 */
	if (!has_error)
		btrfs_page_assert_not_dirty(fs_info, page);
	else
		ret = saved_ret;
	*nr_ret = nr;
	return ret;
}

/*
 * the writepage semantics are similar to regular writepage.  extent
 * records are inserted to lock ranges in the tree, and as dirty areas
 * are found, they are marked writeback.  Then the lock bits are removed
 * and the end_io handler clears the writeback ranges
 *
 * Return 0 if everything goes well.
 * Return <0 for error.
 */
static int __extent_writepage(struct page *page, struct writeback_control *wbc,
			      struct extent_page_data *epd)
{
	struct folio *folio = page_folio(page);
	struct inode *inode = page->mapping->host;
	struct btrfs_fs_info *fs_info = btrfs_sb(inode->i_sb);
	const u64 page_start = page_offset(page);
	const u64 page_end = page_start + PAGE_SIZE - 1;
	int ret;
	int nr = 0;
	size_t pg_offset;
	loff_t i_size = i_size_read(inode);
	unsigned long end_index = i_size >> PAGE_SHIFT;

	trace___extent_writepage(page, inode, wbc);

	WARN_ON(!PageLocked(page));

	btrfs_page_clear_error(btrfs_sb(inode->i_sb), page,
			       page_offset(page), PAGE_SIZE);

	pg_offset = offset_in_page(i_size);
	if (page->index > end_index ||
	   (page->index == end_index && !pg_offset)) {
		folio_invalidate(folio, 0, folio_size(folio));
		folio_unlock(folio);
		return 0;
	}

	if (page->index == end_index)
		memzero_page(page, pg_offset, PAGE_SIZE - pg_offset);

	ret = set_page_extent_mapped(page);
	if (ret < 0) {
		SetPageError(page);
		goto done;
	}

	if (!epd->extent_locked) {
		ret = writepage_delalloc(BTRFS_I(inode), page, wbc);
		if (ret == 1)
			return 0;
		if (ret)
			goto done;
	}

	ret = __extent_writepage_io(BTRFS_I(inode), page, wbc, epd, i_size,
				    &nr);
	if (ret == 1)
		return 0;

done:
	if (nr == 0) {
		/* make sure the mapping tag for page dirty gets cleared */
		set_page_writeback(page);
		end_page_writeback(page);
	}
	/*
	 * Here we used to have a check for PageError() and then set @ret and
	 * call end_extent_writepage().
	 *
	 * But in fact setting @ret here will cause different error paths
	 * between subpage and regular sectorsize.
	 *
	 * For regular page size, we never submit current page, but only add
	 * current page to current bio.
	 * The bio submission can only happen in next page.
	 * Thus if we hit the PageError() branch, @ret is already set to
	 * non-zero value and will not get updated for regular sectorsize.
	 *
	 * But for subpage case, it's possible we submit part of current page,
	 * thus can get PageError() set by submitted bio of the same page,
	 * while our @ret is still 0.
	 *
	 * So here we unify the behavior and don't set @ret.
	 * Error can still be properly passed to higher layer as page will
	 * be set error, here we just don't handle the IO failure.
	 *
	 * NOTE: This is just a hotfix for subpage.
	 * The root fix will be properly ending ordered extent when we hit
	 * an error during writeback.
	 *
	 * But that needs a bigger refactoring, as we not only need to grab the
	 * submitted OE, but also need to know exactly at which bytenr we hit
	 * the error.
	 * Currently the full page based __extent_writepage_io() is not
	 * capable of that.
	 */
	if (PageError(page))
		end_extent_writepage(page, ret, page_start, page_end);
	if (epd->extent_locked) {
		/*
		 * If epd->extent_locked, it's from extent_write_locked_range(),
		 * the page can either be locked by lock_page() or
		 * process_one_page().
		 * Let btrfs_page_unlock_writer() handle both cases.
		 */
		ASSERT(wbc);
		btrfs_page_unlock_writer(fs_info, page, wbc->range_start,
					 wbc->range_end + 1 - wbc->range_start);
	} else {
		unlock_page(page);
	}
	ASSERT(ret <= 0);
	return ret;
}

void wait_on_extent_buffer_writeback(struct extent_buffer *eb)
{
	wait_on_bit_io(&eb->bflags, EXTENT_BUFFER_WRITEBACK,
		       TASK_UNINTERRUPTIBLE);
}

static void end_extent_buffer_writeback(struct extent_buffer *eb)
{
	clear_bit(EXTENT_BUFFER_WRITEBACK, &eb->bflags);
	smp_mb__after_atomic();
	wake_up_bit(&eb->bflags, EXTENT_BUFFER_WRITEBACK);
}

/*
 * Lock extent buffer status and pages for writeback.
 *
 * May try to flush write bio if we can't get the lock.
 *
 * Return  0 if the extent buffer doesn't need to be submitted.
 *           (E.g. the extent buffer is not dirty)
 * Return >0 is the extent buffer is submitted to bio.
 * Return <0 if something went wrong, no page is locked.
 */
static noinline_for_stack int lock_extent_buffer_for_io(struct extent_buffer *eb,
			  struct extent_page_data *epd)
{
	struct btrfs_fs_info *fs_info = eb->fs_info;
	int i, num_pages;
	int flush = 0;
	int ret = 0;

	if (!btrfs_try_tree_write_lock(eb)) {
		submit_write_bio(epd, 0);
		flush = 1;
		btrfs_tree_lock(eb);
	}

	if (test_bit(EXTENT_BUFFER_WRITEBACK, &eb->bflags)) {
		btrfs_tree_unlock(eb);
		if (!epd->sync_io)
			return 0;
		if (!flush) {
			submit_write_bio(epd, 0);
			flush = 1;
		}
		while (1) {
			wait_on_extent_buffer_writeback(eb);
			btrfs_tree_lock(eb);
			if (!test_bit(EXTENT_BUFFER_WRITEBACK, &eb->bflags))
				break;
			btrfs_tree_unlock(eb);
		}
	}

	/*
	 * We need to do this to prevent races in people who check if the eb is
	 * under IO since we can end up having no IO bits set for a short period
	 * of time.
	 */
	spin_lock(&eb->refs_lock);
	if (test_and_clear_bit(EXTENT_BUFFER_DIRTY, &eb->bflags)) {
		set_bit(EXTENT_BUFFER_WRITEBACK, &eb->bflags);
		spin_unlock(&eb->refs_lock);
		btrfs_set_header_flag(eb, BTRFS_HEADER_FLAG_WRITTEN);
		percpu_counter_add_batch(&fs_info->dirty_metadata_bytes,
					 -eb->len,
					 fs_info->dirty_metadata_batch);
		ret = 1;
	} else {
		spin_unlock(&eb->refs_lock);
	}

	btrfs_tree_unlock(eb);

	/*
	 * Either we don't need to submit any tree block, or we're submitting
	 * subpage eb.
	 * Subpage metadata doesn't use page locking at all, so we can skip
	 * the page locking.
	 */
	if (!ret || fs_info->nodesize < PAGE_SIZE)
		return ret;

	num_pages = num_extent_pages(eb);
	for (i = 0; i < num_pages; i++) {
		struct page *p = eb->pages[i];

		if (!trylock_page(p)) {
			if (!flush) {
				submit_write_bio(epd, 0);
				flush = 1;
			}
			lock_page(p);
		}
	}

	return ret;
}

static void set_btree_ioerr(struct page *page, struct extent_buffer *eb)
{
	struct btrfs_fs_info *fs_info = eb->fs_info;

	btrfs_page_set_error(fs_info, page, eb->start, eb->len);
	if (test_and_set_bit(EXTENT_BUFFER_WRITE_ERR, &eb->bflags))
		return;

	/*
	 * A read may stumble upon this buffer later, make sure that it gets an
	 * error and knows there was an error.
	 */
	clear_bit(EXTENT_BUFFER_UPTODATE, &eb->bflags);

	/*
	 * We need to set the mapping with the io error as well because a write
	 * error will flip the file system readonly, and then syncfs() will
	 * return a 0 because we are readonly if we don't modify the err seq for
	 * the superblock.
	 */
	mapping_set_error(page->mapping, -EIO);

	/*
	 * If we error out, we should add back the dirty_metadata_bytes
	 * to make it consistent.
	 */
	percpu_counter_add_batch(&fs_info->dirty_metadata_bytes,
				 eb->len, fs_info->dirty_metadata_batch);

	/*
	 * If writeback for a btree extent that doesn't belong to a log tree
	 * failed, increment the counter transaction->eb_write_errors.
	 * We do this because while the transaction is running and before it's
	 * committing (when we call filemap_fdata[write|wait]_range against
	 * the btree inode), we might have
	 * btree_inode->i_mapping->a_ops->writepages() called by the VM - if it
	 * returns an error or an error happens during writeback, when we're
	 * committing the transaction we wouldn't know about it, since the pages
	 * can be no longer dirty nor marked anymore for writeback (if a
	 * subsequent modification to the extent buffer didn't happen before the
	 * transaction commit), which makes filemap_fdata[write|wait]_range not
	 * able to find the pages tagged with SetPageError at transaction
	 * commit time. So if this happens we must abort the transaction,
	 * otherwise we commit a super block with btree roots that point to
	 * btree nodes/leafs whose content on disk is invalid - either garbage
	 * or the content of some node/leaf from a past generation that got
	 * cowed or deleted and is no longer valid.
	 *
	 * Note: setting AS_EIO/AS_ENOSPC in the btree inode's i_mapping would
	 * not be enough - we need to distinguish between log tree extents vs
	 * non-log tree extents, and the next filemap_fdatawait_range() call
	 * will catch and clear such errors in the mapping - and that call might
	 * be from a log sync and not from a transaction commit. Also, checking
	 * for the eb flag EXTENT_BUFFER_WRITE_ERR at transaction commit time is
	 * not done and would not be reliable - the eb might have been released
	 * from memory and reading it back again means that flag would not be
	 * set (since it's a runtime flag, not persisted on disk).
	 *
	 * Using the flags below in the btree inode also makes us achieve the
	 * goal of AS_EIO/AS_ENOSPC when writepages() returns success, started
	 * writeback for all dirty pages and before filemap_fdatawait_range()
	 * is called, the writeback for all dirty pages had already finished
	 * with errors - because we were not using AS_EIO/AS_ENOSPC,
	 * filemap_fdatawait_range() would return success, as it could not know
	 * that writeback errors happened (the pages were no longer tagged for
	 * writeback).
	 */
	switch (eb->log_index) {
	case -1:
		set_bit(BTRFS_FS_BTREE_ERR, &fs_info->flags);
		break;
	case 0:
		set_bit(BTRFS_FS_LOG1_ERR, &fs_info->flags);
		break;
	case 1:
		set_bit(BTRFS_FS_LOG2_ERR, &fs_info->flags);
		break;
	default:
		BUG(); /* unexpected, logic error */
	}
}

/*
 * The endio specific version which won't touch any unsafe spinlock in endio
 * context.
 */
static struct extent_buffer *find_extent_buffer_nolock(
		struct btrfs_fs_info *fs_info, u64 start)
{
	struct extent_buffer *eb;

	rcu_read_lock();
	eb = xa_load(&fs_info->extent_buffers,
		     start >> fs_info->sectorsize_bits);
	if (eb && atomic_inc_not_zero(&eb->refs)) {
		rcu_read_unlock();
		return eb;
	}
	rcu_read_unlock();
	return NULL;
}

/*
 * The endio function for subpage extent buffer write.
 *
 * Unlike end_bio_extent_buffer_writepage(), we only call end_page_writeback()
 * after all extent buffers in the page has finished their writeback.
 */
static void end_bio_subpage_eb_writepage(struct bio *bio)
{
	struct btrfs_fs_info *fs_info;
	struct bio_vec *bvec;
	struct bvec_iter_all iter_all;

	fs_info = btrfs_sb(bio_first_page_all(bio)->mapping->host->i_sb);
	ASSERT(fs_info->nodesize < PAGE_SIZE);

	ASSERT(!bio_flagged(bio, BIO_CLONED));
	bio_for_each_segment_all(bvec, bio, iter_all) {
		struct page *page = bvec->bv_page;
		u64 bvec_start = page_offset(page) + bvec->bv_offset;
		u64 bvec_end = bvec_start + bvec->bv_len - 1;
		u64 cur_bytenr = bvec_start;

		ASSERT(IS_ALIGNED(bvec->bv_len, fs_info->nodesize));

		/* Iterate through all extent buffers in the range */
		while (cur_bytenr <= bvec_end) {
			struct extent_buffer *eb;
			int done;

			/*
			 * Here we can't use find_extent_buffer(), as it may
			 * try to lock eb->refs_lock, which is not safe in endio
			 * context.
			 */
			eb = find_extent_buffer_nolock(fs_info, cur_bytenr);
			ASSERT(eb);

			cur_bytenr = eb->start + eb->len;

			ASSERT(test_bit(EXTENT_BUFFER_WRITEBACK, &eb->bflags));
			done = atomic_dec_and_test(&eb->io_pages);
			ASSERT(done);

			if (bio->bi_status ||
			    test_bit(EXTENT_BUFFER_WRITE_ERR, &eb->bflags)) {
				ClearPageUptodate(page);
				set_btree_ioerr(page, eb);
			}

			btrfs_subpage_clear_writeback(fs_info, page, eb->start,
						      eb->len);
			end_extent_buffer_writeback(eb);
			/*
			 * free_extent_buffer() will grab spinlock which is not
			 * safe in endio context. Thus here we manually dec
			 * the ref.
			 */
			atomic_dec(&eb->refs);
		}
	}
	bio_put(bio);
}

static void end_bio_extent_buffer_writepage(struct bio *bio)
{
	struct bio_vec *bvec;
	struct extent_buffer *eb;
	int done;
	struct bvec_iter_all iter_all;

	ASSERT(!bio_flagged(bio, BIO_CLONED));
	bio_for_each_segment_all(bvec, bio, iter_all) {
		struct page *page = bvec->bv_page;

		eb = (struct extent_buffer *)page->private;
		BUG_ON(!eb);
		done = atomic_dec_and_test(&eb->io_pages);

		if (bio->bi_status ||
		    test_bit(EXTENT_BUFFER_WRITE_ERR, &eb->bflags)) {
			ClearPageUptodate(page);
			set_btree_ioerr(page, eb);
		}

		end_page_writeback(page);

		if (!done)
			continue;

		end_extent_buffer_writeback(eb);
	}

	bio_put(bio);
}

static void prepare_eb_write(struct extent_buffer *eb)
{
	u32 nritems;
	unsigned long start;
	unsigned long end;

	clear_bit(EXTENT_BUFFER_WRITE_ERR, &eb->bflags);
	atomic_set(&eb->io_pages, num_extent_pages(eb));

	/* Set btree blocks beyond nritems with 0 to avoid stale content */
	nritems = btrfs_header_nritems(eb);
	if (btrfs_header_level(eb) > 0) {
		end = btrfs_node_key_ptr_offset(nritems);
		memzero_extent_buffer(eb, end, eb->len - end);
	} else {
		/*
		 * Leaf:
		 * header 0 1 2 .. N ... data_N .. data_2 data_1 data_0
		 */
		start = btrfs_item_nr_offset(nritems);
		end = BTRFS_LEAF_DATA_OFFSET + leaf_data_end(eb);
		memzero_extent_buffer(eb, start, end - start);
	}
}

/*
 * Unlike the work in write_one_eb(), we rely completely on extent locking.
 * Page locking is only utilized at minimum to keep the VMM code happy.
 */
static int write_one_subpage_eb(struct extent_buffer *eb,
				struct writeback_control *wbc,
				struct extent_page_data *epd)
{
	struct btrfs_fs_info *fs_info = eb->fs_info;
	struct page *page = eb->pages[0];
	unsigned int write_flags = wbc_to_write_flags(wbc);
	bool no_dirty_ebs = false;
	int ret;

	prepare_eb_write(eb);

	/* clear_page_dirty_for_io() in subpage helper needs page locked */
	lock_page(page);
	btrfs_subpage_set_writeback(fs_info, page, eb->start, eb->len);

	/* Check if this is the last dirty bit to update nr_written */
	no_dirty_ebs = btrfs_subpage_clear_and_test_dirty(fs_info, page,
							  eb->start, eb->len);
	if (no_dirty_ebs)
		clear_page_dirty_for_io(page);

	ret = submit_extent_page(REQ_OP_WRITE | write_flags, wbc,
			&epd->bio_ctrl, page, eb->start, eb->len,
			eb->start - page_offset(page),
			end_bio_subpage_eb_writepage, 0, false);
	if (ret) {
		btrfs_subpage_clear_writeback(fs_info, page, eb->start, eb->len);
		set_btree_ioerr(page, eb);
		unlock_page(page);

		if (atomic_dec_and_test(&eb->io_pages))
			end_extent_buffer_writeback(eb);
		return -EIO;
	}
	unlock_page(page);
	/*
	 * Submission finished without problem, if no range of the page is
	 * dirty anymore, we have submitted a page.  Update nr_written in wbc.
	 */
	if (no_dirty_ebs)
		wbc->nr_to_write--;
	return ret;
}

static noinline_for_stack int write_one_eb(struct extent_buffer *eb,
			struct writeback_control *wbc,
			struct extent_page_data *epd)
{
	u64 disk_bytenr = eb->start;
	int i, num_pages;
	unsigned int write_flags = wbc_to_write_flags(wbc);
	int ret = 0;

	prepare_eb_write(eb);

	num_pages = num_extent_pages(eb);
	for (i = 0; i < num_pages; i++) {
		struct page *p = eb->pages[i];

		clear_page_dirty_for_io(p);
		set_page_writeback(p);
		ret = submit_extent_page(REQ_OP_WRITE | write_flags, wbc,
					 &epd->bio_ctrl, p, disk_bytenr,
					 PAGE_SIZE, 0,
					 end_bio_extent_buffer_writepage,
					 0, false);
		if (ret) {
			set_btree_ioerr(p, eb);
			if (PageWriteback(p))
				end_page_writeback(p);
			if (atomic_sub_and_test(num_pages - i, &eb->io_pages))
				end_extent_buffer_writeback(eb);
			ret = -EIO;
			break;
		}
		disk_bytenr += PAGE_SIZE;
		wbc->nr_to_write--;
		unlock_page(p);
	}

	if (unlikely(ret)) {
		for (; i < num_pages; i++) {
			struct page *p = eb->pages[i];
			clear_page_dirty_for_io(p);
			unlock_page(p);
		}
	}

	return ret;
}

/*
 * Submit one subpage btree page.
 *
 * The main difference to submit_eb_page() is:
 * - Page locking
 *   For subpage, we don't rely on page locking at all.
 *
 * - Flush write bio
 *   We only flush bio if we may be unable to fit current extent buffers into
 *   current bio.
 *
 * Return >=0 for the number of submitted extent buffers.
 * Return <0 for fatal error.
 */
static int submit_eb_subpage(struct page *page,
			     struct writeback_control *wbc,
			     struct extent_page_data *epd)
{
	struct btrfs_fs_info *fs_info = btrfs_sb(page->mapping->host->i_sb);
	int submitted = 0;
	u64 page_start = page_offset(page);
	int bit_start = 0;
	int sectors_per_node = fs_info->nodesize >> fs_info->sectorsize_bits;
	int ret;

	/* Lock and write each dirty extent buffers in the range */
	while (bit_start < fs_info->subpage_info->bitmap_nr_bits) {
		struct btrfs_subpage *subpage = (struct btrfs_subpage *)page->private;
		struct extent_buffer *eb;
		unsigned long flags;
		u64 start;

		/*
		 * Take private lock to ensure the subpage won't be detached
		 * in the meantime.
		 */
		spin_lock(&page->mapping->private_lock);
		if (!PagePrivate(page)) {
			spin_unlock(&page->mapping->private_lock);
			break;
		}
		spin_lock_irqsave(&subpage->lock, flags);
		if (!test_bit(bit_start + fs_info->subpage_info->dirty_offset,
			      subpage->bitmaps)) {
			spin_unlock_irqrestore(&subpage->lock, flags);
			spin_unlock(&page->mapping->private_lock);
			bit_start++;
			continue;
		}

		start = page_start + bit_start * fs_info->sectorsize;
		bit_start += sectors_per_node;

		/*
		 * Here we just want to grab the eb without touching extra
		 * spin locks, so call find_extent_buffer_nolock().
		 */
		eb = find_extent_buffer_nolock(fs_info, start);
		spin_unlock_irqrestore(&subpage->lock, flags);
		spin_unlock(&page->mapping->private_lock);

		/*
		 * The eb has already reached 0 refs thus find_extent_buffer()
		 * doesn't return it. We don't need to write back such eb
		 * anyway.
		 */
		if (!eb)
			continue;

		ret = lock_extent_buffer_for_io(eb, epd);
		if (ret == 0) {
			free_extent_buffer(eb);
			continue;
		}
		if (ret < 0) {
			free_extent_buffer(eb);
			goto cleanup;
		}
		ret = write_one_subpage_eb(eb, wbc, epd);
		free_extent_buffer(eb);
		if (ret < 0)
			goto cleanup;
		submitted++;
	}
	return submitted;

cleanup:
	/* We hit error, end bio for the submitted extent buffers */
	submit_write_bio(epd, ret);
	return ret;
}

/*
 * Submit all page(s) of one extent buffer.
 *
 * @page:	the page of one extent buffer
 * @eb_context:	to determine if we need to submit this page, if current page
 *		belongs to this eb, we don't need to submit
 *
 * The caller should pass each page in their bytenr order, and here we use
 * @eb_context to determine if we have submitted pages of one extent buffer.
 *
 * If we have, we just skip until we hit a new page that doesn't belong to
 * current @eb_context.
 *
 * If not, we submit all the page(s) of the extent buffer.
 *
 * Return >0 if we have submitted the extent buffer successfully.
 * Return 0 if we don't need to submit the page, as it's already submitted by
 * previous call.
 * Return <0 for fatal error.
 */
static int submit_eb_page(struct page *page, struct writeback_control *wbc,
			  struct extent_page_data *epd,
			  struct extent_buffer **eb_context)
{
	struct address_space *mapping = page->mapping;
	struct btrfs_block_group *cache = NULL;
	struct extent_buffer *eb;
	int ret;

	if (!PagePrivate(page))
		return 0;

	if (btrfs_sb(page->mapping->host->i_sb)->nodesize < PAGE_SIZE)
		return submit_eb_subpage(page, wbc, epd);

	spin_lock(&mapping->private_lock);
	if (!PagePrivate(page)) {
		spin_unlock(&mapping->private_lock);
		return 0;
	}

	eb = (struct extent_buffer *)page->private;

	/*
	 * Shouldn't happen and normally this would be a BUG_ON but no point
	 * crashing the machine for something we can survive anyway.
	 */
	if (WARN_ON(!eb)) {
		spin_unlock(&mapping->private_lock);
		return 0;
	}

	if (eb == *eb_context) {
		spin_unlock(&mapping->private_lock);
		return 0;
	}
	ret = atomic_inc_not_zero(&eb->refs);
	spin_unlock(&mapping->private_lock);
	if (!ret)
		return 0;

	if (!btrfs_check_meta_write_pointer(eb->fs_info, eb, &cache)) {
		/*
		 * If for_sync, this hole will be filled with
		 * trasnsaction commit.
		 */
		if (wbc->sync_mode == WB_SYNC_ALL && !wbc->for_sync)
			ret = -EAGAIN;
		else
			ret = 0;
		free_extent_buffer(eb);
		return ret;
	}

	*eb_context = eb;

	ret = lock_extent_buffer_for_io(eb, epd);
	if (ret <= 0) {
		btrfs_revert_meta_write_pointer(cache, eb);
		if (cache)
			btrfs_put_block_group(cache);
		free_extent_buffer(eb);
		return ret;
	}
	if (cache) {
		/*
		 * Implies write in zoned mode. Mark the last eb in a block group.
		 */
		btrfs_schedule_zone_finish_bg(cache, eb);
		btrfs_put_block_group(cache);
	}
	ret = write_one_eb(eb, wbc, epd);
	free_extent_buffer(eb);
	if (ret < 0)
		return ret;
	return 1;
}

int btree_write_cache_pages(struct address_space *mapping,
				   struct writeback_control *wbc)
{
	struct extent_buffer *eb_context = NULL;
	struct extent_page_data epd = {
		.bio_ctrl = { 0 },
		.extent_locked = 0,
		.sync_io = wbc->sync_mode == WB_SYNC_ALL,
	};
	struct btrfs_fs_info *fs_info = BTRFS_I(mapping->host)->root->fs_info;
	int ret = 0;
	int done = 0;
	int nr_to_write_done = 0;
	struct pagevec pvec;
	int nr_pages;
	pgoff_t index;
	pgoff_t end;		/* Inclusive */
	int scanned = 0;
	xa_mark_t tag;

	pagevec_init(&pvec);
	if (wbc->range_cyclic) {
		index = mapping->writeback_index; /* Start from prev offset */
		end = -1;
		/*
		 * Start from the beginning does not need to cycle over the
		 * range, mark it as scanned.
		 */
		scanned = (index == 0);
	} else {
		index = wbc->range_start >> PAGE_SHIFT;
		end = wbc->range_end >> PAGE_SHIFT;
		scanned = 1;
	}
	if (wbc->sync_mode == WB_SYNC_ALL)
		tag = PAGECACHE_TAG_TOWRITE;
	else
		tag = PAGECACHE_TAG_DIRTY;
	btrfs_zoned_meta_io_lock(fs_info);
retry:
	if (wbc->sync_mode == WB_SYNC_ALL)
		tag_pages_for_writeback(mapping, index, end);
	while (!done && !nr_to_write_done && (index <= end) &&
	       (nr_pages = pagevec_lookup_range_tag(&pvec, mapping, &index, end,
			tag))) {
		unsigned i;

		for (i = 0; i < nr_pages; i++) {
			struct page *page = pvec.pages[i];

			ret = submit_eb_page(page, wbc, &epd, &eb_context);
			if (ret == 0)
				continue;
			if (ret < 0) {
				done = 1;
				break;
			}

			/*
			 * the filesystem may choose to bump up nr_to_write.
			 * We have to make sure to honor the new nr_to_write
			 * at any time
			 */
			nr_to_write_done = wbc->nr_to_write <= 0;
		}
		pagevec_release(&pvec);
		cond_resched();
	}
	if (!scanned && !done) {
		/*
		 * We hit the last page and there is more work to be done: wrap
		 * back to the start of the file
		 */
		scanned = 1;
		index = 0;
		goto retry;
	}
	/*
	 * If something went wrong, don't allow any metadata write bio to be
	 * submitted.
	 *
	 * This would prevent use-after-free if we had dirty pages not
	 * cleaned up, which can still happen by fuzzed images.
	 *
	 * - Bad extent tree
	 *   Allowing existing tree block to be allocated for other trees.
	 *
	 * - Log tree operations
	 *   Exiting tree blocks get allocated to log tree, bumps its
	 *   generation, then get cleaned in tree re-balance.
	 *   Such tree block will not be written back, since it's clean,
	 *   thus no WRITTEN flag set.
	 *   And after log writes back, this tree block is not traced by
	 *   any dirty extent_io_tree.
	 *
	 * - Offending tree block gets re-dirtied from its original owner
	 *   Since it has bumped generation, no WRITTEN flag, it can be
	 *   reused without COWing. This tree block will not be traced
	 *   by btrfs_transaction::dirty_pages.
	 *
	 *   Now such dirty tree block will not be cleaned by any dirty
	 *   extent io tree. Thus we don't want to submit such wild eb
	 *   if the fs already has error.
	 *
	 * We can get ret > 0 from submit_extent_page() indicating how many ebs
	 * were submitted. Reset it to 0 to avoid false alerts for the caller.
	 */
	if (ret > 0)
		ret = 0;
	if (!ret && BTRFS_FS_ERROR(fs_info))
		ret = -EROFS;
	submit_write_bio(&epd, ret);

	btrfs_zoned_meta_io_unlock(fs_info);
	return ret;
}

/**
 * Walk the list of dirty pages of the given address space and write all of them.
 *
 * @mapping: address space structure to write
 * @wbc:     subtract the number of written pages from *@wbc->nr_to_write
 * @epd:     holds context for the write, namely the bio
 *
 * If a page is already under I/O, write_cache_pages() skips it, even
 * if it's dirty.  This is desirable behaviour for memory-cleaning writeback,
 * but it is INCORRECT for data-integrity system calls such as fsync().  fsync()
 * and msync() need to guarantee that all the data which was dirty at the time
 * the call was made get new I/O started against them.  If wbc->sync_mode is
 * WB_SYNC_ALL then we were called for data integrity and we must wait for
 * existing IO to complete.
 */
static int extent_write_cache_pages(struct address_space *mapping,
			     struct writeback_control *wbc,
			     struct extent_page_data *epd)
{
	struct inode *inode = mapping->host;
	int ret = 0;
	int done = 0;
	int nr_to_write_done = 0;
	struct pagevec pvec;
	int nr_pages;
	pgoff_t index;
	pgoff_t end;		/* Inclusive */
	pgoff_t done_index;
	int range_whole = 0;
	int scanned = 0;
	xa_mark_t tag;

	/*
	 * We have to hold onto the inode so that ordered extents can do their
	 * work when the IO finishes.  The alternative to this is failing to add
	 * an ordered extent if the igrab() fails there and that is a huge pain
	 * to deal with, so instead just hold onto the inode throughout the
	 * writepages operation.  If it fails here we are freeing up the inode
	 * anyway and we'd rather not waste our time writing out stuff that is
	 * going to be truncated anyway.
	 */
	if (!igrab(inode))
		return 0;

	pagevec_init(&pvec);
	if (wbc->range_cyclic) {
		index = mapping->writeback_index; /* Start from prev offset */
		end = -1;
		/*
		 * Start from the beginning does not need to cycle over the
		 * range, mark it as scanned.
		 */
		scanned = (index == 0);
	} else {
		index = wbc->range_start >> PAGE_SHIFT;
		end = wbc->range_end >> PAGE_SHIFT;
		if (wbc->range_start == 0 && wbc->range_end == LLONG_MAX)
			range_whole = 1;
		scanned = 1;
	}

	/*
	 * We do the tagged writepage as long as the snapshot flush bit is set
	 * and we are the first one who do the filemap_flush() on this inode.
	 *
	 * The nr_to_write == LONG_MAX is needed to make sure other flushers do
	 * not race in and drop the bit.
	 */
	if (range_whole && wbc->nr_to_write == LONG_MAX &&
	    test_and_clear_bit(BTRFS_INODE_SNAPSHOT_FLUSH,
			       &BTRFS_I(inode)->runtime_flags))
		wbc->tagged_writepages = 1;

	if (wbc->sync_mode == WB_SYNC_ALL || wbc->tagged_writepages)
		tag = PAGECACHE_TAG_TOWRITE;
	else
		tag = PAGECACHE_TAG_DIRTY;
retry:
	if (wbc->sync_mode == WB_SYNC_ALL || wbc->tagged_writepages)
		tag_pages_for_writeback(mapping, index, end);
	done_index = index;
	while (!done && !nr_to_write_done && (index <= end) &&
			(nr_pages = pagevec_lookup_range_tag(&pvec, mapping,
						&index, end, tag))) {
		unsigned i;

		for (i = 0; i < nr_pages; i++) {
			struct page *page = pvec.pages[i];

			done_index = page->index + 1;
			/*
			 * At this point we hold neither the i_pages lock nor
			 * the page lock: the page may be truncated or
			 * invalidated (changing page->mapping to NULL),
			 * or even swizzled back from swapper_space to
			 * tmpfs file mapping
			 */
			if (!trylock_page(page)) {
				submit_write_bio(epd, 0);
				lock_page(page);
			}

			if (unlikely(page->mapping != mapping)) {
				unlock_page(page);
				continue;
			}

			if (wbc->sync_mode != WB_SYNC_NONE) {
				if (PageWriteback(page))
					submit_write_bio(epd, 0);
				wait_on_page_writeback(page);
			}

			if (PageWriteback(page) ||
			    !clear_page_dirty_for_io(page)) {
				unlock_page(page);
				continue;
			}

			ret = __extent_writepage(page, wbc, epd);
			if (ret < 0) {
				done = 1;
				break;
			}

			/*
			 * the filesystem may choose to bump up nr_to_write.
			 * We have to make sure to honor the new nr_to_write
			 * at any time
			 */
			nr_to_write_done = wbc->nr_to_write <= 0;
		}
		pagevec_release(&pvec);
		cond_resched();
	}
	if (!scanned && !done) {
		/*
		 * We hit the last page and there is more work to be done: wrap
		 * back to the start of the file
		 */
		scanned = 1;
		index = 0;

		/*
		 * If we're looping we could run into a page that is locked by a
		 * writer and that writer could be waiting on writeback for a
		 * page in our current bio, and thus deadlock, so flush the
		 * write bio here.
		 */
		submit_write_bio(epd, 0);
		goto retry;
	}

	if (wbc->range_cyclic || (wbc->nr_to_write > 0 && range_whole))
		mapping->writeback_index = done_index;

	btrfs_add_delayed_iput(inode);
	return ret;
}

/*
 * Submit the pages in the range to bio for call sites which delalloc range has
 * already been ran (aka, ordered extent inserted) and all pages are still
 * locked.
 */
int extent_write_locked_range(struct inode *inode, u64 start, u64 end)
{
	bool found_error = false;
	int first_error = 0;
	int ret = 0;
	struct address_space *mapping = inode->i_mapping;
	struct page *page;
	u64 cur = start;
	unsigned long nr_pages;
	const u32 sectorsize = btrfs_sb(inode->i_sb)->sectorsize;
	struct extent_page_data epd = {
		.bio_ctrl = { 0 },
		.extent_locked = 1,
		.sync_io = 1,
	};
	struct writeback_control wbc_writepages = {
		.sync_mode	= WB_SYNC_ALL,
		.range_start	= start,
		.range_end	= end + 1,
		/* We're called from an async helper function */
		.punt_to_cgroup	= 1,
		.no_cgroup_owner = 1,
	};

	ASSERT(IS_ALIGNED(start, sectorsize) && IS_ALIGNED(end + 1, sectorsize));
	nr_pages = (round_up(end, PAGE_SIZE) - round_down(start, PAGE_SIZE)) >>
		   PAGE_SHIFT;
	wbc_writepages.nr_to_write = nr_pages * 2;

	wbc_attach_fdatawrite_inode(&wbc_writepages, inode);
	while (cur <= end) {
		u64 cur_end = min(round_down(cur, PAGE_SIZE) + PAGE_SIZE - 1, end);

		page = find_get_page(mapping, cur >> PAGE_SHIFT);
		/*
		 * All pages in the range are locked since
		 * btrfs_run_delalloc_range(), thus there is no way to clear
		 * the page dirty flag.
		 */
		ASSERT(PageLocked(page));
		ASSERT(PageDirty(page));
		clear_page_dirty_for_io(page);
		ret = __extent_writepage(page, &wbc_writepages, &epd);
		ASSERT(ret <= 0);
		if (ret < 0) {
			found_error = true;
			first_error = ret;
		}
		put_page(page);
		cur = cur_end + 1;
	}

	submit_write_bio(&epd, found_error ? ret : 0);

	wbc_detach_inode(&wbc_writepages);
	if (found_error)
		return first_error;
	return ret;
}

int extent_writepages(struct address_space *mapping,
		      struct writeback_control *wbc)
{
	struct inode *inode = mapping->host;
	int ret = 0;
	struct extent_page_data epd = {
		.bio_ctrl = { 0 },
		.extent_locked = 0,
		.sync_io = wbc->sync_mode == WB_SYNC_ALL,
	};

	/*
	 * Allow only a single thread to do the reloc work in zoned mode to
	 * protect the write pointer updates.
	 */
	btrfs_zoned_data_reloc_lock(BTRFS_I(inode));
	ret = extent_write_cache_pages(mapping, wbc, &epd);
<<<<<<< HEAD
	ASSERT(ret <= 0);
	if (ret < 0) {
		btrfs_zoned_data_reloc_unlock(BTRFS_I(inode));
		end_write_bio(&epd, ret);
		return ret;
	}
	flush_write_bio(&epd);
	btrfs_zoned_data_reloc_unlock(BTRFS_I(inode));
=======

	submit_write_bio(&epd, ret);
	btrfs_zoned_data_reloc_unlock(BTRFS_I(inode));

>>>>>>> 558daedd
	return ret;
}

void extent_readahead(struct readahead_control *rac)
{
	struct btrfs_bio_ctrl bio_ctrl = { 0 };
	struct page *pagepool[16];
	struct extent_map *em_cached = NULL;
	u64 prev_em_start = (u64)-1;
	int nr;

	while ((nr = readahead_page_batch(rac, pagepool))) {
		u64 contig_start = readahead_pos(rac);
		u64 contig_end = contig_start + readahead_batch_length(rac) - 1;

		contiguous_readpages(pagepool, nr, contig_start, contig_end,
				&em_cached, &bio_ctrl, &prev_em_start);
	}

	if (em_cached)
		free_extent_map(em_cached);
	submit_one_bio(&bio_ctrl);
}

/*
 * basic invalidate_folio code, this waits on any locked or writeback
 * ranges corresponding to the folio, and then deletes any extent state
 * records from the tree
 */
int extent_invalidate_folio(struct extent_io_tree *tree,
			  struct folio *folio, size_t offset)
{
	struct extent_state *cached_state = NULL;
	u64 start = folio_pos(folio);
	u64 end = start + folio_size(folio) - 1;
	size_t blocksize = folio->mapping->host->i_sb->s_blocksize;

	/* This function is only called for the btree inode */
	ASSERT(tree->owner == IO_TREE_BTREE_INODE_IO);

	start += ALIGN(offset, blocksize);
	if (start > end)
		return 0;

	lock_extent_bits(tree, start, end, &cached_state);
	folio_wait_writeback(folio);

	/*
	 * Currently for btree io tree, only EXTENT_LOCKED is utilized,
	 * so here we only need to unlock the extent range to free any
	 * existing extent state.
	 */
	unlock_extent_cached(tree, start, end, &cached_state);
	return 0;
}

/*
 * a helper for release_folio, this tests for areas of the page that
 * are locked or under IO and drops the related state bits if it is safe
 * to drop the page.
 */
static int try_release_extent_state(struct extent_io_tree *tree,
				    struct page *page, gfp_t mask)
{
	u64 start = page_offset(page);
	u64 end = start + PAGE_SIZE - 1;
	int ret = 1;

	if (test_range_bit(tree, start, end, EXTENT_LOCKED, 0, NULL)) {
		ret = 0;
	} else {
		/*
		 * At this point we can safely clear everything except the
		 * locked bit, the nodatasum bit and the delalloc new bit.
		 * The delalloc new bit will be cleared by ordered extent
		 * completion.
		 */
		ret = __clear_extent_bit(tree, start, end,
			 ~(EXTENT_LOCKED | EXTENT_NODATASUM | EXTENT_DELALLOC_NEW),
			 0, 0, NULL, mask, NULL);

		/* if clear_extent_bit failed for enomem reasons,
		 * we can't allow the release to continue.
		 */
		if (ret < 0)
			ret = 0;
		else
			ret = 1;
	}
	return ret;
}

/*
 * a helper for release_folio.  As long as there are no locked extents
 * in the range corresponding to the page, both state records and extent
 * map records are removed
 */
int try_release_extent_mapping(struct page *page, gfp_t mask)
{
	struct extent_map *em;
	u64 start = page_offset(page);
	u64 end = start + PAGE_SIZE - 1;
	struct btrfs_inode *btrfs_inode = BTRFS_I(page->mapping->host);
	struct extent_io_tree *tree = &btrfs_inode->io_tree;
	struct extent_map_tree *map = &btrfs_inode->extent_tree;

	if (gfpflags_allow_blocking(mask) &&
	    page->mapping->host->i_size > SZ_16M) {
		u64 len;
		while (start <= end) {
			struct btrfs_fs_info *fs_info;
			u64 cur_gen;

			len = end - start + 1;
			write_lock(&map->lock);
			em = lookup_extent_mapping(map, start, len);
			if (!em) {
				write_unlock(&map->lock);
				break;
			}
			if (test_bit(EXTENT_FLAG_PINNED, &em->flags) ||
			    em->start != start) {
				write_unlock(&map->lock);
				free_extent_map(em);
				break;
			}
			if (test_range_bit(tree, em->start,
					   extent_map_end(em) - 1,
					   EXTENT_LOCKED, 0, NULL))
				goto next;
			/*
			 * If it's not in the list of modified extents, used
			 * by a fast fsync, we can remove it. If it's being
			 * logged we can safely remove it since fsync took an
			 * extra reference on the em.
			 */
			if (list_empty(&em->list) ||
			    test_bit(EXTENT_FLAG_LOGGING, &em->flags))
				goto remove_em;
			/*
			 * If it's in the list of modified extents, remove it
			 * only if its generation is older then the current one,
			 * in which case we don't need it for a fast fsync.
			 * Otherwise don't remove it, we could be racing with an
			 * ongoing fast fsync that could miss the new extent.
			 */
			fs_info = btrfs_inode->root->fs_info;
			spin_lock(&fs_info->trans_lock);
			cur_gen = fs_info->generation;
			spin_unlock(&fs_info->trans_lock);
			if (em->generation >= cur_gen)
				goto next;
remove_em:
			/*
			 * We only remove extent maps that are not in the list of
			 * modified extents or that are in the list but with a
			 * generation lower then the current generation, so there
			 * is no need to set the full fsync flag on the inode (it
			 * hurts the fsync performance for workloads with a data
			 * size that exceeds or is close to the system's memory).
			 */
			remove_extent_mapping(map, em);
			/* once for the rb tree */
			free_extent_map(em);
next:
			start = extent_map_end(em);
			write_unlock(&map->lock);

			/* once for us */
			free_extent_map(em);

			cond_resched(); /* Allow large-extent preemption. */
		}
	}
	return try_release_extent_state(tree, page, mask);
}

/*
 * helper function for fiemap, which doesn't want to see any holes.
 * This maps until we find something past 'last'
 */
static struct extent_map *get_extent_skip_holes(struct btrfs_inode *inode,
						u64 offset, u64 last)
{
	u64 sectorsize = btrfs_inode_sectorsize(inode);
	struct extent_map *em;
	u64 len;

	if (offset >= last)
		return NULL;

	while (1) {
		len = last - offset;
		if (len == 0)
			break;
		len = ALIGN(len, sectorsize);
		em = btrfs_get_extent_fiemap(inode, offset, len);
		if (IS_ERR(em))
			return em;

		/* if this isn't a hole return it */
		if (em->block_start != EXTENT_MAP_HOLE)
			return em;

		/* this is a hole, advance to the next extent */
		offset = extent_map_end(em);
		free_extent_map(em);
		if (offset >= last)
			break;
	}
	return NULL;
}

/*
 * To cache previous fiemap extent
 *
 * Will be used for merging fiemap extent
 */
struct fiemap_cache {
	u64 offset;
	u64 phys;
	u64 len;
	u32 flags;
	bool cached;
};

/*
 * Helper to submit fiemap extent.
 *
 * Will try to merge current fiemap extent specified by @offset, @phys,
 * @len and @flags with cached one.
 * And only when we fails to merge, cached one will be submitted as
 * fiemap extent.
 *
 * Return value is the same as fiemap_fill_next_extent().
 */
static int emit_fiemap_extent(struct fiemap_extent_info *fieinfo,
				struct fiemap_cache *cache,
				u64 offset, u64 phys, u64 len, u32 flags)
{
	int ret = 0;

	if (!cache->cached)
		goto assign;

	/*
	 * Sanity check, extent_fiemap() should have ensured that new
	 * fiemap extent won't overlap with cached one.
	 * Not recoverable.
	 *
	 * NOTE: Physical address can overlap, due to compression
	 */
	if (cache->offset + cache->len > offset) {
		WARN_ON(1);
		return -EINVAL;
	}

	/*
	 * Only merges fiemap extents if
	 * 1) Their logical addresses are continuous
	 *
	 * 2) Their physical addresses are continuous
	 *    So truly compressed (physical size smaller than logical size)
	 *    extents won't get merged with each other
	 *
	 * 3) Share same flags except FIEMAP_EXTENT_LAST
	 *    So regular extent won't get merged with prealloc extent
	 */
	if (cache->offset + cache->len  == offset &&
	    cache->phys + cache->len == phys  &&
	    (cache->flags & ~FIEMAP_EXTENT_LAST) ==
			(flags & ~FIEMAP_EXTENT_LAST)) {
		cache->len += len;
		cache->flags |= flags;
		goto try_submit_last;
	}

	/* Not mergeable, need to submit cached one */
	ret = fiemap_fill_next_extent(fieinfo, cache->offset, cache->phys,
				      cache->len, cache->flags);
	cache->cached = false;
	if (ret)
		return ret;
assign:
	cache->cached = true;
	cache->offset = offset;
	cache->phys = phys;
	cache->len = len;
	cache->flags = flags;
try_submit_last:
	if (cache->flags & FIEMAP_EXTENT_LAST) {
		ret = fiemap_fill_next_extent(fieinfo, cache->offset,
				cache->phys, cache->len, cache->flags);
		cache->cached = false;
	}
	return ret;
}

/*
 * Emit last fiemap cache
 *
 * The last fiemap cache may still be cached in the following case:
 * 0		      4k		    8k
 * |<- Fiemap range ->|
 * |<------------  First extent ----------->|
 *
 * In this case, the first extent range will be cached but not emitted.
 * So we must emit it before ending extent_fiemap().
 */
static int emit_last_fiemap_cache(struct fiemap_extent_info *fieinfo,
				  struct fiemap_cache *cache)
{
	int ret;

	if (!cache->cached)
		return 0;

	ret = fiemap_fill_next_extent(fieinfo, cache->offset, cache->phys,
				      cache->len, cache->flags);
	cache->cached = false;
	if (ret > 0)
		ret = 0;
	return ret;
}

int extent_fiemap(struct btrfs_inode *inode, struct fiemap_extent_info *fieinfo,
		  u64 start, u64 len)
{
	int ret = 0;
	u64 off;
	u64 max = start + len;
	u32 flags = 0;
	u32 found_type;
	u64 last;
	u64 last_for_get_extent = 0;
	u64 disko = 0;
	u64 isize = i_size_read(&inode->vfs_inode);
	struct btrfs_key found_key;
	struct extent_map *em = NULL;
	struct extent_state *cached_state = NULL;
	struct btrfs_path *path;
	struct btrfs_root *root = inode->root;
	struct fiemap_cache cache = { 0 };
	struct ulist *roots;
	struct ulist *tmp_ulist;
	int end = 0;
	u64 em_start = 0;
	u64 em_len = 0;
	u64 em_end = 0;

	if (len == 0)
		return -EINVAL;

	path = btrfs_alloc_path();
	if (!path)
		return -ENOMEM;

	roots = ulist_alloc(GFP_KERNEL);
	tmp_ulist = ulist_alloc(GFP_KERNEL);
	if (!roots || !tmp_ulist) {
		ret = -ENOMEM;
		goto out_free_ulist;
	}

	/*
	 * We can't initialize that to 'start' as this could miss extents due
	 * to extent item merging
	 */
	off = 0;
	start = round_down(start, btrfs_inode_sectorsize(inode));
	len = round_up(max, btrfs_inode_sectorsize(inode)) - start;

	/*
	 * lookup the last file extent.  We're not using i_size here
	 * because there might be preallocation past i_size
	 */
	ret = btrfs_lookup_file_extent(NULL, root, path, btrfs_ino(inode), -1,
				       0);
	if (ret < 0) {
		goto out_free_ulist;
	} else {
		WARN_ON(!ret);
		if (ret == 1)
			ret = 0;
	}

	path->slots[0]--;
	btrfs_item_key_to_cpu(path->nodes[0], &found_key, path->slots[0]);
	found_type = found_key.type;

	/* No extents, but there might be delalloc bits */
	if (found_key.objectid != btrfs_ino(inode) ||
	    found_type != BTRFS_EXTENT_DATA_KEY) {
		/* have to trust i_size as the end */
		last = (u64)-1;
		last_for_get_extent = isize;
	} else {
		/*
		 * remember the start of the last extent.  There are a
		 * bunch of different factors that go into the length of the
		 * extent, so its much less complex to remember where it started
		 */
		last = found_key.offset;
		last_for_get_extent = last + 1;
	}
	btrfs_release_path(path);

	/*
	 * we might have some extents allocated but more delalloc past those
	 * extents.  so, we trust isize unless the start of the last extent is
	 * beyond isize
	 */
	if (last < isize) {
		last = (u64)-1;
		last_for_get_extent = isize;
	}

	lock_extent_bits(&inode->io_tree, start, start + len - 1,
			 &cached_state);

	em = get_extent_skip_holes(inode, start, last_for_get_extent);
	if (!em)
		goto out;
	if (IS_ERR(em)) {
		ret = PTR_ERR(em);
		goto out;
	}

	while (!end) {
		u64 offset_in_extent = 0;

		/* break if the extent we found is outside the range */
		if (em->start >= max || extent_map_end(em) < off)
			break;

		/*
		 * get_extent may return an extent that starts before our
		 * requested range.  We have to make sure the ranges
		 * we return to fiemap always move forward and don't
		 * overlap, so adjust the offsets here
		 */
		em_start = max(em->start, off);

		/*
		 * record the offset from the start of the extent
		 * for adjusting the disk offset below.  Only do this if the
		 * extent isn't compressed since our in ram offset may be past
		 * what we have actually allocated on disk.
		 */
		if (!test_bit(EXTENT_FLAG_COMPRESSED, &em->flags))
			offset_in_extent = em_start - em->start;
		em_end = extent_map_end(em);
		em_len = em_end - em_start;
		flags = 0;
		if (em->block_start < EXTENT_MAP_LAST_BYTE)
			disko = em->block_start + offset_in_extent;
		else
			disko = 0;

		/*
		 * bump off for our next call to get_extent
		 */
		off = extent_map_end(em);
		if (off >= max)
			end = 1;

		if (em->block_start == EXTENT_MAP_LAST_BYTE) {
			end = 1;
			flags |= FIEMAP_EXTENT_LAST;
		} else if (em->block_start == EXTENT_MAP_INLINE) {
			flags |= (FIEMAP_EXTENT_DATA_INLINE |
				  FIEMAP_EXTENT_NOT_ALIGNED);
		} else if (em->block_start == EXTENT_MAP_DELALLOC) {
			flags |= (FIEMAP_EXTENT_DELALLOC |
				  FIEMAP_EXTENT_UNKNOWN);
		} else if (fieinfo->fi_extents_max) {
			u64 bytenr = em->block_start -
				(em->start - em->orig_start);

			/*
			 * As btrfs supports shared space, this information
			 * can be exported to userspace tools via
			 * flag FIEMAP_EXTENT_SHARED.  If fi_extents_max == 0
			 * then we're just getting a count and we can skip the
			 * lookup stuff.
			 */
			ret = btrfs_check_shared(root, btrfs_ino(inode),
						 bytenr, roots, tmp_ulist);
			if (ret < 0)
				goto out_free;
			if (ret)
				flags |= FIEMAP_EXTENT_SHARED;
			ret = 0;
		}
		if (test_bit(EXTENT_FLAG_COMPRESSED, &em->flags))
			flags |= FIEMAP_EXTENT_ENCODED;
		if (test_bit(EXTENT_FLAG_PREALLOC, &em->flags))
			flags |= FIEMAP_EXTENT_UNWRITTEN;

		free_extent_map(em);
		em = NULL;
		if ((em_start >= last) || em_len == (u64)-1 ||
		   (last == (u64)-1 && isize <= em_end)) {
			flags |= FIEMAP_EXTENT_LAST;
			end = 1;
		}

		/* now scan forward to see if this is really the last extent. */
		em = get_extent_skip_holes(inode, off, last_for_get_extent);
		if (IS_ERR(em)) {
			ret = PTR_ERR(em);
			goto out;
		}
		if (!em) {
			flags |= FIEMAP_EXTENT_LAST;
			end = 1;
		}
		ret = emit_fiemap_extent(fieinfo, &cache, em_start, disko,
					   em_len, flags);
		if (ret) {
			if (ret == 1)
				ret = 0;
			goto out_free;
		}
	}
out_free:
	if (!ret)
		ret = emit_last_fiemap_cache(fieinfo, &cache);
	free_extent_map(em);
out:
	unlock_extent_cached(&inode->io_tree, start, start + len - 1,
			     &cached_state);

out_free_ulist:
	btrfs_free_path(path);
	ulist_free(roots);
	ulist_free(tmp_ulist);
	return ret;
}

static void __free_extent_buffer(struct extent_buffer *eb)
{
	kmem_cache_free(extent_buffer_cache, eb);
}

int extent_buffer_under_io(const struct extent_buffer *eb)
{
	return (atomic_read(&eb->io_pages) ||
		test_bit(EXTENT_BUFFER_WRITEBACK, &eb->bflags) ||
		test_bit(EXTENT_BUFFER_DIRTY, &eb->bflags));
}

static bool page_range_has_eb(struct btrfs_fs_info *fs_info, struct page *page)
{
	struct btrfs_subpage *subpage;

	lockdep_assert_held(&page->mapping->private_lock);

	if (PagePrivate(page)) {
		subpage = (struct btrfs_subpage *)page->private;
		if (atomic_read(&subpage->eb_refs))
			return true;
		/*
		 * Even there is no eb refs here, we may still have
		 * end_page_read() call relying on page::private.
		 */
		if (atomic_read(&subpage->readers))
			return true;
	}
	return false;
}

static void detach_extent_buffer_page(struct extent_buffer *eb, struct page *page)
{
	struct btrfs_fs_info *fs_info = eb->fs_info;
	const bool mapped = !test_bit(EXTENT_BUFFER_UNMAPPED, &eb->bflags);

	/*
	 * For mapped eb, we're going to change the page private, which should
	 * be done under the private_lock.
	 */
	if (mapped)
		spin_lock(&page->mapping->private_lock);

	if (!PagePrivate(page)) {
		if (mapped)
			spin_unlock(&page->mapping->private_lock);
		return;
	}

	if (fs_info->nodesize >= PAGE_SIZE) {
		/*
		 * We do this since we'll remove the pages after we've
		 * removed the eb from the radix tree, so we could race
		 * and have this page now attached to the new eb.  So
		 * only clear page_private if it's still connected to
		 * this eb.
		 */
		if (PagePrivate(page) &&
		    page->private == (unsigned long)eb) {
			BUG_ON(test_bit(EXTENT_BUFFER_DIRTY, &eb->bflags));
			BUG_ON(PageDirty(page));
			BUG_ON(PageWriteback(page));
			/*
			 * We need to make sure we haven't be attached
			 * to a new eb.
			 */
			detach_page_private(page);
		}
		if (mapped)
			spin_unlock(&page->mapping->private_lock);
		return;
	}

	/*
	 * For subpage, we can have dummy eb with page private.  In this case,
	 * we can directly detach the private as such page is only attached to
	 * one dummy eb, no sharing.
	 */
	if (!mapped) {
		btrfs_detach_subpage(fs_info, page);
		return;
	}

	btrfs_page_dec_eb_refs(fs_info, page);

	/*
	 * We can only detach the page private if there are no other ebs in the
	 * page range and no unfinished IO.
	 */
	if (!page_range_has_eb(fs_info, page))
		btrfs_detach_subpage(fs_info, page);

	spin_unlock(&page->mapping->private_lock);
}

/* Release all pages attached to the extent buffer */
static void btrfs_release_extent_buffer_pages(struct extent_buffer *eb)
{
	int i;
	int num_pages;

	ASSERT(!extent_buffer_under_io(eb));

	num_pages = num_extent_pages(eb);
	for (i = 0; i < num_pages; i++) {
		struct page *page = eb->pages[i];

		if (!page)
			continue;

		detach_extent_buffer_page(eb, page);

		/* One for when we allocated the page */
		put_page(page);
	}
}

/*
 * Helper for releasing the extent buffer.
 */
static inline void btrfs_release_extent_buffer(struct extent_buffer *eb)
{
	btrfs_release_extent_buffer_pages(eb);
	btrfs_leak_debug_del(&eb->fs_info->eb_leak_lock, &eb->leak_list);
	__free_extent_buffer(eb);
}

static struct extent_buffer *
__alloc_extent_buffer(struct btrfs_fs_info *fs_info, u64 start,
		      unsigned long len)
{
	struct extent_buffer *eb = NULL;

	eb = kmem_cache_zalloc(extent_buffer_cache, GFP_NOFS|__GFP_NOFAIL);
	eb->start = start;
	eb->len = len;
	eb->fs_info = fs_info;
	eb->bflags = 0;
	init_rwsem(&eb->lock);

	btrfs_leak_debug_add(&fs_info->eb_leak_lock, &eb->leak_list,
			     &fs_info->allocated_ebs);
	INIT_LIST_HEAD(&eb->release_list);

	spin_lock_init(&eb->refs_lock);
	atomic_set(&eb->refs, 1);
	atomic_set(&eb->io_pages, 0);

	ASSERT(len <= BTRFS_MAX_METADATA_BLOCKSIZE);

	return eb;
}

struct extent_buffer *btrfs_clone_extent_buffer(const struct extent_buffer *src)
{
	int i;
	struct extent_buffer *new;
	int num_pages = num_extent_pages(src);
	int ret;

	new = __alloc_extent_buffer(src->fs_info, src->start, src->len);
	if (new == NULL)
		return NULL;

	/*
	 * Set UNMAPPED before calling btrfs_release_extent_buffer(), as
	 * btrfs_release_extent_buffer() have different behavior for
	 * UNMAPPED subpage extent buffer.
	 */
	set_bit(EXTENT_BUFFER_UNMAPPED, &new->bflags);

	memset(new->pages, 0, sizeof(*new->pages) * num_pages);
	ret = btrfs_alloc_page_array(num_pages, new->pages);
	if (ret) {
		btrfs_release_extent_buffer(new);
		return NULL;
	}

	for (i = 0; i < num_pages; i++) {
		int ret;
		struct page *p = new->pages[i];

		ret = attach_extent_buffer_page(new, p, NULL);
		if (ret < 0) {
			btrfs_release_extent_buffer(new);
			return NULL;
		}
		WARN_ON(PageDirty(p));
		copy_page(page_address(p), page_address(src->pages[i]));
	}
	set_extent_buffer_uptodate(new);

	return new;
}

struct extent_buffer *__alloc_dummy_extent_buffer(struct btrfs_fs_info *fs_info,
						  u64 start, unsigned long len)
{
	struct extent_buffer *eb;
	int num_pages;
	int i;
	int ret;

	eb = __alloc_extent_buffer(fs_info, start, len);
	if (!eb)
		return NULL;

	num_pages = num_extent_pages(eb);
	ret = btrfs_alloc_page_array(num_pages, eb->pages);
	if (ret)
		goto err;

	for (i = 0; i < num_pages; i++) {
		struct page *p = eb->pages[i];

		ret = attach_extent_buffer_page(eb, p, NULL);
		if (ret < 0)
			goto err;
	}

	set_extent_buffer_uptodate(eb);
	btrfs_set_header_nritems(eb, 0);
	set_bit(EXTENT_BUFFER_UNMAPPED, &eb->bflags);

	return eb;
err:
	for (i = 0; i < num_pages; i++) {
		if (eb->pages[i]) {
			detach_extent_buffer_page(eb, eb->pages[i]);
			__free_page(eb->pages[i]);
		}
	}
	__free_extent_buffer(eb);
	return NULL;
}

struct extent_buffer *alloc_dummy_extent_buffer(struct btrfs_fs_info *fs_info,
						u64 start)
{
	return __alloc_dummy_extent_buffer(fs_info, start, fs_info->nodesize);
}

static void check_buffer_tree_ref(struct extent_buffer *eb)
{
	int refs;
	/*
	 * The TREE_REF bit is first set when the extent_buffer is added
	 * to the radix tree. It is also reset, if unset, when a new reference
	 * is created by find_extent_buffer.
	 *
	 * It is only cleared in two cases: freeing the last non-tree
	 * reference to the extent_buffer when its STALE bit is set or
	 * calling release_folio when the tree reference is the only reference.
	 *
	 * In both cases, care is taken to ensure that the extent_buffer's
	 * pages are not under io. However, release_folio can be concurrently
	 * called with creating new references, which is prone to race
	 * conditions between the calls to check_buffer_tree_ref in those
	 * codepaths and clearing TREE_REF in try_release_extent_buffer.
	 *
	 * The actual lifetime of the extent_buffer in the radix tree is
	 * adequately protected by the refcount, but the TREE_REF bit and
	 * its corresponding reference are not. To protect against this
	 * class of races, we call check_buffer_tree_ref from the codepaths
	 * which trigger io after they set eb->io_pages. Note that once io is
	 * initiated, TREE_REF can no longer be cleared, so that is the
	 * moment at which any such race is best fixed.
	 */
	refs = atomic_read(&eb->refs);
	if (refs >= 2 && test_bit(EXTENT_BUFFER_TREE_REF, &eb->bflags))
		return;

	spin_lock(&eb->refs_lock);
	if (!test_and_set_bit(EXTENT_BUFFER_TREE_REF, &eb->bflags))
		atomic_inc(&eb->refs);
	spin_unlock(&eb->refs_lock);
}

static void mark_extent_buffer_accessed(struct extent_buffer *eb,
		struct page *accessed)
{
	int num_pages, i;

	check_buffer_tree_ref(eb);

	num_pages = num_extent_pages(eb);
	for (i = 0; i < num_pages; i++) {
		struct page *p = eb->pages[i];

		if (p != accessed)
			mark_page_accessed(p);
	}
}

struct extent_buffer *find_extent_buffer(struct btrfs_fs_info *fs_info,
					 u64 start)
{
	struct extent_buffer *eb;

	eb = find_extent_buffer_nolock(fs_info, start);
	if (!eb)
		return NULL;
	/*
	 * Lock our eb's refs_lock to avoid races with free_extent_buffer().
	 * When we get our eb it might be flagged with EXTENT_BUFFER_STALE and
	 * another task running free_extent_buffer() might have seen that flag
	 * set, eb->refs == 2, that the buffer isn't under IO (dirty and
	 * writeback flags not set) and it's still in the tree (flag
	 * EXTENT_BUFFER_TREE_REF set), therefore being in the process of
	 * decrementing the extent buffer's reference count twice.  So here we
	 * could race and increment the eb's reference count, clear its stale
	 * flag, mark it as dirty and drop our reference before the other task
	 * finishes executing free_extent_buffer, which would later result in
	 * an attempt to free an extent buffer that is dirty.
	 */
	if (test_bit(EXTENT_BUFFER_STALE, &eb->bflags)) {
		spin_lock(&eb->refs_lock);
		spin_unlock(&eb->refs_lock);
	}
	mark_extent_buffer_accessed(eb, NULL);
	return eb;
}

#ifdef CONFIG_BTRFS_FS_RUN_SANITY_TESTS
struct extent_buffer *alloc_test_extent_buffer(struct btrfs_fs_info *fs_info,
					u64 start)
{
	struct extent_buffer *eb, *exists = NULL;
	int ret;

	eb = find_extent_buffer(fs_info, start);
	if (eb)
		return eb;
	eb = alloc_dummy_extent_buffer(fs_info, start);
	if (!eb)
		return ERR_PTR(-ENOMEM);
	eb->fs_info = fs_info;

	do {
		ret = xa_insert(&fs_info->extent_buffers,
				start >> fs_info->sectorsize_bits,
				eb, GFP_NOFS);
		if (ret == -ENOMEM) {
			exists = ERR_PTR(ret);
			goto free_eb;
		}
		if (ret == -EBUSY) {
			exists = find_extent_buffer(fs_info, start);
			if (exists)
				goto free_eb;
		}
	} while (ret);

	check_buffer_tree_ref(eb);
	set_bit(EXTENT_BUFFER_IN_TREE, &eb->bflags);

	return eb;
free_eb:
	btrfs_release_extent_buffer(eb);
	return exists;
}
#endif

static struct extent_buffer *grab_extent_buffer(
		struct btrfs_fs_info *fs_info, struct page *page)
{
	struct extent_buffer *exists;

	/*
	 * For subpage case, we completely rely on radix tree to ensure we
	 * don't try to insert two ebs for the same bytenr.  So here we always
	 * return NULL and just continue.
	 */
	if (fs_info->nodesize < PAGE_SIZE)
		return NULL;

	/* Page not yet attached to an extent buffer */
	if (!PagePrivate(page))
		return NULL;

	/*
	 * We could have already allocated an eb for this page and attached one
	 * so lets see if we can get a ref on the existing eb, and if we can we
	 * know it's good and we can just return that one, else we know we can
	 * just overwrite page->private.
	 */
	exists = (struct extent_buffer *)page->private;
	if (atomic_inc_not_zero(&exists->refs))
		return exists;

	WARN_ON(PageDirty(page));
	detach_page_private(page);
	return NULL;
}

static int check_eb_alignment(struct btrfs_fs_info *fs_info, u64 start)
{
	if (!IS_ALIGNED(start, fs_info->sectorsize)) {
		btrfs_err(fs_info, "bad tree block start %llu", start);
		return -EINVAL;
	}

	if (fs_info->nodesize < PAGE_SIZE &&
	    offset_in_page(start) + fs_info->nodesize > PAGE_SIZE) {
		btrfs_err(fs_info,
		"tree block crosses page boundary, start %llu nodesize %u",
			  start, fs_info->nodesize);
		return -EINVAL;
	}
	if (fs_info->nodesize >= PAGE_SIZE &&
	    !PAGE_ALIGNED(start)) {
		btrfs_err(fs_info,
		"tree block is not page aligned, start %llu nodesize %u",
			  start, fs_info->nodesize);
		return -EINVAL;
	}
	return 0;
}

struct extent_buffer *alloc_extent_buffer(struct btrfs_fs_info *fs_info,
					  u64 start, u64 owner_root, int level)
{
	unsigned long len = fs_info->nodesize;
	int num_pages;
	int i;
	unsigned long index = start >> PAGE_SHIFT;
	struct extent_buffer *eb;
	struct extent_buffer *exists = NULL;
	struct page *p;
	struct address_space *mapping = fs_info->btree_inode->i_mapping;
	int uptodate = 1;
	int ret;

	if (check_eb_alignment(fs_info, start))
		return ERR_PTR(-EINVAL);

#if BITS_PER_LONG == 32
	if (start >= MAX_LFS_FILESIZE) {
		btrfs_err_rl(fs_info,
		"extent buffer %llu is beyond 32bit page cache limit", start);
		btrfs_err_32bit_limit(fs_info);
		return ERR_PTR(-EOVERFLOW);
	}
	if (start >= BTRFS_32BIT_EARLY_WARN_THRESHOLD)
		btrfs_warn_32bit_limit(fs_info);
#endif

	eb = find_extent_buffer(fs_info, start);
	if (eb)
		return eb;

	eb = __alloc_extent_buffer(fs_info, start, len);
	if (!eb)
		return ERR_PTR(-ENOMEM);
	btrfs_set_buffer_lockdep_class(owner_root, eb, level);

	num_pages = num_extent_pages(eb);
	for (i = 0; i < num_pages; i++, index++) {
		struct btrfs_subpage *prealloc = NULL;

		p = find_or_create_page(mapping, index, GFP_NOFS|__GFP_NOFAIL);
		if (!p) {
			exists = ERR_PTR(-ENOMEM);
			goto free_eb;
		}

		/*
		 * Preallocate page->private for subpage case, so that we won't
		 * allocate memory with private_lock hold.  The memory will be
		 * freed by attach_extent_buffer_page() or freed manually if
		 * we exit earlier.
		 *
		 * Although we have ensured one subpage eb can only have one
		 * page, but it may change in the future for 16K page size
		 * support, so we still preallocate the memory in the loop.
		 */
		if (fs_info->nodesize < PAGE_SIZE) {
			prealloc = btrfs_alloc_subpage(fs_info, BTRFS_SUBPAGE_METADATA);
			if (IS_ERR(prealloc)) {
				ret = PTR_ERR(prealloc);
				unlock_page(p);
				put_page(p);
				exists = ERR_PTR(ret);
				goto free_eb;
			}
		}

		spin_lock(&mapping->private_lock);
		exists = grab_extent_buffer(fs_info, p);
		if (exists) {
			spin_unlock(&mapping->private_lock);
			unlock_page(p);
			put_page(p);
			mark_extent_buffer_accessed(exists, p);
			btrfs_free_subpage(prealloc);
			goto free_eb;
		}
		/* Should not fail, as we have preallocated the memory */
		ret = attach_extent_buffer_page(eb, p, prealloc);
		ASSERT(!ret);
		/*
		 * To inform we have extra eb under allocation, so that
		 * detach_extent_buffer_page() won't release the page private
		 * when the eb hasn't yet been inserted into radix tree.
		 *
		 * The ref will be decreased when the eb released the page, in
		 * detach_extent_buffer_page().
		 * Thus needs no special handling in error path.
		 */
		btrfs_page_inc_eb_refs(fs_info, p);
		spin_unlock(&mapping->private_lock);

		WARN_ON(btrfs_page_test_dirty(fs_info, p, eb->start, eb->len));
		eb->pages[i] = p;
		if (!PageUptodate(p))
			uptodate = 0;

		/*
		 * We can't unlock the pages just yet since the extent buffer
		 * hasn't been properly inserted in the radix tree, this
		 * opens a race with btree_release_folio which can free a page
		 * while we are still filling in all pages for the buffer and
		 * we could crash.
		 */
	}
	if (uptodate)
		set_bit(EXTENT_BUFFER_UPTODATE, &eb->bflags);

	do {
		ret = xa_insert(&fs_info->extent_buffers,
				start >> fs_info->sectorsize_bits,
				eb, GFP_NOFS);
		if (ret == -ENOMEM) {
			exists = ERR_PTR(ret);
			goto free_eb;
		}
		if (ret == -EBUSY) {
			exists = find_extent_buffer(fs_info, start);
			if (exists)
				goto free_eb;
		}
	} while (ret);

	/* add one reference for the tree */
	check_buffer_tree_ref(eb);
	set_bit(EXTENT_BUFFER_IN_TREE, &eb->bflags);

	/*
	 * Now it's safe to unlock the pages because any calls to
	 * btree_release_folio will correctly detect that a page belongs to a
	 * live buffer and won't free them prematurely.
	 */
	for (i = 0; i < num_pages; i++)
		unlock_page(eb->pages[i]);
	return eb;

free_eb:
	WARN_ON(!atomic_dec_and_test(&eb->refs));
	for (i = 0; i < num_pages; i++) {
		if (eb->pages[i])
			unlock_page(eb->pages[i]);
	}

	btrfs_release_extent_buffer(eb);
	return exists;
}

static inline void btrfs_release_extent_buffer_rcu(struct rcu_head *head)
{
	struct extent_buffer *eb =
			container_of(head, struct extent_buffer, rcu_head);

	__free_extent_buffer(eb);
}

static int release_extent_buffer(struct extent_buffer *eb)
	__releases(&eb->refs_lock)
{
	lockdep_assert_held(&eb->refs_lock);

	WARN_ON(atomic_read(&eb->refs) == 0);
	if (atomic_dec_and_test(&eb->refs)) {
		if (test_and_clear_bit(EXTENT_BUFFER_IN_TREE, &eb->bflags)) {
			struct btrfs_fs_info *fs_info = eb->fs_info;

			spin_unlock(&eb->refs_lock);

			xa_erase(&fs_info->extent_buffers,
				 eb->start >> fs_info->sectorsize_bits);
		} else {
			spin_unlock(&eb->refs_lock);
		}

		btrfs_leak_debug_del(&eb->fs_info->eb_leak_lock, &eb->leak_list);
		/* Should be safe to release our pages at this point */
		btrfs_release_extent_buffer_pages(eb);
#ifdef CONFIG_BTRFS_FS_RUN_SANITY_TESTS
		if (unlikely(test_bit(EXTENT_BUFFER_UNMAPPED, &eb->bflags))) {
			__free_extent_buffer(eb);
			return 1;
		}
#endif
		call_rcu(&eb->rcu_head, btrfs_release_extent_buffer_rcu);
		return 1;
	}
	spin_unlock(&eb->refs_lock);

	return 0;
}

void free_extent_buffer(struct extent_buffer *eb)
{
	int refs;
	int old;
	if (!eb)
		return;

	while (1) {
		refs = atomic_read(&eb->refs);
		if ((!test_bit(EXTENT_BUFFER_UNMAPPED, &eb->bflags) && refs <= 3)
		    || (test_bit(EXTENT_BUFFER_UNMAPPED, &eb->bflags) &&
			refs == 1))
			break;
		old = atomic_cmpxchg(&eb->refs, refs, refs - 1);
		if (old == refs)
			return;
	}

	spin_lock(&eb->refs_lock);
	if (atomic_read(&eb->refs) == 2 &&
	    test_bit(EXTENT_BUFFER_STALE, &eb->bflags) &&
	    !extent_buffer_under_io(eb) &&
	    test_and_clear_bit(EXTENT_BUFFER_TREE_REF, &eb->bflags))
		atomic_dec(&eb->refs);

	/*
	 * I know this is terrible, but it's temporary until we stop tracking
	 * the uptodate bits and such for the extent buffers.
	 */
	release_extent_buffer(eb);
}

void free_extent_buffer_stale(struct extent_buffer *eb)
{
	if (!eb)
		return;

	spin_lock(&eb->refs_lock);
	set_bit(EXTENT_BUFFER_STALE, &eb->bflags);

	if (atomic_read(&eb->refs) == 2 && !extent_buffer_under_io(eb) &&
	    test_and_clear_bit(EXTENT_BUFFER_TREE_REF, &eb->bflags))
		atomic_dec(&eb->refs);
	release_extent_buffer(eb);
}

static void btree_clear_page_dirty(struct page *page)
{
	ASSERT(PageDirty(page));
	ASSERT(PageLocked(page));
	clear_page_dirty_for_io(page);
	xa_lock_irq(&page->mapping->i_pages);
	if (!PageDirty(page))
		__xa_clear_mark(&page->mapping->i_pages,
				page_index(page), PAGECACHE_TAG_DIRTY);
	xa_unlock_irq(&page->mapping->i_pages);
}

static void clear_subpage_extent_buffer_dirty(const struct extent_buffer *eb)
{
	struct btrfs_fs_info *fs_info = eb->fs_info;
	struct page *page = eb->pages[0];
	bool last;

	/* btree_clear_page_dirty() needs page locked */
	lock_page(page);
	last = btrfs_subpage_clear_and_test_dirty(fs_info, page, eb->start,
						  eb->len);
	if (last)
		btree_clear_page_dirty(page);
	unlock_page(page);
	WARN_ON(atomic_read(&eb->refs) == 0);
}

void clear_extent_buffer_dirty(const struct extent_buffer *eb)
{
	int i;
	int num_pages;
	struct page *page;

	if (eb->fs_info->nodesize < PAGE_SIZE)
		return clear_subpage_extent_buffer_dirty(eb);

	num_pages = num_extent_pages(eb);

	for (i = 0; i < num_pages; i++) {
		page = eb->pages[i];
		if (!PageDirty(page))
			continue;
		lock_page(page);
		btree_clear_page_dirty(page);
		ClearPageError(page);
		unlock_page(page);
	}
	WARN_ON(atomic_read(&eb->refs) == 0);
}

bool set_extent_buffer_dirty(struct extent_buffer *eb)
{
	int i;
	int num_pages;
	bool was_dirty;

	check_buffer_tree_ref(eb);

	was_dirty = test_and_set_bit(EXTENT_BUFFER_DIRTY, &eb->bflags);

	num_pages = num_extent_pages(eb);
	WARN_ON(atomic_read(&eb->refs) == 0);
	WARN_ON(!test_bit(EXTENT_BUFFER_TREE_REF, &eb->bflags));

	if (!was_dirty) {
		bool subpage = eb->fs_info->nodesize < PAGE_SIZE;

		/*
		 * For subpage case, we can have other extent buffers in the
		 * same page, and in clear_subpage_extent_buffer_dirty() we
		 * have to clear page dirty without subpage lock held.
		 * This can cause race where our page gets dirty cleared after
		 * we just set it.
		 *
		 * Thankfully, clear_subpage_extent_buffer_dirty() has locked
		 * its page for other reasons, we can use page lock to prevent
		 * the above race.
		 */
		if (subpage)
			lock_page(eb->pages[0]);
		for (i = 0; i < num_pages; i++)
			btrfs_page_set_dirty(eb->fs_info, eb->pages[i],
					     eb->start, eb->len);
		if (subpage)
			unlock_page(eb->pages[0]);
	}
#ifdef CONFIG_BTRFS_DEBUG
	for (i = 0; i < num_pages; i++)
		ASSERT(PageDirty(eb->pages[i]));
#endif

	return was_dirty;
}

void clear_extent_buffer_uptodate(struct extent_buffer *eb)
{
	struct btrfs_fs_info *fs_info = eb->fs_info;
	struct page *page;
	int num_pages;
	int i;

	clear_bit(EXTENT_BUFFER_UPTODATE, &eb->bflags);
	num_pages = num_extent_pages(eb);
	for (i = 0; i < num_pages; i++) {
		page = eb->pages[i];
		if (!page)
			continue;

		/*
		 * This is special handling for metadata subpage, as regular
		 * btrfs_is_subpage() can not handle cloned/dummy metadata.
		 */
		if (fs_info->nodesize >= PAGE_SIZE)
			ClearPageUptodate(page);
		else
			btrfs_subpage_clear_uptodate(fs_info, page, eb->start,
						     eb->len);
	}
}

void set_extent_buffer_uptodate(struct extent_buffer *eb)
{
	struct btrfs_fs_info *fs_info = eb->fs_info;
	struct page *page;
	int num_pages;
	int i;

	set_bit(EXTENT_BUFFER_UPTODATE, &eb->bflags);
	num_pages = num_extent_pages(eb);
	for (i = 0; i < num_pages; i++) {
		page = eb->pages[i];

		/*
		 * This is special handling for metadata subpage, as regular
		 * btrfs_is_subpage() can not handle cloned/dummy metadata.
		 */
		if (fs_info->nodesize >= PAGE_SIZE)
			SetPageUptodate(page);
		else
			btrfs_subpage_set_uptodate(fs_info, page, eb->start,
						   eb->len);
	}
}

static int read_extent_buffer_subpage(struct extent_buffer *eb, int wait,
				      int mirror_num)
{
	struct btrfs_fs_info *fs_info = eb->fs_info;
	struct extent_io_tree *io_tree;
	struct page *page = eb->pages[0];
	struct btrfs_bio_ctrl bio_ctrl = {
		.mirror_num = mirror_num,
	};
	int ret = 0;

	ASSERT(!test_bit(EXTENT_BUFFER_UNMAPPED, &eb->bflags));
	ASSERT(PagePrivate(page));
	io_tree = &BTRFS_I(fs_info->btree_inode)->io_tree;

	if (wait == WAIT_NONE) {
		if (!try_lock_extent(io_tree, eb->start, eb->start + eb->len - 1))
			return -EAGAIN;
	} else {
		ret = lock_extent(io_tree, eb->start, eb->start + eb->len - 1);
		if (ret < 0)
			return ret;
	}

	ret = 0;
	if (test_bit(EXTENT_BUFFER_UPTODATE, &eb->bflags) ||
	    PageUptodate(page) ||
	    btrfs_subpage_test_uptodate(fs_info, page, eb->start, eb->len)) {
		set_bit(EXTENT_BUFFER_UPTODATE, &eb->bflags);
		unlock_extent(io_tree, eb->start, eb->start + eb->len - 1);
		return ret;
	}

	clear_bit(EXTENT_BUFFER_READ_ERR, &eb->bflags);
	eb->read_mirror = 0;
	atomic_set(&eb->io_pages, 1);
	check_buffer_tree_ref(eb);
	btrfs_subpage_clear_error(fs_info, page, eb->start, eb->len);

	btrfs_subpage_start_reader(fs_info, page, eb->start, eb->len);
	ret = submit_extent_page(REQ_OP_READ, NULL, &bio_ctrl,
				 page, eb->start, eb->len,
				 eb->start - page_offset(page),
				 end_bio_extent_readpage, 0, true);
	if (ret) {
		/*
		 * In the endio function, if we hit something wrong we will
		 * increase the io_pages, so here we need to decrease it for
		 * error path.
		 */
		atomic_dec(&eb->io_pages);
	}
	submit_one_bio(&bio_ctrl);
	if (ret || wait != WAIT_COMPLETE)
		return ret;

	wait_extent_bit(io_tree, eb->start, eb->start + eb->len - 1, EXTENT_LOCKED);
	if (!test_bit(EXTENT_BUFFER_UPTODATE, &eb->bflags))
		ret = -EIO;
	return ret;
}

int read_extent_buffer_pages(struct extent_buffer *eb, int wait, int mirror_num)
{
	int i;
	struct page *page;
	int err;
	int ret = 0;
	int locked_pages = 0;
	int all_uptodate = 1;
	int num_pages;
	unsigned long num_reads = 0;
	struct btrfs_bio_ctrl bio_ctrl = {
		.mirror_num = mirror_num,
	};

	if (test_bit(EXTENT_BUFFER_UPTODATE, &eb->bflags))
		return 0;

	/*
	 * We could have had EXTENT_BUFFER_UPTODATE cleared by the write
	 * operation, which could potentially still be in flight.  In this case
	 * we simply want to return an error.
	 */
	if (unlikely(test_bit(EXTENT_BUFFER_WRITE_ERR, &eb->bflags)))
		return -EIO;

	if (eb->fs_info->nodesize < PAGE_SIZE)
		return read_extent_buffer_subpage(eb, wait, mirror_num);

	num_pages = num_extent_pages(eb);
	for (i = 0; i < num_pages; i++) {
		page = eb->pages[i];
		if (wait == WAIT_NONE) {
			/*
			 * WAIT_NONE is only utilized by readahead. If we can't
			 * acquire the lock atomically it means either the eb
			 * is being read out or under modification.
			 * Either way the eb will be or has been cached,
			 * readahead can exit safely.
			 */
			if (!trylock_page(page))
				goto unlock_exit;
		} else {
			lock_page(page);
		}
		locked_pages++;
	}
	/*
	 * We need to firstly lock all pages to make sure that
	 * the uptodate bit of our pages won't be affected by
	 * clear_extent_buffer_uptodate().
	 */
	for (i = 0; i < num_pages; i++) {
		page = eb->pages[i];
		if (!PageUptodate(page)) {
			num_reads++;
			all_uptodate = 0;
		}
	}

	if (all_uptodate) {
		set_bit(EXTENT_BUFFER_UPTODATE, &eb->bflags);
		goto unlock_exit;
	}

	clear_bit(EXTENT_BUFFER_READ_ERR, &eb->bflags);
	eb->read_mirror = 0;
	atomic_set(&eb->io_pages, num_reads);
	/*
	 * It is possible for release_folio to clear the TREE_REF bit before we
	 * set io_pages. See check_buffer_tree_ref for a more detailed comment.
	 */
	check_buffer_tree_ref(eb);
	for (i = 0; i < num_pages; i++) {
		page = eb->pages[i];

		if (!PageUptodate(page)) {
			if (ret) {
				atomic_dec(&eb->io_pages);
				unlock_page(page);
				continue;
			}

			ClearPageError(page);
			err = submit_extent_page(REQ_OP_READ, NULL,
					 &bio_ctrl, page, page_offset(page),
					 PAGE_SIZE, 0, end_bio_extent_readpage,
					 0, false);
			if (err) {
				/*
				 * We failed to submit the bio so it's the
				 * caller's responsibility to perform cleanup
				 * i.e unlock page/set error bit.
				 */
				ret = err;
				SetPageError(page);
				unlock_page(page);
				atomic_dec(&eb->io_pages);
			}
		} else {
			unlock_page(page);
		}
	}

	submit_one_bio(&bio_ctrl);

	if (ret || wait != WAIT_COMPLETE)
		return ret;

	for (i = 0; i < num_pages; i++) {
		page = eb->pages[i];
		wait_on_page_locked(page);
		if (!PageUptodate(page))
			ret = -EIO;
	}

	return ret;

unlock_exit:
	while (locked_pages > 0) {
		locked_pages--;
		page = eb->pages[locked_pages];
		unlock_page(page);
	}
	return ret;
}

static bool report_eb_range(const struct extent_buffer *eb, unsigned long start,
			    unsigned long len)
{
	btrfs_warn(eb->fs_info,
		"access to eb bytenr %llu len %lu out of range start %lu len %lu",
		eb->start, eb->len, start, len);
	WARN_ON(IS_ENABLED(CONFIG_BTRFS_DEBUG));

	return true;
}

/*
 * Check if the [start, start + len) range is valid before reading/writing
 * the eb.
 * NOTE: @start and @len are offset inside the eb, not logical address.
 *
 * Caller should not touch the dst/src memory if this function returns error.
 */
static inline int check_eb_range(const struct extent_buffer *eb,
				 unsigned long start, unsigned long len)
{
	unsigned long offset;

	/* start, start + len should not go beyond eb->len nor overflow */
	if (unlikely(check_add_overflow(start, len, &offset) || offset > eb->len))
		return report_eb_range(eb, start, len);

	return false;
}

void read_extent_buffer(const struct extent_buffer *eb, void *dstv,
			unsigned long start, unsigned long len)
{
	size_t cur;
	size_t offset;
	struct page *page;
	char *kaddr;
	char *dst = (char *)dstv;
	unsigned long i = get_eb_page_index(start);

	if (check_eb_range(eb, start, len))
		return;

	offset = get_eb_offset_in_page(eb, start);

	while (len > 0) {
		page = eb->pages[i];

		cur = min(len, (PAGE_SIZE - offset));
		kaddr = page_address(page);
		memcpy(dst, kaddr + offset, cur);

		dst += cur;
		len -= cur;
		offset = 0;
		i++;
	}
}

int read_extent_buffer_to_user_nofault(const struct extent_buffer *eb,
				       void __user *dstv,
				       unsigned long start, unsigned long len)
{
	size_t cur;
	size_t offset;
	struct page *page;
	char *kaddr;
	char __user *dst = (char __user *)dstv;
	unsigned long i = get_eb_page_index(start);
	int ret = 0;

	WARN_ON(start > eb->len);
	WARN_ON(start + len > eb->start + eb->len);

	offset = get_eb_offset_in_page(eb, start);

	while (len > 0) {
		page = eb->pages[i];

		cur = min(len, (PAGE_SIZE - offset));
		kaddr = page_address(page);
		if (copy_to_user_nofault(dst, kaddr + offset, cur)) {
			ret = -EFAULT;
			break;
		}

		dst += cur;
		len -= cur;
		offset = 0;
		i++;
	}

	return ret;
}

int memcmp_extent_buffer(const struct extent_buffer *eb, const void *ptrv,
			 unsigned long start, unsigned long len)
{
	size_t cur;
	size_t offset;
	struct page *page;
	char *kaddr;
	char *ptr = (char *)ptrv;
	unsigned long i = get_eb_page_index(start);
	int ret = 0;

	if (check_eb_range(eb, start, len))
		return -EINVAL;

	offset = get_eb_offset_in_page(eb, start);

	while (len > 0) {
		page = eb->pages[i];

		cur = min(len, (PAGE_SIZE - offset));

		kaddr = page_address(page);
		ret = memcmp(ptr, kaddr + offset, cur);
		if (ret)
			break;

		ptr += cur;
		len -= cur;
		offset = 0;
		i++;
	}
	return ret;
}

/*
 * Check that the extent buffer is uptodate.
 *
 * For regular sector size == PAGE_SIZE case, check if @page is uptodate.
 * For subpage case, check if the range covered by the eb has EXTENT_UPTODATE.
 */
static void assert_eb_page_uptodate(const struct extent_buffer *eb,
				    struct page *page)
{
	struct btrfs_fs_info *fs_info = eb->fs_info;

	/*
	 * If we are using the commit root we could potentially clear a page
	 * Uptodate while we're using the extent buffer that we've previously
	 * looked up.  We don't want to complain in this case, as the page was
	 * valid before, we just didn't write it out.  Instead we want to catch
	 * the case where we didn't actually read the block properly, which
	 * would have !PageUptodate && !PageError, as we clear PageError before
	 * reading.
	 */
	if (fs_info->nodesize < PAGE_SIZE) {
		bool uptodate, error;

		uptodate = btrfs_subpage_test_uptodate(fs_info, page,
						       eb->start, eb->len);
		error = btrfs_subpage_test_error(fs_info, page, eb->start, eb->len);
		WARN_ON(!uptodate && !error);
	} else {
		WARN_ON(!PageUptodate(page) && !PageError(page));
	}
}

void write_extent_buffer_chunk_tree_uuid(const struct extent_buffer *eb,
		const void *srcv)
{
	char *kaddr;

	assert_eb_page_uptodate(eb, eb->pages[0]);
	kaddr = page_address(eb->pages[0]) +
		get_eb_offset_in_page(eb, offsetof(struct btrfs_header,
						   chunk_tree_uuid));
	memcpy(kaddr, srcv, BTRFS_FSID_SIZE);
}

void write_extent_buffer_fsid(const struct extent_buffer *eb, const void *srcv)
{
	char *kaddr;

	assert_eb_page_uptodate(eb, eb->pages[0]);
	kaddr = page_address(eb->pages[0]) +
		get_eb_offset_in_page(eb, offsetof(struct btrfs_header, fsid));
	memcpy(kaddr, srcv, BTRFS_FSID_SIZE);
}

void write_extent_buffer(const struct extent_buffer *eb, const void *srcv,
			 unsigned long start, unsigned long len)
{
	size_t cur;
	size_t offset;
	struct page *page;
	char *kaddr;
	char *src = (char *)srcv;
	unsigned long i = get_eb_page_index(start);

	WARN_ON(test_bit(EXTENT_BUFFER_NO_CHECK, &eb->bflags));

	if (check_eb_range(eb, start, len))
		return;

	offset = get_eb_offset_in_page(eb, start);

	while (len > 0) {
		page = eb->pages[i];
		assert_eb_page_uptodate(eb, page);

		cur = min(len, PAGE_SIZE - offset);
		kaddr = page_address(page);
		memcpy(kaddr + offset, src, cur);

		src += cur;
		len -= cur;
		offset = 0;
		i++;
	}
}

void memzero_extent_buffer(const struct extent_buffer *eb, unsigned long start,
		unsigned long len)
{
	size_t cur;
	size_t offset;
	struct page *page;
	char *kaddr;
	unsigned long i = get_eb_page_index(start);

	if (check_eb_range(eb, start, len))
		return;

	offset = get_eb_offset_in_page(eb, start);

	while (len > 0) {
		page = eb->pages[i];
		assert_eb_page_uptodate(eb, page);

		cur = min(len, PAGE_SIZE - offset);
		kaddr = page_address(page);
		memset(kaddr + offset, 0, cur);

		len -= cur;
		offset = 0;
		i++;
	}
}

void copy_extent_buffer_full(const struct extent_buffer *dst,
			     const struct extent_buffer *src)
{
	int i;
	int num_pages;

	ASSERT(dst->len == src->len);

	if (dst->fs_info->nodesize >= PAGE_SIZE) {
		num_pages = num_extent_pages(dst);
		for (i = 0; i < num_pages; i++)
			copy_page(page_address(dst->pages[i]),
				  page_address(src->pages[i]));
	} else {
		size_t src_offset = get_eb_offset_in_page(src, 0);
		size_t dst_offset = get_eb_offset_in_page(dst, 0);

		ASSERT(src->fs_info->nodesize < PAGE_SIZE);
		memcpy(page_address(dst->pages[0]) + dst_offset,
		       page_address(src->pages[0]) + src_offset,
		       src->len);
	}
}

void copy_extent_buffer(const struct extent_buffer *dst,
			const struct extent_buffer *src,
			unsigned long dst_offset, unsigned long src_offset,
			unsigned long len)
{
	u64 dst_len = dst->len;
	size_t cur;
	size_t offset;
	struct page *page;
	char *kaddr;
	unsigned long i = get_eb_page_index(dst_offset);

	if (check_eb_range(dst, dst_offset, len) ||
	    check_eb_range(src, src_offset, len))
		return;

	WARN_ON(src->len != dst_len);

	offset = get_eb_offset_in_page(dst, dst_offset);

	while (len > 0) {
		page = dst->pages[i];
		assert_eb_page_uptodate(dst, page);

		cur = min(len, (unsigned long)(PAGE_SIZE - offset));

		kaddr = page_address(page);
		read_extent_buffer(src, kaddr + offset, src_offset, cur);

		src_offset += cur;
		len -= cur;
		offset = 0;
		i++;
	}
}

/*
 * eb_bitmap_offset() - calculate the page and offset of the byte containing the
 * given bit number
 * @eb: the extent buffer
 * @start: offset of the bitmap item in the extent buffer
 * @nr: bit number
 * @page_index: return index of the page in the extent buffer that contains the
 * given bit number
 * @page_offset: return offset into the page given by page_index
 *
 * This helper hides the ugliness of finding the byte in an extent buffer which
 * contains a given bit.
 */
static inline void eb_bitmap_offset(const struct extent_buffer *eb,
				    unsigned long start, unsigned long nr,
				    unsigned long *page_index,
				    size_t *page_offset)
{
	size_t byte_offset = BIT_BYTE(nr);
	size_t offset;

	/*
	 * The byte we want is the offset of the extent buffer + the offset of
	 * the bitmap item in the extent buffer + the offset of the byte in the
	 * bitmap item.
	 */
	offset = start + offset_in_page(eb->start) + byte_offset;

	*page_index = offset >> PAGE_SHIFT;
	*page_offset = offset_in_page(offset);
}

/**
 * extent_buffer_test_bit - determine whether a bit in a bitmap item is set
 * @eb: the extent buffer
 * @start: offset of the bitmap item in the extent buffer
 * @nr: bit number to test
 */
int extent_buffer_test_bit(const struct extent_buffer *eb, unsigned long start,
			   unsigned long nr)
{
	u8 *kaddr;
	struct page *page;
	unsigned long i;
	size_t offset;

	eb_bitmap_offset(eb, start, nr, &i, &offset);
	page = eb->pages[i];
	assert_eb_page_uptodate(eb, page);
	kaddr = page_address(page);
	return 1U & (kaddr[offset] >> (nr & (BITS_PER_BYTE - 1)));
}

/**
 * extent_buffer_bitmap_set - set an area of a bitmap
 * @eb: the extent buffer
 * @start: offset of the bitmap item in the extent buffer
 * @pos: bit number of the first bit
 * @len: number of bits to set
 */
void extent_buffer_bitmap_set(const struct extent_buffer *eb, unsigned long start,
			      unsigned long pos, unsigned long len)
{
	u8 *kaddr;
	struct page *page;
	unsigned long i;
	size_t offset;
	const unsigned int size = pos + len;
	int bits_to_set = BITS_PER_BYTE - (pos % BITS_PER_BYTE);
	u8 mask_to_set = BITMAP_FIRST_BYTE_MASK(pos);

	eb_bitmap_offset(eb, start, pos, &i, &offset);
	page = eb->pages[i];
	assert_eb_page_uptodate(eb, page);
	kaddr = page_address(page);

	while (len >= bits_to_set) {
		kaddr[offset] |= mask_to_set;
		len -= bits_to_set;
		bits_to_set = BITS_PER_BYTE;
		mask_to_set = ~0;
		if (++offset >= PAGE_SIZE && len > 0) {
			offset = 0;
			page = eb->pages[++i];
			assert_eb_page_uptodate(eb, page);
			kaddr = page_address(page);
		}
	}
	if (len) {
		mask_to_set &= BITMAP_LAST_BYTE_MASK(size);
		kaddr[offset] |= mask_to_set;
	}
}


/**
 * extent_buffer_bitmap_clear - clear an area of a bitmap
 * @eb: the extent buffer
 * @start: offset of the bitmap item in the extent buffer
 * @pos: bit number of the first bit
 * @len: number of bits to clear
 */
void extent_buffer_bitmap_clear(const struct extent_buffer *eb,
				unsigned long start, unsigned long pos,
				unsigned long len)
{
	u8 *kaddr;
	struct page *page;
	unsigned long i;
	size_t offset;
	const unsigned int size = pos + len;
	int bits_to_clear = BITS_PER_BYTE - (pos % BITS_PER_BYTE);
	u8 mask_to_clear = BITMAP_FIRST_BYTE_MASK(pos);

	eb_bitmap_offset(eb, start, pos, &i, &offset);
	page = eb->pages[i];
	assert_eb_page_uptodate(eb, page);
	kaddr = page_address(page);

	while (len >= bits_to_clear) {
		kaddr[offset] &= ~mask_to_clear;
		len -= bits_to_clear;
		bits_to_clear = BITS_PER_BYTE;
		mask_to_clear = ~0;
		if (++offset >= PAGE_SIZE && len > 0) {
			offset = 0;
			page = eb->pages[++i];
			assert_eb_page_uptodate(eb, page);
			kaddr = page_address(page);
		}
	}
	if (len) {
		mask_to_clear &= BITMAP_LAST_BYTE_MASK(size);
		kaddr[offset] &= ~mask_to_clear;
	}
}

static inline bool areas_overlap(unsigned long src, unsigned long dst, unsigned long len)
{
	unsigned long distance = (src > dst) ? src - dst : dst - src;
	return distance < len;
}

static void copy_pages(struct page *dst_page, struct page *src_page,
		       unsigned long dst_off, unsigned long src_off,
		       unsigned long len)
{
	char *dst_kaddr = page_address(dst_page);
	char *src_kaddr;
	int must_memmove = 0;

	if (dst_page != src_page) {
		src_kaddr = page_address(src_page);
	} else {
		src_kaddr = dst_kaddr;
		if (areas_overlap(src_off, dst_off, len))
			must_memmove = 1;
	}

	if (must_memmove)
		memmove(dst_kaddr + dst_off, src_kaddr + src_off, len);
	else
		memcpy(dst_kaddr + dst_off, src_kaddr + src_off, len);
}

void memcpy_extent_buffer(const struct extent_buffer *dst,
			  unsigned long dst_offset, unsigned long src_offset,
			  unsigned long len)
{
	size_t cur;
	size_t dst_off_in_page;
	size_t src_off_in_page;
	unsigned long dst_i;
	unsigned long src_i;

	if (check_eb_range(dst, dst_offset, len) ||
	    check_eb_range(dst, src_offset, len))
		return;

	while (len > 0) {
		dst_off_in_page = get_eb_offset_in_page(dst, dst_offset);
		src_off_in_page = get_eb_offset_in_page(dst, src_offset);

		dst_i = get_eb_page_index(dst_offset);
		src_i = get_eb_page_index(src_offset);

		cur = min(len, (unsigned long)(PAGE_SIZE -
					       src_off_in_page));
		cur = min_t(unsigned long, cur,
			(unsigned long)(PAGE_SIZE - dst_off_in_page));

		copy_pages(dst->pages[dst_i], dst->pages[src_i],
			   dst_off_in_page, src_off_in_page, cur);

		src_offset += cur;
		dst_offset += cur;
		len -= cur;
	}
}

void memmove_extent_buffer(const struct extent_buffer *dst,
			   unsigned long dst_offset, unsigned long src_offset,
			   unsigned long len)
{
	size_t cur;
	size_t dst_off_in_page;
	size_t src_off_in_page;
	unsigned long dst_end = dst_offset + len - 1;
	unsigned long src_end = src_offset + len - 1;
	unsigned long dst_i;
	unsigned long src_i;

	if (check_eb_range(dst, dst_offset, len) ||
	    check_eb_range(dst, src_offset, len))
		return;
	if (dst_offset < src_offset) {
		memcpy_extent_buffer(dst, dst_offset, src_offset, len);
		return;
	}
	while (len > 0) {
		dst_i = get_eb_page_index(dst_end);
		src_i = get_eb_page_index(src_end);

		dst_off_in_page = get_eb_offset_in_page(dst, dst_end);
		src_off_in_page = get_eb_offset_in_page(dst, src_end);

		cur = min_t(unsigned long, len, src_off_in_page + 1);
		cur = min(cur, dst_off_in_page + 1);
		copy_pages(dst->pages[dst_i], dst->pages[src_i],
			   dst_off_in_page - cur + 1,
			   src_off_in_page - cur + 1, cur);

		dst_end -= cur;
		src_end -= cur;
		len -= cur;
	}
}

static struct extent_buffer *get_next_extent_buffer(
		struct btrfs_fs_info *fs_info, struct page *page, u64 bytenr)
{
	struct extent_buffer *eb;
	unsigned long index;
	u64 page_start = page_offset(page);

	ASSERT(in_range(bytenr, page_start, PAGE_SIZE));
	lockdep_assert_held(&fs_info->buffer_lock);

	xa_for_each_start(&fs_info->extent_buffers, index, eb,
			  page_start >> fs_info->sectorsize_bits) {
		if (in_range(eb->start, page_start, PAGE_SIZE))
			return eb;
		else if (eb->start >= page_start + PAGE_SIZE)
		        /* Already beyond page end */
			return NULL;
	}
	return NULL;
}

static int try_release_subpage_extent_buffer(struct page *page)
{
	struct btrfs_fs_info *fs_info = btrfs_sb(page->mapping->host->i_sb);
	u64 cur = page_offset(page);
	const u64 end = page_offset(page) + PAGE_SIZE;
	int ret;

	while (cur < end) {
		struct extent_buffer *eb = NULL;

		/*
		 * Unlike try_release_extent_buffer() which uses page->private
		 * to grab buffer, for subpage case we rely on radix tree, thus
		 * we need to ensure radix tree consistency.
		 *
		 * We also want an atomic snapshot of the radix tree, thus go
		 * with spinlock rather than RCU.
		 */
		spin_lock(&fs_info->buffer_lock);
		eb = get_next_extent_buffer(fs_info, page, cur);
		if (!eb) {
			/* No more eb in the page range after or at cur */
			spin_unlock(&fs_info->buffer_lock);
			break;
		}
		cur = eb->start + eb->len;

		/*
		 * The same as try_release_extent_buffer(), to ensure the eb
		 * won't disappear out from under us.
		 */
		spin_lock(&eb->refs_lock);
		if (atomic_read(&eb->refs) != 1 || extent_buffer_under_io(eb)) {
			spin_unlock(&eb->refs_lock);
			spin_unlock(&fs_info->buffer_lock);
			break;
		}
		spin_unlock(&fs_info->buffer_lock);

		/*
		 * If tree ref isn't set then we know the ref on this eb is a
		 * real ref, so just return, this eb will likely be freed soon
		 * anyway.
		 */
		if (!test_and_clear_bit(EXTENT_BUFFER_TREE_REF, &eb->bflags)) {
			spin_unlock(&eb->refs_lock);
			break;
		}

		/*
		 * Here we don't care about the return value, we will always
		 * check the page private at the end.  And
		 * release_extent_buffer() will release the refs_lock.
		 */
		release_extent_buffer(eb);
	}
	/*
	 * Finally to check if we have cleared page private, as if we have
	 * released all ebs in the page, the page private should be cleared now.
	 */
	spin_lock(&page->mapping->private_lock);
	if (!PagePrivate(page))
		ret = 1;
	else
		ret = 0;
	spin_unlock(&page->mapping->private_lock);
	return ret;

}

int try_release_extent_buffer(struct page *page)
{
	struct extent_buffer *eb;

	if (btrfs_sb(page->mapping->host->i_sb)->nodesize < PAGE_SIZE)
		return try_release_subpage_extent_buffer(page);

	/*
	 * We need to make sure nobody is changing page->private, as we rely on
	 * page->private as the pointer to extent buffer.
	 */
	spin_lock(&page->mapping->private_lock);
	if (!PagePrivate(page)) {
		spin_unlock(&page->mapping->private_lock);
		return 1;
	}

	eb = (struct extent_buffer *)page->private;
	BUG_ON(!eb);

	/*
	 * This is a little awful but should be ok, we need to make sure that
	 * the eb doesn't disappear out from under us while we're looking at
	 * this page.
	 */
	spin_lock(&eb->refs_lock);
	if (atomic_read(&eb->refs) != 1 || extent_buffer_under_io(eb)) {
		spin_unlock(&eb->refs_lock);
		spin_unlock(&page->mapping->private_lock);
		return 0;
	}
	spin_unlock(&page->mapping->private_lock);

	/*
	 * If tree ref isn't set then we know the ref on this eb is a real ref,
	 * so just return, this page will likely be freed soon anyway.
	 */
	if (!test_and_clear_bit(EXTENT_BUFFER_TREE_REF, &eb->bflags)) {
		spin_unlock(&eb->refs_lock);
		return 0;
	}

	return release_extent_buffer(eb);
}

/*
 * btrfs_readahead_tree_block - attempt to readahead a child block
 * @fs_info:	the fs_info
 * @bytenr:	bytenr to read
 * @owner_root: objectid of the root that owns this eb
 * @gen:	generation for the uptodate check, can be 0
 * @level:	level for the eb
 *
 * Attempt to readahead a tree block at @bytenr.  If @gen is 0 then we do a
 * normal uptodate check of the eb, without checking the generation.  If we have
 * to read the block we will not block on anything.
 */
void btrfs_readahead_tree_block(struct btrfs_fs_info *fs_info,
				u64 bytenr, u64 owner_root, u64 gen, int level)
{
	struct extent_buffer *eb;
	int ret;

	eb = btrfs_find_create_tree_block(fs_info, bytenr, owner_root, level);
	if (IS_ERR(eb))
		return;

	if (btrfs_buffer_uptodate(eb, gen, 1)) {
		free_extent_buffer(eb);
		return;
	}

	ret = read_extent_buffer_pages(eb, WAIT_NONE, 0);
	if (ret < 0)
		free_extent_buffer_stale(eb);
	else
		free_extent_buffer(eb);
}

/*
 * btrfs_readahead_node_child - readahead a node's child block
 * @node:	parent node we're reading from
 * @slot:	slot in the parent node for the child we want to read
 *
 * A helper for btrfs_readahead_tree_block, we simply read the bytenr pointed at
 * the slot in the node provided.
 */
void btrfs_readahead_node_child(struct extent_buffer *node, int slot)
{
	btrfs_readahead_tree_block(node->fs_info,
				   btrfs_node_blockptr(node, slot),
				   btrfs_header_owner(node),
				   btrfs_node_ptr_generation(node, slot),
				   btrfs_header_level(node) - 1);
}<|MERGE_RESOLUTION|>--- conflicted
+++ resolved
@@ -5190,21 +5190,10 @@
 	 */
 	btrfs_zoned_data_reloc_lock(BTRFS_I(inode));
 	ret = extent_write_cache_pages(mapping, wbc, &epd);
-<<<<<<< HEAD
-	ASSERT(ret <= 0);
-	if (ret < 0) {
-		btrfs_zoned_data_reloc_unlock(BTRFS_I(inode));
-		end_write_bio(&epd, ret);
-		return ret;
-	}
-	flush_write_bio(&epd);
-	btrfs_zoned_data_reloc_unlock(BTRFS_I(inode));
-=======
 
 	submit_write_bio(&epd, ret);
 	btrfs_zoned_data_reloc_unlock(BTRFS_I(inode));
 
->>>>>>> 558daedd
 	return ret;
 }
 
