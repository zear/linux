/*
 * Copyright 2016 Advanced Micro Devices, Inc.
 * All Rights Reserved.
 *
 * Permission is hereby granted, free of charge, to any person obtaining a
 * copy of this software and associated documentation files (the
 * "Software"), to deal in the Software without restriction, including
 * without limitation the rights to use, copy, modify, merge, publish,
 * distribute, sub license, and/or sell copies of the Software, and to
 * permit persons to whom the Software is furnished to do so, subject to
 * the following conditions:
 *
 * THE SOFTWARE IS PROVIDED "AS IS", WITHOUT WARRANTY OF ANY KIND, EXPRESS OR
 * IMPLIED, INCLUDING BUT NOT LIMITED TO THE WARRANTIES OF MERCHANTABILITY,
 * FITNESS FOR A PARTICULAR PURPOSE AND NON-INFRINGEMENT. IN NO EVENT SHALL
 * THE COPYRIGHT HOLDERS, AUTHORS AND/OR ITS SUPPLIERS BE LIABLE FOR ANY CLAIM,
 * DAMAGES OR OTHER LIABILITY, WHETHER IN AN ACTION OF CONTRACT, TORT OR
 * OTHERWISE, ARISING FROM, OUT OF OR IN CONNECTION WITH THE SOFTWARE OR THE
 * USE OR OTHER DEALINGS IN THE SOFTWARE.
 *
 * The above copyright notice and this permission notice (including the
 * next paragraph) shall be included in all copies or substantial portions
 * of the Software.
 *
 */

#include <linux/firmware.h>
#include <linux/module.h>
#include <linux/dmi.h>
#include <linux/pci.h>
#include <linux/debugfs.h>
#include <drm/drm_drv.h>

#include "amdgpu.h"
#include "amdgpu_pm.h"
#include "amdgpu_vcn.h"
#include "soc15d.h"

/* Firmware Names */
#define FIRMWARE_RAVEN			"amdgpu/raven_vcn.bin"
#define FIRMWARE_PICASSO		"amdgpu/picasso_vcn.bin"
#define FIRMWARE_RAVEN2			"amdgpu/raven2_vcn.bin"
#define FIRMWARE_ARCTURUS		"amdgpu/arcturus_vcn.bin"
#define FIRMWARE_RENOIR			"amdgpu/renoir_vcn.bin"
#define FIRMWARE_GREEN_SARDINE		"amdgpu/green_sardine_vcn.bin"
#define FIRMWARE_NAVI10			"amdgpu/navi10_vcn.bin"
#define FIRMWARE_NAVI14			"amdgpu/navi14_vcn.bin"
#define FIRMWARE_NAVI12			"amdgpu/navi12_vcn.bin"
#define FIRMWARE_SIENNA_CICHLID		"amdgpu/sienna_cichlid_vcn.bin"
#define FIRMWARE_NAVY_FLOUNDER		"amdgpu/navy_flounder_vcn.bin"
#define FIRMWARE_VANGOGH		"amdgpu/vangogh_vcn.bin"
#define FIRMWARE_DIMGREY_CAVEFISH	"amdgpu/dimgrey_cavefish_vcn.bin"
#define FIRMWARE_ALDEBARAN		"amdgpu/aldebaran_vcn.bin"
#define FIRMWARE_BEIGE_GOBY		"amdgpu/beige_goby_vcn.bin"
#define FIRMWARE_YELLOW_CARP		"amdgpu/yellow_carp_vcn.bin"
#define FIRMWARE_VCN_3_1_2		"amdgpu/vcn_3_1_2.bin"
#define FIRMWARE_VCN4_0_0		"amdgpu/vcn_4_0_0.bin"
#define FIRMWARE_VCN4_0_2		"amdgpu/vcn_4_0_2.bin"
#define FIRMWARE_VCN4_0_4		"amdgpu/vcn_4_0_4.bin"

MODULE_FIRMWARE(FIRMWARE_RAVEN);
MODULE_FIRMWARE(FIRMWARE_PICASSO);
MODULE_FIRMWARE(FIRMWARE_RAVEN2);
MODULE_FIRMWARE(FIRMWARE_ARCTURUS);
MODULE_FIRMWARE(FIRMWARE_RENOIR);
MODULE_FIRMWARE(FIRMWARE_GREEN_SARDINE);
MODULE_FIRMWARE(FIRMWARE_ALDEBARAN);
MODULE_FIRMWARE(FIRMWARE_NAVI10);
MODULE_FIRMWARE(FIRMWARE_NAVI14);
MODULE_FIRMWARE(FIRMWARE_NAVI12);
MODULE_FIRMWARE(FIRMWARE_SIENNA_CICHLID);
MODULE_FIRMWARE(FIRMWARE_NAVY_FLOUNDER);
MODULE_FIRMWARE(FIRMWARE_VANGOGH);
MODULE_FIRMWARE(FIRMWARE_DIMGREY_CAVEFISH);
MODULE_FIRMWARE(FIRMWARE_BEIGE_GOBY);
MODULE_FIRMWARE(FIRMWARE_YELLOW_CARP);
MODULE_FIRMWARE(FIRMWARE_VCN_3_1_2);
MODULE_FIRMWARE(FIRMWARE_VCN4_0_0);
MODULE_FIRMWARE(FIRMWARE_VCN4_0_2);
MODULE_FIRMWARE(FIRMWARE_VCN4_0_4);

static void amdgpu_vcn_idle_work_handler(struct work_struct *work);

int amdgpu_vcn_early_init(struct amdgpu_device *adev)
{
	char ucode_prefix[30];
	char fw_name[40];
	int r;

	amdgpu_ucode_ip_version_decode(adev, UVD_HWIP, ucode_prefix, sizeof(ucode_prefix));
	snprintf(fw_name, sizeof(fw_name), "amdgpu/%s.bin", ucode_prefix);
	r = amdgpu_ucode_request(adev, &adev->vcn.fw, fw_name);
	if (r)
		amdgpu_ucode_release(&adev->vcn.fw);

	return r;
}

int amdgpu_vcn_sw_init(struct amdgpu_device *adev)
{
	unsigned long bo_size;
	const struct common_firmware_header *hdr;
	unsigned char fw_check;
	unsigned int fw_shared_size, log_offset;
	int i, r;

	INIT_DELAYED_WORK(&adev->vcn.idle_work, amdgpu_vcn_idle_work_handler);
	mutex_init(&adev->vcn.vcn_pg_lock);
	mutex_init(&adev->vcn.vcn1_jpeg1_workaround);
	atomic_set(&adev->vcn.total_submission_cnt, 0);
	for (i = 0; i < adev->vcn.num_vcn_inst; i++)
		atomic_set(&adev->vcn.inst[i].dpg_enc_submission_cnt, 0);

	if ((adev->firmware.load_type == AMDGPU_FW_LOAD_PSP) &&
	    (adev->pg_flags & AMD_PG_SUPPORT_VCN_DPG))
		adev->vcn.indirect_sram = true;
<<<<<<< HEAD
=======

	/*
	 * Some Steam Deck's BIOS versions are incompatible with the
	 * indirect SRAM mode, leading to amdgpu being unable to get
	 * properly probed (and even potentially crashing the kernel).
	 * Hence, check for these versions here - notice this is
	 * restricted to Vangogh (Deck's APU).
	 */
	if (adev->ip_versions[UVD_HWIP][0] == IP_VERSION(3, 0, 2)) {
		const char *bios_ver = dmi_get_system_info(DMI_BIOS_VERSION);

		if (bios_ver && (!strncmp("F7A0113", bios_ver, 7) ||
		     !strncmp("F7A0114", bios_ver, 7))) {
			adev->vcn.indirect_sram = false;
			dev_info(adev->dev,
				"Steam Deck quirk: indirect SRAM disabled on BIOS %s\n", bios_ver);
		}
	}
>>>>>>> 8455cbb2

	hdr = (const struct common_firmware_header *)adev->vcn.fw->data;
	adev->vcn.fw_version = le32_to_cpu(hdr->ucode_version);

	/* Bit 20-23, it is encode major and non-zero for new naming convention.
	 * This field is part of version minor and DRM_DISABLED_FLAG in old naming
	 * convention. Since the l:wq!atest version minor is 0x5B and DRM_DISABLED_FLAG
	 * is zero in old naming convention, this field is always zero so far.
	 * These four bits are used to tell which naming convention is present.
	 */
	fw_check = (le32_to_cpu(hdr->ucode_version) >> 20) & 0xf;
	if (fw_check) {
		unsigned int dec_ver, enc_major, enc_minor, vep, fw_rev;

		fw_rev = le32_to_cpu(hdr->ucode_version) & 0xfff;
		enc_minor = (le32_to_cpu(hdr->ucode_version) >> 12) & 0xff;
		enc_major = fw_check;
		dec_ver = (le32_to_cpu(hdr->ucode_version) >> 24) & 0xf;
		vep = (le32_to_cpu(hdr->ucode_version) >> 28) & 0xf;
		DRM_INFO("Found VCN firmware Version ENC: %u.%u DEC: %u VEP: %u Revision: %u\n",
			enc_major, enc_minor, dec_ver, vep, fw_rev);
	} else {
		unsigned int version_major, version_minor, family_id;

		family_id = le32_to_cpu(hdr->ucode_version) & 0xff;
		version_major = (le32_to_cpu(hdr->ucode_version) >> 24) & 0xff;
		version_minor = (le32_to_cpu(hdr->ucode_version) >> 8) & 0xff;
		DRM_INFO("Found VCN firmware Version: %u.%u Family ID: %u\n",
			version_major, version_minor, family_id);
	}

	bo_size = AMDGPU_VCN_STACK_SIZE + AMDGPU_VCN_CONTEXT_SIZE;
	if (adev->firmware.load_type != AMDGPU_FW_LOAD_PSP)
		bo_size += AMDGPU_GPU_PAGE_ALIGN(le32_to_cpu(hdr->ucode_size_bytes) + 8);

	if (adev->ip_versions[UVD_HWIP][0] >= IP_VERSION(4, 0, 0)){
		fw_shared_size = AMDGPU_GPU_PAGE_ALIGN(sizeof(struct amdgpu_vcn4_fw_shared));
		log_offset = offsetof(struct amdgpu_vcn4_fw_shared, fw_log);
	} else {
		fw_shared_size = AMDGPU_GPU_PAGE_ALIGN(sizeof(struct amdgpu_fw_shared));
		log_offset = offsetof(struct amdgpu_fw_shared, fw_log);
	}

	bo_size += fw_shared_size;

	if (amdgpu_vcnfw_log)
		bo_size += AMDGPU_VCNFW_LOG_SIZE;

	for (i = 0; i < adev->vcn.num_vcn_inst; i++) {
		if (adev->vcn.harvest_config & (1 << i))
			continue;

		r = amdgpu_bo_create_kernel(adev, bo_size, PAGE_SIZE,
					    AMDGPU_GEM_DOMAIN_VRAM |
					    AMDGPU_GEM_DOMAIN_GTT,
					    &adev->vcn.inst[i].vcpu_bo,
					    &adev->vcn.inst[i].gpu_addr,
					    &adev->vcn.inst[i].cpu_addr);
		if (r) {
			dev_err(adev->dev, "(%d) failed to allocate vcn bo\n", r);
			return r;
		}

		adev->vcn.inst[i].fw_shared.cpu_addr = adev->vcn.inst[i].cpu_addr +
				bo_size - fw_shared_size;
		adev->vcn.inst[i].fw_shared.gpu_addr = adev->vcn.inst[i].gpu_addr +
				bo_size - fw_shared_size;

		adev->vcn.inst[i].fw_shared.mem_size = fw_shared_size;

		if (amdgpu_vcnfw_log) {
			adev->vcn.inst[i].fw_shared.cpu_addr -= AMDGPU_VCNFW_LOG_SIZE;
			adev->vcn.inst[i].fw_shared.gpu_addr -= AMDGPU_VCNFW_LOG_SIZE;
			adev->vcn.inst[i].fw_shared.log_offset = log_offset;
		}

		if (adev->vcn.indirect_sram) {
			r = amdgpu_bo_create_kernel(adev, 64 * 2 * 4, PAGE_SIZE,
					AMDGPU_GEM_DOMAIN_VRAM |
					AMDGPU_GEM_DOMAIN_GTT,
					&adev->vcn.inst[i].dpg_sram_bo,
					&adev->vcn.inst[i].dpg_sram_gpu_addr,
					&adev->vcn.inst[i].dpg_sram_cpu_addr);
			if (r) {
				dev_err(adev->dev, "VCN %d (%d) failed to allocate DPG bo\n", i, r);
				return r;
			}
		}
	}

	return 0;
}

int amdgpu_vcn_sw_fini(struct amdgpu_device *adev)
{
	int i, j;

	for (j = 0; j < adev->vcn.num_vcn_inst; ++j) {
		if (adev->vcn.harvest_config & (1 << j))
			continue;

		if (adev->vcn.indirect_sram) {
			amdgpu_bo_free_kernel(&adev->vcn.inst[j].dpg_sram_bo,
						  &adev->vcn.inst[j].dpg_sram_gpu_addr,
						  (void **)&adev->vcn.inst[j].dpg_sram_cpu_addr);
		}
		kvfree(adev->vcn.inst[j].saved_bo);

		amdgpu_bo_free_kernel(&adev->vcn.inst[j].vcpu_bo,
					  &adev->vcn.inst[j].gpu_addr,
					  (void **)&adev->vcn.inst[j].cpu_addr);

		amdgpu_ring_fini(&adev->vcn.inst[j].ring_dec);

		for (i = 0; i < adev->vcn.num_enc_rings; ++i)
			amdgpu_ring_fini(&adev->vcn.inst[j].ring_enc[i]);
	}

	amdgpu_ucode_release(&adev->vcn.fw);
	mutex_destroy(&adev->vcn.vcn1_jpeg1_workaround);
	mutex_destroy(&adev->vcn.vcn_pg_lock);

	return 0;
}

/* from vcn4 and above, only unified queue is used */
static bool amdgpu_vcn_using_unified_queue(struct amdgpu_ring *ring)
{
	struct amdgpu_device *adev = ring->adev;
	bool ret = false;

	if (adev->ip_versions[UVD_HWIP][0] >= IP_VERSION(4, 0, 0))
		ret = true;

	return ret;
}

bool amdgpu_vcn_is_disabled_vcn(struct amdgpu_device *adev, enum vcn_ring_type type, uint32_t vcn_instance)
{
	bool ret = false;
	int vcn_config = adev->vcn.vcn_config[vcn_instance];

	if ((type == VCN_ENCODE_RING) && (vcn_config & VCN_BLOCK_ENCODE_DISABLE_MASK)) {
		ret = true;
	} else if ((type == VCN_DECODE_RING) && (vcn_config & VCN_BLOCK_DECODE_DISABLE_MASK)) {
		ret = true;
	} else if ((type == VCN_UNIFIED_RING) && (vcn_config & VCN_BLOCK_QUEUE_DISABLE_MASK)) {
		ret = true;
	}

	return ret;
}

int amdgpu_vcn_suspend(struct amdgpu_device *adev)
{
	unsigned size;
	void *ptr;
	int i, idx;

	cancel_delayed_work_sync(&adev->vcn.idle_work);

	for (i = 0; i < adev->vcn.num_vcn_inst; ++i) {
		if (adev->vcn.harvest_config & (1 << i))
			continue;
		if (adev->vcn.inst[i].vcpu_bo == NULL)
			return 0;

		size = amdgpu_bo_size(adev->vcn.inst[i].vcpu_bo);
		ptr = adev->vcn.inst[i].cpu_addr;

		adev->vcn.inst[i].saved_bo = kvmalloc(size, GFP_KERNEL);
		if (!adev->vcn.inst[i].saved_bo)
			return -ENOMEM;

		if (drm_dev_enter(adev_to_drm(adev), &idx)) {
			memcpy_fromio(adev->vcn.inst[i].saved_bo, ptr, size);
			drm_dev_exit(idx);
		}
	}
	return 0;
}

int amdgpu_vcn_resume(struct amdgpu_device *adev)
{
	unsigned size;
	void *ptr;
	int i, idx;

	for (i = 0; i < adev->vcn.num_vcn_inst; ++i) {
		if (adev->vcn.harvest_config & (1 << i))
			continue;
		if (adev->vcn.inst[i].vcpu_bo == NULL)
			return -EINVAL;

		size = amdgpu_bo_size(adev->vcn.inst[i].vcpu_bo);
		ptr = adev->vcn.inst[i].cpu_addr;

		if (adev->vcn.inst[i].saved_bo != NULL) {
			if (drm_dev_enter(adev_to_drm(adev), &idx)) {
				memcpy_toio(ptr, adev->vcn.inst[i].saved_bo, size);
				drm_dev_exit(idx);
			}
			kvfree(adev->vcn.inst[i].saved_bo);
			adev->vcn.inst[i].saved_bo = NULL;
		} else {
			const struct common_firmware_header *hdr;
			unsigned offset;

			hdr = (const struct common_firmware_header *)adev->vcn.fw->data;
			if (adev->firmware.load_type != AMDGPU_FW_LOAD_PSP) {
				offset = le32_to_cpu(hdr->ucode_array_offset_bytes);
				if (drm_dev_enter(adev_to_drm(adev), &idx)) {
					memcpy_toio(adev->vcn.inst[i].cpu_addr, adev->vcn.fw->data + offset,
						    le32_to_cpu(hdr->ucode_size_bytes));
					drm_dev_exit(idx);
				}
				size -= le32_to_cpu(hdr->ucode_size_bytes);
				ptr += le32_to_cpu(hdr->ucode_size_bytes);
			}
			memset_io(ptr, 0, size);
		}
	}
	return 0;
}

static void amdgpu_vcn_idle_work_handler(struct work_struct *work)
{
	struct amdgpu_device *adev =
		container_of(work, struct amdgpu_device, vcn.idle_work.work);
	unsigned int fences = 0, fence[AMDGPU_MAX_VCN_INSTANCES] = {0};
	unsigned int i, j;
	int r = 0;

	for (j = 0; j < adev->vcn.num_vcn_inst; ++j) {
		if (adev->vcn.harvest_config & (1 << j))
			continue;

		for (i = 0; i < adev->vcn.num_enc_rings; ++i) {
			fence[j] += amdgpu_fence_count_emitted(&adev->vcn.inst[j].ring_enc[i]);
		}

		if (adev->pg_flags & AMD_PG_SUPPORT_VCN_DPG)	{
			struct dpg_pause_state new_state;

			if (fence[j] ||
				unlikely(atomic_read(&adev->vcn.inst[j].dpg_enc_submission_cnt)))
				new_state.fw_based = VCN_DPG_STATE__PAUSE;
			else
				new_state.fw_based = VCN_DPG_STATE__UNPAUSE;

			adev->vcn.pause_dpg_mode(adev, j, &new_state);
		}

		fence[j] += amdgpu_fence_count_emitted(&adev->vcn.inst[j].ring_dec);
		fences += fence[j];
	}

	if (!fences && !atomic_read(&adev->vcn.total_submission_cnt)) {
		amdgpu_device_ip_set_powergating_state(adev, AMD_IP_BLOCK_TYPE_VCN,
		       AMD_PG_STATE_GATE);
		r = amdgpu_dpm_switch_power_profile(adev, PP_SMC_POWER_PROFILE_VIDEO,
				false);
		if (r)
			dev_warn(adev->dev, "(%d) failed to disable video power profile mode\n", r);
	} else {
		schedule_delayed_work(&adev->vcn.idle_work, VCN_IDLE_TIMEOUT);
	}
}

void amdgpu_vcn_ring_begin_use(struct amdgpu_ring *ring)
{
	struct amdgpu_device *adev = ring->adev;
	int r = 0;

	atomic_inc(&adev->vcn.total_submission_cnt);

	if (!cancel_delayed_work_sync(&adev->vcn.idle_work)) {
		r = amdgpu_dpm_switch_power_profile(adev, PP_SMC_POWER_PROFILE_VIDEO,
				true);
		if (r)
			dev_warn(adev->dev, "(%d) failed to switch to video power profile mode\n", r);
	}

	mutex_lock(&adev->vcn.vcn_pg_lock);
	amdgpu_device_ip_set_powergating_state(adev, AMD_IP_BLOCK_TYPE_VCN,
	       AMD_PG_STATE_UNGATE);

	if (adev->pg_flags & AMD_PG_SUPPORT_VCN_DPG)	{
		struct dpg_pause_state new_state;

		if (ring->funcs->type == AMDGPU_RING_TYPE_VCN_ENC) {
			atomic_inc(&adev->vcn.inst[ring->me].dpg_enc_submission_cnt);
			new_state.fw_based = VCN_DPG_STATE__PAUSE;
		} else {
			unsigned int fences = 0;
			unsigned int i;

			for (i = 0; i < adev->vcn.num_enc_rings; ++i)
				fences += amdgpu_fence_count_emitted(&adev->vcn.inst[ring->me].ring_enc[i]);

			if (fences || atomic_read(&adev->vcn.inst[ring->me].dpg_enc_submission_cnt))
				new_state.fw_based = VCN_DPG_STATE__PAUSE;
			else
				new_state.fw_based = VCN_DPG_STATE__UNPAUSE;
		}

		adev->vcn.pause_dpg_mode(adev, ring->me, &new_state);
	}
	mutex_unlock(&adev->vcn.vcn_pg_lock);
}

void amdgpu_vcn_ring_end_use(struct amdgpu_ring *ring)
{
	if (ring->adev->pg_flags & AMD_PG_SUPPORT_VCN_DPG &&
		ring->funcs->type == AMDGPU_RING_TYPE_VCN_ENC)
		atomic_dec(&ring->adev->vcn.inst[ring->me].dpg_enc_submission_cnt);

	atomic_dec(&ring->adev->vcn.total_submission_cnt);

	schedule_delayed_work(&ring->adev->vcn.idle_work, VCN_IDLE_TIMEOUT);
}

int amdgpu_vcn_dec_ring_test_ring(struct amdgpu_ring *ring)
{
	struct amdgpu_device *adev = ring->adev;
	uint32_t tmp = 0;
	unsigned i;
	int r;

	/* VCN in SRIOV does not support direct register read/write */
	if (amdgpu_sriov_vf(adev))
		return 0;

	WREG32(adev->vcn.inst[ring->me].external.scratch9, 0xCAFEDEAD);
	r = amdgpu_ring_alloc(ring, 3);
	if (r)
		return r;
	amdgpu_ring_write(ring, PACKET0(adev->vcn.internal.scratch9, 0));
	amdgpu_ring_write(ring, 0xDEADBEEF);
	amdgpu_ring_commit(ring);
	for (i = 0; i < adev->usec_timeout; i++) {
		tmp = RREG32(adev->vcn.inst[ring->me].external.scratch9);
		if (tmp == 0xDEADBEEF)
			break;
		udelay(1);
	}

	if (i >= adev->usec_timeout)
		r = -ETIMEDOUT;

	return r;
}

int amdgpu_vcn_dec_sw_ring_test_ring(struct amdgpu_ring *ring)
{
	struct amdgpu_device *adev = ring->adev;
	uint32_t rptr;
	unsigned int i;
	int r;

	if (amdgpu_sriov_vf(adev))
		return 0;

	r = amdgpu_ring_alloc(ring, 16);
	if (r)
		return r;

	rptr = amdgpu_ring_get_rptr(ring);

	amdgpu_ring_write(ring, VCN_DEC_SW_CMD_END);
	amdgpu_ring_commit(ring);

	for (i = 0; i < adev->usec_timeout; i++) {
		if (amdgpu_ring_get_rptr(ring) != rptr)
			break;
		udelay(1);
	}

	if (i >= adev->usec_timeout)
		r = -ETIMEDOUT;

	return r;
}

static int amdgpu_vcn_dec_send_msg(struct amdgpu_ring *ring,
				   struct amdgpu_ib *ib_msg,
				   struct dma_fence **fence)
{
	u64 addr = AMDGPU_GPU_PAGE_ALIGN(ib_msg->gpu_addr);
	struct amdgpu_device *adev = ring->adev;
	struct dma_fence *f = NULL;
	struct amdgpu_job *job;
	struct amdgpu_ib *ib;
	int i, r;

	r = amdgpu_job_alloc_with_ib(ring->adev, NULL, NULL,
				     64, AMDGPU_IB_POOL_DIRECT,
				     &job);
	if (r)
		goto err;

	ib = &job->ibs[0];
	ib->ptr[0] = PACKET0(adev->vcn.internal.data0, 0);
	ib->ptr[1] = addr;
	ib->ptr[2] = PACKET0(adev->vcn.internal.data1, 0);
	ib->ptr[3] = addr >> 32;
	ib->ptr[4] = PACKET0(adev->vcn.internal.cmd, 0);
	ib->ptr[5] = 0;
	for (i = 6; i < 16; i += 2) {
		ib->ptr[i] = PACKET0(adev->vcn.internal.nop, 0);
		ib->ptr[i+1] = 0;
	}
	ib->length_dw = 16;

	r = amdgpu_job_submit_direct(job, ring, &f);
	if (r)
		goto err_free;

	amdgpu_ib_free(adev, ib_msg, f);

	if (fence)
		*fence = dma_fence_get(f);
	dma_fence_put(f);

	return 0;

err_free:
	amdgpu_job_free(job);
err:
	amdgpu_ib_free(adev, ib_msg, f);
	return r;
}

static int amdgpu_vcn_dec_get_create_msg(struct amdgpu_ring *ring, uint32_t handle,
		struct amdgpu_ib *ib)
{
	struct amdgpu_device *adev = ring->adev;
	uint32_t *msg;
	int r, i;

	memset(ib, 0, sizeof(*ib));
	r = amdgpu_ib_get(adev, NULL, AMDGPU_GPU_PAGE_SIZE * 2,
			AMDGPU_IB_POOL_DIRECT,
			ib);
	if (r)
		return r;

	msg = (uint32_t *)AMDGPU_GPU_PAGE_ALIGN((unsigned long)ib->ptr);
	msg[0] = cpu_to_le32(0x00000028);
	msg[1] = cpu_to_le32(0x00000038);
	msg[2] = cpu_to_le32(0x00000001);
	msg[3] = cpu_to_le32(0x00000000);
	msg[4] = cpu_to_le32(handle);
	msg[5] = cpu_to_le32(0x00000000);
	msg[6] = cpu_to_le32(0x00000001);
	msg[7] = cpu_to_le32(0x00000028);
	msg[8] = cpu_to_le32(0x00000010);
	msg[9] = cpu_to_le32(0x00000000);
	msg[10] = cpu_to_le32(0x00000007);
	msg[11] = cpu_to_le32(0x00000000);
	msg[12] = cpu_to_le32(0x00000780);
	msg[13] = cpu_to_le32(0x00000440);
	for (i = 14; i < 1024; ++i)
		msg[i] = cpu_to_le32(0x0);

	return 0;
}

static int amdgpu_vcn_dec_get_destroy_msg(struct amdgpu_ring *ring, uint32_t handle,
					  struct amdgpu_ib *ib)
{
	struct amdgpu_device *adev = ring->adev;
	uint32_t *msg;
	int r, i;

	memset(ib, 0, sizeof(*ib));
	r = amdgpu_ib_get(adev, NULL, AMDGPU_GPU_PAGE_SIZE * 2,
			AMDGPU_IB_POOL_DIRECT,
			ib);
	if (r)
		return r;

	msg = (uint32_t *)AMDGPU_GPU_PAGE_ALIGN((unsigned long)ib->ptr);
	msg[0] = cpu_to_le32(0x00000028);
	msg[1] = cpu_to_le32(0x00000018);
	msg[2] = cpu_to_le32(0x00000000);
	msg[3] = cpu_to_le32(0x00000002);
	msg[4] = cpu_to_le32(handle);
	msg[5] = cpu_to_le32(0x00000000);
	for (i = 6; i < 1024; ++i)
		msg[i] = cpu_to_le32(0x0);

	return 0;
}

int amdgpu_vcn_dec_ring_test_ib(struct amdgpu_ring *ring, long timeout)
{
	struct dma_fence *fence = NULL;
	struct amdgpu_ib ib;
	long r;

	r = amdgpu_vcn_dec_get_create_msg(ring, 1, &ib);
	if (r)
		goto error;

	r = amdgpu_vcn_dec_send_msg(ring, &ib, NULL);
	if (r)
		goto error;
	r = amdgpu_vcn_dec_get_destroy_msg(ring, 1, &ib);
	if (r)
		goto error;

	r = amdgpu_vcn_dec_send_msg(ring, &ib, &fence);
	if (r)
		goto error;

	r = dma_fence_wait_timeout(fence, false, timeout);
	if (r == 0)
		r = -ETIMEDOUT;
	else if (r > 0)
		r = 0;

	dma_fence_put(fence);
error:
	return r;
}

static uint32_t *amdgpu_vcn_unified_ring_ib_header(struct amdgpu_ib *ib,
						uint32_t ib_pack_in_dw, bool enc)
{
	uint32_t *ib_checksum;

	ib->ptr[ib->length_dw++] = 0x00000010; /* single queue checksum */
	ib->ptr[ib->length_dw++] = 0x30000002;
	ib_checksum = &ib->ptr[ib->length_dw++];
	ib->ptr[ib->length_dw++] = ib_pack_in_dw;

	ib->ptr[ib->length_dw++] = 0x00000010; /* engine info */
	ib->ptr[ib->length_dw++] = 0x30000001;
	ib->ptr[ib->length_dw++] = enc ? 0x2 : 0x3;
	ib->ptr[ib->length_dw++] = ib_pack_in_dw * sizeof(uint32_t);

	return ib_checksum;
}

static void amdgpu_vcn_unified_ring_ib_checksum(uint32_t **ib_checksum,
						uint32_t ib_pack_in_dw)
{
	uint32_t i;
	uint32_t checksum = 0;

	for (i = 0; i < ib_pack_in_dw; i++)
		checksum += *(*ib_checksum + 2 + i);

	**ib_checksum = checksum;
}

static int amdgpu_vcn_dec_sw_send_msg(struct amdgpu_ring *ring,
				      struct amdgpu_ib *ib_msg,
				      struct dma_fence **fence)
{
	struct amdgpu_vcn_decode_buffer *decode_buffer = NULL;
	unsigned int ib_size_dw = 64;
	struct amdgpu_device *adev = ring->adev;
	struct dma_fence *f = NULL;
	struct amdgpu_job *job;
	struct amdgpu_ib *ib;
	uint64_t addr = AMDGPU_GPU_PAGE_ALIGN(ib_msg->gpu_addr);
	bool sq = amdgpu_vcn_using_unified_queue(ring);
	uint32_t *ib_checksum;
	uint32_t ib_pack_in_dw;
	int i, r;

	if (sq)
		ib_size_dw += 8;

	r = amdgpu_job_alloc_with_ib(ring->adev, NULL, NULL,
				     ib_size_dw * 4, AMDGPU_IB_POOL_DIRECT,
				     &job);
	if (r)
		goto err;

	ib = &job->ibs[0];
	ib->length_dw = 0;

	/* single queue headers */
	if (sq) {
		ib_pack_in_dw = sizeof(struct amdgpu_vcn_decode_buffer) / sizeof(uint32_t)
						+ 4 + 2; /* engine info + decoding ib in dw */
		ib_checksum = amdgpu_vcn_unified_ring_ib_header(ib, ib_pack_in_dw, false);
	}

	ib->ptr[ib->length_dw++] = sizeof(struct amdgpu_vcn_decode_buffer) + 8;
	ib->ptr[ib->length_dw++] = cpu_to_le32(AMDGPU_VCN_IB_FLAG_DECODE_BUFFER);
	decode_buffer = (struct amdgpu_vcn_decode_buffer *)&(ib->ptr[ib->length_dw]);
	ib->length_dw += sizeof(struct amdgpu_vcn_decode_buffer) / 4;
	memset(decode_buffer, 0, sizeof(struct amdgpu_vcn_decode_buffer));

	decode_buffer->valid_buf_flag |= cpu_to_le32(AMDGPU_VCN_CMD_FLAG_MSG_BUFFER);
	decode_buffer->msg_buffer_address_hi = cpu_to_le32(addr >> 32);
	decode_buffer->msg_buffer_address_lo = cpu_to_le32(addr);

	for (i = ib->length_dw; i < ib_size_dw; ++i)
		ib->ptr[i] = 0x0;

	if (sq)
		amdgpu_vcn_unified_ring_ib_checksum(&ib_checksum, ib_pack_in_dw);

	r = amdgpu_job_submit_direct(job, ring, &f);
	if (r)
		goto err_free;

	amdgpu_ib_free(adev, ib_msg, f);

	if (fence)
		*fence = dma_fence_get(f);
	dma_fence_put(f);

	return 0;

err_free:
	amdgpu_job_free(job);
err:
	amdgpu_ib_free(adev, ib_msg, f);
	return r;
}

int amdgpu_vcn_dec_sw_ring_test_ib(struct amdgpu_ring *ring, long timeout)
{
	struct dma_fence *fence = NULL;
	struct amdgpu_ib ib;
	long r;

	r = amdgpu_vcn_dec_get_create_msg(ring, 1, &ib);
	if (r)
		goto error;

	r = amdgpu_vcn_dec_sw_send_msg(ring, &ib, NULL);
	if (r)
		goto error;
	r = amdgpu_vcn_dec_get_destroy_msg(ring, 1, &ib);
	if (r)
		goto error;

	r = amdgpu_vcn_dec_sw_send_msg(ring, &ib, &fence);
	if (r)
		goto error;

	r = dma_fence_wait_timeout(fence, false, timeout);
	if (r == 0)
		r = -ETIMEDOUT;
	else if (r > 0)
		r = 0;

	dma_fence_put(fence);
error:
	return r;
}

int amdgpu_vcn_enc_ring_test_ring(struct amdgpu_ring *ring)
{
	struct amdgpu_device *adev = ring->adev;
	uint32_t rptr;
	unsigned i;
	int r;

	if (amdgpu_sriov_vf(adev))
		return 0;

	r = amdgpu_ring_alloc(ring, 16);
	if (r)
		return r;

	rptr = amdgpu_ring_get_rptr(ring);

	amdgpu_ring_write(ring, VCN_ENC_CMD_END);
	amdgpu_ring_commit(ring);

	for (i = 0; i < adev->usec_timeout; i++) {
		if (amdgpu_ring_get_rptr(ring) != rptr)
			break;
		udelay(1);
	}

	if (i >= adev->usec_timeout)
		r = -ETIMEDOUT;

	return r;
}

static int amdgpu_vcn_enc_get_create_msg(struct amdgpu_ring *ring, uint32_t handle,
					 struct amdgpu_ib *ib_msg,
					 struct dma_fence **fence)
{
	unsigned int ib_size_dw = 16;
	struct amdgpu_job *job;
	struct amdgpu_ib *ib;
	struct dma_fence *f = NULL;
	uint32_t *ib_checksum = NULL;
	uint64_t addr;
	bool sq = amdgpu_vcn_using_unified_queue(ring);
	int i, r;

	if (sq)
		ib_size_dw += 8;

	r = amdgpu_job_alloc_with_ib(ring->adev, NULL, NULL,
				     ib_size_dw * 4, AMDGPU_IB_POOL_DIRECT,
				     &job);
	if (r)
		return r;

	ib = &job->ibs[0];
	addr = AMDGPU_GPU_PAGE_ALIGN(ib_msg->gpu_addr);

	ib->length_dw = 0;

	if (sq)
		ib_checksum = amdgpu_vcn_unified_ring_ib_header(ib, 0x11, true);

	ib->ptr[ib->length_dw++] = 0x00000018;
	ib->ptr[ib->length_dw++] = 0x00000001; /* session info */
	ib->ptr[ib->length_dw++] = handle;
	ib->ptr[ib->length_dw++] = upper_32_bits(addr);
	ib->ptr[ib->length_dw++] = addr;
	ib->ptr[ib->length_dw++] = 0x0000000b;

	ib->ptr[ib->length_dw++] = 0x00000014;
	ib->ptr[ib->length_dw++] = 0x00000002; /* task info */
	ib->ptr[ib->length_dw++] = 0x0000001c;
	ib->ptr[ib->length_dw++] = 0x00000000;
	ib->ptr[ib->length_dw++] = 0x00000000;

	ib->ptr[ib->length_dw++] = 0x00000008;
	ib->ptr[ib->length_dw++] = 0x08000001; /* op initialize */

	for (i = ib->length_dw; i < ib_size_dw; ++i)
		ib->ptr[i] = 0x0;

	if (sq)
		amdgpu_vcn_unified_ring_ib_checksum(&ib_checksum, 0x11);

	r = amdgpu_job_submit_direct(job, ring, &f);
	if (r)
		goto err;

	if (fence)
		*fence = dma_fence_get(f);
	dma_fence_put(f);

	return 0;

err:
	amdgpu_job_free(job);
	return r;
}

static int amdgpu_vcn_enc_get_destroy_msg(struct amdgpu_ring *ring, uint32_t handle,
					  struct amdgpu_ib *ib_msg,
					  struct dma_fence **fence)
{
	unsigned int ib_size_dw = 16;
	struct amdgpu_job *job;
	struct amdgpu_ib *ib;
	struct dma_fence *f = NULL;
	uint32_t *ib_checksum = NULL;
	uint64_t addr;
	bool sq = amdgpu_vcn_using_unified_queue(ring);
	int i, r;

	if (sq)
		ib_size_dw += 8;

	r = amdgpu_job_alloc_with_ib(ring->adev, NULL, NULL,
				     ib_size_dw * 4, AMDGPU_IB_POOL_DIRECT,
				     &job);
	if (r)
		return r;

	ib = &job->ibs[0];
	addr = AMDGPU_GPU_PAGE_ALIGN(ib_msg->gpu_addr);

	ib->length_dw = 0;

	if (sq)
		ib_checksum = amdgpu_vcn_unified_ring_ib_header(ib, 0x11, true);

	ib->ptr[ib->length_dw++] = 0x00000018;
	ib->ptr[ib->length_dw++] = 0x00000001;
	ib->ptr[ib->length_dw++] = handle;
	ib->ptr[ib->length_dw++] = upper_32_bits(addr);
	ib->ptr[ib->length_dw++] = addr;
	ib->ptr[ib->length_dw++] = 0x0000000b;

	ib->ptr[ib->length_dw++] = 0x00000014;
	ib->ptr[ib->length_dw++] = 0x00000002;
	ib->ptr[ib->length_dw++] = 0x0000001c;
	ib->ptr[ib->length_dw++] = 0x00000000;
	ib->ptr[ib->length_dw++] = 0x00000000;

	ib->ptr[ib->length_dw++] = 0x00000008;
	ib->ptr[ib->length_dw++] = 0x08000002; /* op close session */

	for (i = ib->length_dw; i < ib_size_dw; ++i)
		ib->ptr[i] = 0x0;

	if (sq)
		amdgpu_vcn_unified_ring_ib_checksum(&ib_checksum, 0x11);

	r = amdgpu_job_submit_direct(job, ring, &f);
	if (r)
		goto err;

	if (fence)
		*fence = dma_fence_get(f);
	dma_fence_put(f);

	return 0;

err:
	amdgpu_job_free(job);
	return r;
}

int amdgpu_vcn_enc_ring_test_ib(struct amdgpu_ring *ring, long timeout)
{
	struct amdgpu_device *adev = ring->adev;
	struct dma_fence *fence = NULL;
	struct amdgpu_ib ib;
	long r;

	memset(&ib, 0, sizeof(ib));
	r = amdgpu_ib_get(adev, NULL, (128 << 10) + AMDGPU_GPU_PAGE_SIZE,
			AMDGPU_IB_POOL_DIRECT,
			&ib);
	if (r)
		return r;

	r = amdgpu_vcn_enc_get_create_msg(ring, 1, &ib, NULL);
	if (r)
		goto error;

	r = amdgpu_vcn_enc_get_destroy_msg(ring, 1, &ib, &fence);
	if (r)
		goto error;

	r = dma_fence_wait_timeout(fence, false, timeout);
	if (r == 0)
		r = -ETIMEDOUT;
	else if (r > 0)
		r = 0;

error:
	amdgpu_ib_free(adev, &ib, fence);
	dma_fence_put(fence);

	return r;
}

int amdgpu_vcn_unified_ring_test_ib(struct amdgpu_ring *ring, long timeout)
{
	long r;

	r = amdgpu_vcn_enc_ring_test_ib(ring, timeout);
	if (r)
		goto error;

	r =  amdgpu_vcn_dec_sw_ring_test_ib(ring, timeout);

error:
	return r;
}

enum amdgpu_ring_priority_level amdgpu_vcn_get_enc_ring_prio(int ring)
{
	switch(ring) {
	case 0:
		return AMDGPU_RING_PRIO_0;
	case 1:
		return AMDGPU_RING_PRIO_1;
	case 2:
		return AMDGPU_RING_PRIO_2;
	default:
		return AMDGPU_RING_PRIO_0;
	}
}

void amdgpu_vcn_setup_ucode(struct amdgpu_device *adev)
{
	int i;
	unsigned int idx;

	if (adev->firmware.load_type == AMDGPU_FW_LOAD_PSP) {
		const struct common_firmware_header *hdr;
		hdr = (const struct common_firmware_header *)adev->vcn.fw->data;

		for (i = 0; i < adev->vcn.num_vcn_inst; i++) {
			if (adev->vcn.harvest_config & (1 << i))
				continue;
			/* currently only support 2 FW instances */
			if (i >= 2) {
				dev_info(adev->dev, "More then 2 VCN FW instances!\n");
				break;
			}
			idx = AMDGPU_UCODE_ID_VCN + i;
			adev->firmware.ucode[idx].ucode_id = idx;
			adev->firmware.ucode[idx].fw = adev->vcn.fw;
			adev->firmware.fw_size +=
				ALIGN(le32_to_cpu(hdr->ucode_size_bytes), PAGE_SIZE);
		}
		dev_info(adev->dev, "Will use PSP to load VCN firmware\n");
	}
}

/*
 * debugfs for mapping vcn firmware log buffer.
 */
#if defined(CONFIG_DEBUG_FS)
static ssize_t amdgpu_debugfs_vcn_fwlog_read(struct file *f, char __user *buf,
                                             size_t size, loff_t *pos)
{
	struct amdgpu_vcn_inst *vcn;
	void *log_buf;
	volatile struct amdgpu_vcn_fwlog *plog;
	unsigned int read_pos, write_pos, available, i, read_bytes = 0;
	unsigned int read_num[2] = {0};

	vcn = file_inode(f)->i_private;
	if (!vcn)
		return -ENODEV;

	if (!vcn->fw_shared.cpu_addr || !amdgpu_vcnfw_log)
		return -EFAULT;

	log_buf = vcn->fw_shared.cpu_addr + vcn->fw_shared.mem_size;

	plog = (volatile struct amdgpu_vcn_fwlog *)log_buf;
	read_pos = plog->rptr;
	write_pos = plog->wptr;

	if (read_pos > AMDGPU_VCNFW_LOG_SIZE || write_pos > AMDGPU_VCNFW_LOG_SIZE)
		return -EFAULT;

	if (!size || (read_pos == write_pos))
		return 0;

	if (write_pos > read_pos) {
		available = write_pos - read_pos;
		read_num[0] = min(size, (size_t)available);
	} else {
		read_num[0] = AMDGPU_VCNFW_LOG_SIZE - read_pos;
		available = read_num[0] + write_pos - plog->header_size;
		if (size > available)
			read_num[1] = write_pos - plog->header_size;
		else if (size > read_num[0])
			read_num[1] = size - read_num[0];
		else
			read_num[0] = size;
	}

	for (i = 0; i < 2; i++) {
		if (read_num[i]) {
			if (read_pos == AMDGPU_VCNFW_LOG_SIZE)
				read_pos = plog->header_size;
			if (read_num[i] == copy_to_user((buf + read_bytes),
			                                (log_buf + read_pos), read_num[i]))
				return -EFAULT;

			read_bytes += read_num[i];
			read_pos += read_num[i];
		}
	}

	plog->rptr = read_pos;
	*pos += read_bytes;
	return read_bytes;
}

static const struct file_operations amdgpu_debugfs_vcnfwlog_fops = {
	.owner = THIS_MODULE,
	.read = amdgpu_debugfs_vcn_fwlog_read,
	.llseek = default_llseek
};
#endif

void amdgpu_debugfs_vcn_fwlog_init(struct amdgpu_device *adev, uint8_t i,
                                   struct amdgpu_vcn_inst *vcn)
{
#if defined(CONFIG_DEBUG_FS)
	struct drm_minor *minor = adev_to_drm(adev)->primary;
	struct dentry *root = minor->debugfs_root;
	char name[32];

	sprintf(name, "amdgpu_vcn_%d_fwlog", i);
	debugfs_create_file_size(name, S_IFREG | S_IRUGO, root, vcn,
				 &amdgpu_debugfs_vcnfwlog_fops,
				 AMDGPU_VCNFW_LOG_SIZE);
#endif
}

void amdgpu_vcn_fwlog_init(struct amdgpu_vcn_inst *vcn)
{
#if defined(CONFIG_DEBUG_FS)
	volatile uint32_t *flag = vcn->fw_shared.cpu_addr;
	void *fw_log_cpu_addr = vcn->fw_shared.cpu_addr + vcn->fw_shared.mem_size;
	uint64_t fw_log_gpu_addr = vcn->fw_shared.gpu_addr + vcn->fw_shared.mem_size;
	volatile struct amdgpu_vcn_fwlog *log_buf = fw_log_cpu_addr;
	volatile struct amdgpu_fw_shared_fw_logging *fw_log = vcn->fw_shared.cpu_addr
                                                         + vcn->fw_shared.log_offset;
	*flag |= cpu_to_le32(AMDGPU_VCN_FW_LOGGING_FLAG);
	fw_log->is_enabled = 1;
	fw_log->addr_lo = cpu_to_le32(fw_log_gpu_addr & 0xFFFFFFFF);
	fw_log->addr_hi = cpu_to_le32(fw_log_gpu_addr >> 32);
	fw_log->size = cpu_to_le32(AMDGPU_VCNFW_LOG_SIZE);

	log_buf->header_size = sizeof(struct amdgpu_vcn_fwlog);
	log_buf->buffer_size = AMDGPU_VCNFW_LOG_SIZE;
	log_buf->rptr = log_buf->header_size;
	log_buf->wptr = log_buf->header_size;
	log_buf->wrapped = 0;
#endif
}

int amdgpu_vcn_process_poison_irq(struct amdgpu_device *adev,
				struct amdgpu_irq_src *source,
				struct amdgpu_iv_entry *entry)
{
	struct ras_common_if *ras_if = adev->vcn.ras_if;
	struct ras_dispatch_if ih_data = {
		.entry = entry,
	};

	if (!ras_if)
		return 0;

	if (!amdgpu_sriov_vf(adev)) {
		ih_data.head = *ras_if;
		amdgpu_ras_interrupt_dispatch(adev, &ih_data);
	} else {
		if (adev->virt.ops && adev->virt.ops->ras_poison_handler)
			adev->virt.ops->ras_poison_handler(adev);
		else
			dev_warn(adev->dev,
				"No ras_poison_handler interface in SRIOV for VCN!\n");
	}

	return 0;
}

void amdgpu_vcn_set_ras_funcs(struct amdgpu_device *adev)
{
	if (!adev->vcn.ras)
		return;

	amdgpu_ras_register_ras_block(adev, &adev->vcn.ras->ras_block);

	strcpy(adev->vcn.ras->ras_block.ras_comm.name, "vcn");
	adev->vcn.ras->ras_block.ras_comm.block = AMDGPU_RAS_BLOCK__VCN;
	adev->vcn.ras->ras_block.ras_comm.type = AMDGPU_RAS_ERROR__POISON;
	adev->vcn.ras_if = &adev->vcn.ras->ras_block.ras_comm;

	/* If don't define special ras_late_init function, use default ras_late_init */
	if (!adev->vcn.ras->ras_block.ras_late_init)
		adev->vcn.ras->ras_block.ras_late_init = amdgpu_ras_block_late_init;
}<|MERGE_RESOLUTION|>--- conflicted
+++ resolved
@@ -114,8 +114,6 @@
 	if ((adev->firmware.load_type == AMDGPU_FW_LOAD_PSP) &&
 	    (adev->pg_flags & AMD_PG_SUPPORT_VCN_DPG))
 		adev->vcn.indirect_sram = true;
-<<<<<<< HEAD
-=======
 
 	/*
 	 * Some Steam Deck's BIOS versions are incompatible with the
@@ -134,7 +132,6 @@
 				"Steam Deck quirk: indirect SRAM disabled on BIOS %s\n", bios_ver);
 		}
 	}
->>>>>>> 8455cbb2
 
 	hdr = (const struct common_firmware_header *)adev->vcn.fw->data;
 	adev->vcn.fw_version = le32_to_cpu(hdr->ucode_version);
