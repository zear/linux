/*
 * Copyright (c) 2012  Bjørn Mork <bjorn@mork.no>
 *
 * The probing code is heavily inspired by cdc_ether, which is:
 * Copyright (C) 2003-2005 by David Brownell
 * Copyright (C) 2006 by Ole Andre Vadla Ravnas (ActiveSync)
 *
 * This program is free software; you can redistribute it and/or
 * modify it under the terms of the GNU General Public License
 * version 2 as published by the Free Software Foundation.
 */

#include <linux/module.h>
#include <linux/netdevice.h>
#include <linux/ethtool.h>
#include <linux/mii.h>
#include <linux/usb.h>
#include <linux/usb/cdc.h>
#include <linux/usb/usbnet.h>
#include <linux/usb/cdc-wdm.h>

/* This driver supports wwan (3G/LTE/?) devices using a vendor
 * specific management protocol called Qualcomm MSM Interface (QMI) -
 * in addition to the more common AT commands over serial interface
 * management
 *
 * QMI is wrapped in CDC, using CDC encapsulated commands on the
 * control ("master") interface of a two-interface CDC Union
 * resembling standard CDC ECM.  The devices do not use the control
 * interface for any other CDC messages.  Most likely because the
 * management protocol is used in place of the standard CDC
 * notifications NOTIFY_NETWORK_CONNECTION and NOTIFY_SPEED_CHANGE
 *
 * Alternatively, control and data functions can be combined in a
 * single USB interface.
 *
 * Handling a protocol like QMI is out of the scope for any driver.
 * It is exported as a character device using the cdc-wdm driver as
 * a subdriver, enabling userspace applications ("modem managers") to
 * handle it.
 *
 * These devices may alternatively/additionally be configured using AT
 * commands on a serial interface
 */

/* driver specific data */
struct qmi_wwan_state {
	struct usb_driver *subdriver;
	atomic_t pmcount;
	unsigned long unused;
	struct usb_interface *control;
	struct usb_interface *data;
};

/* using a counter to merge subdriver requests with our own into a combined state */
static int qmi_wwan_manage_power(struct usbnet *dev, int on)
{
	struct qmi_wwan_state *info = (void *)&dev->data;
	int rv = 0;

	dev_dbg(&dev->intf->dev, "%s() pmcount=%d, on=%d\n", __func__, atomic_read(&info->pmcount), on);

	if ((on && atomic_add_return(1, &info->pmcount) == 1) || (!on && atomic_dec_and_test(&info->pmcount))) {
		/* need autopm_get/put here to ensure the usbcore sees the new value */
		rv = usb_autopm_get_interface(dev->intf);
		if (rv < 0)
			goto err;
		dev->intf->needs_remote_wakeup = on;
		usb_autopm_put_interface(dev->intf);
	}
err:
	return rv;
}

static int qmi_wwan_cdc_wdm_manage_power(struct usb_interface *intf, int on)
{
	struct usbnet *dev = usb_get_intfdata(intf);

	/* can be called while disconnecting */
	if (!dev)
		return 0;
	return qmi_wwan_manage_power(dev, on);
}

/* collect all three endpoints and register subdriver */
static int qmi_wwan_register_subdriver(struct usbnet *dev)
{
	int rv;
	struct usb_driver *subdriver = NULL;
	struct qmi_wwan_state *info = (void *)&dev->data;

	/* collect bulk endpoints */
	rv = usbnet_get_endpoints(dev, info->data);
	if (rv < 0)
		goto err;

	/* update status endpoint if separate control interface */
	if (info->control != info->data)
		dev->status = &info->control->cur_altsetting->endpoint[0];

	/* require interrupt endpoint for subdriver */
	if (!dev->status) {
		rv = -EINVAL;
		goto err;
	}

	/* for subdriver power management */
	atomic_set(&info->pmcount, 0);

	/* register subdriver */
	subdriver = usb_cdc_wdm_register(info->control, &dev->status->desc, 4096, &qmi_wwan_cdc_wdm_manage_power);
	if (IS_ERR(subdriver)) {
		dev_err(&info->control->dev, "subdriver registration failed\n");
		rv = PTR_ERR(subdriver);
		goto err;
	}

	/* prevent usbnet from using status endpoint */
	dev->status = NULL;

	/* save subdriver struct for suspend/resume wrappers */
	info->subdriver = subdriver;

err:
	return rv;
}

static int qmi_wwan_bind(struct usbnet *dev, struct usb_interface *intf)
{
	int status = -1;
	u8 *buf = intf->cur_altsetting->extra;
	int len = intf->cur_altsetting->extralen;
	struct usb_interface_descriptor *desc = &intf->cur_altsetting->desc;
	struct usb_cdc_union_desc *cdc_union = NULL;
	struct usb_cdc_ether_desc *cdc_ether = NULL;
	u32 found = 0;
	struct usb_driver *driver = driver_of(intf);
	struct qmi_wwan_state *info = (void *)&dev->data;

	BUILD_BUG_ON((sizeof(((struct usbnet *)0)->data) < sizeof(struct qmi_wwan_state)));

	/* control and data is shared? */
	if (intf->cur_altsetting->desc.bNumEndpoints == 3) {
		info->control = intf;
		info->data = intf;
		goto shared;
	}

	/* else require a single interrupt status endpoint on control intf */
	if (intf->cur_altsetting->desc.bNumEndpoints != 1)
		goto err;

	/* and a number of CDC descriptors */
	while (len > 3) {
		struct usb_descriptor_header *h = (void *)buf;

		/* ignore any misplaced descriptors */
		if (h->bDescriptorType != USB_DT_CS_INTERFACE)
			goto next_desc;

		/* buf[2] is CDC descriptor subtype */
		switch (buf[2]) {
		case USB_CDC_HEADER_TYPE:
			if (found & 1 << USB_CDC_HEADER_TYPE) {
				dev_dbg(&intf->dev, "extra CDC header\n");
				goto err;
			}
			if (h->bLength != sizeof(struct usb_cdc_header_desc)) {
				dev_dbg(&intf->dev, "CDC header len %u\n", h->bLength);
				goto err;
			}
			break;
		case USB_CDC_UNION_TYPE:
			if (found & 1 << USB_CDC_UNION_TYPE) {
				dev_dbg(&intf->dev, "extra CDC union\n");
				goto err;
			}
			if (h->bLength != sizeof(struct usb_cdc_union_desc)) {
				dev_dbg(&intf->dev, "CDC union len %u\n", h->bLength);
				goto err;
			}
			cdc_union = (struct usb_cdc_union_desc *)buf;
			break;
		case USB_CDC_ETHERNET_TYPE:
			if (found & 1 << USB_CDC_ETHERNET_TYPE) {
				dev_dbg(&intf->dev, "extra CDC ether\n");
				goto err;
			}
			if (h->bLength != sizeof(struct usb_cdc_ether_desc)) {
				dev_dbg(&intf->dev, "CDC ether len %u\n",  h->bLength);
				goto err;
			}
			cdc_ether = (struct usb_cdc_ether_desc *)buf;
			break;
		}

		/*
		 * Remember which CDC functional descriptors we've seen.  Works
		 * for all types we care about, of which USB_CDC_ETHERNET_TYPE
		 * (0x0f) is the highest numbered
		 */
		if (buf[2] < 32)
			found |= 1 << buf[2];

next_desc:
		len -= h->bLength;
		buf += h->bLength;
	}

	/* did we find all the required ones? */
	if (!(found & (1 << USB_CDC_HEADER_TYPE)) ||
	    !(found & (1 << USB_CDC_UNION_TYPE))) {
		dev_err(&intf->dev, "CDC functional descriptors missing\n");
		goto err;
	}

	/* verify CDC Union */
	if (desc->bInterfaceNumber != cdc_union->bMasterInterface0) {
		dev_err(&intf->dev, "bogus CDC Union: master=%u\n", cdc_union->bMasterInterface0);
		goto err;
	}

	/* need to save these for unbind */
	info->control = intf;
	info->data = usb_ifnum_to_if(dev->udev,	cdc_union->bSlaveInterface0);
	if (!info->data) {
		dev_err(&intf->dev, "bogus CDC Union: slave=%u\n", cdc_union->bSlaveInterface0);
		goto err;
	}

	/* errors aren't fatal - we can live with the dynamic address */
	if (cdc_ether) {
		dev->hard_mtu = le16_to_cpu(cdc_ether->wMaxSegmentSize);
		usbnet_get_ethernet_addr(dev, cdc_ether->iMACAddress);
	}

	/* claim data interface and set it up */
	status = usb_driver_claim_interface(driver, info->data, dev);
	if (status < 0)
		goto err;

shared:
	status = qmi_wwan_register_subdriver(dev);
	if (status < 0 && info->control != info->data) {
		usb_set_intfdata(info->data, NULL);
		usb_driver_release_interface(driver, info->data);
	}

err:
	return status;
}

static void qmi_wwan_unbind(struct usbnet *dev, struct usb_interface *intf)
{
	struct qmi_wwan_state *info = (void *)&dev->data;
	struct usb_driver *driver = driver_of(intf);
	struct usb_interface *other;

	if (info->subdriver && info->subdriver->disconnect)
		info->subdriver->disconnect(info->control);

	/* allow user to unbind using either control or data */
	if (intf == info->control)
		other = info->data;
	else
		other = info->control;

	/* only if not shared */
	if (other && intf != other) {
		usb_set_intfdata(other, NULL);
		usb_driver_release_interface(driver, other);
	}

	info->subdriver = NULL;
	info->data = NULL;
	info->control = NULL;
}

/* suspend/resume wrappers calling both usbnet and the cdc-wdm
 * subdriver if present.
 *
 * NOTE: cdc-wdm also supports pre/post_reset, but we cannot provide
 * wrappers for those without adding usbnet reset support first.
 */
static int qmi_wwan_suspend(struct usb_interface *intf, pm_message_t message)
{
	struct usbnet *dev = usb_get_intfdata(intf);
	struct qmi_wwan_state *info = (void *)&dev->data;
	int ret;

	ret = usbnet_suspend(intf, message);
	if (ret < 0)
		goto err;

	if (intf == info->control && info->subdriver && info->subdriver->suspend)
		ret = info->subdriver->suspend(intf, message);
	if (ret < 0)
		usbnet_resume(intf);
err:
	return ret;
}

static int qmi_wwan_resume(struct usb_interface *intf)
{
	struct usbnet *dev = usb_get_intfdata(intf);
	struct qmi_wwan_state *info = (void *)&dev->data;
	int ret = 0;
	bool callsub = (intf == info->control && info->subdriver && info->subdriver->resume);

	if (callsub)
		ret = info->subdriver->resume(intf);
	if (ret < 0)
		goto err;
	ret = usbnet_resume(intf);
	if (ret < 0 && callsub && info->subdriver->suspend)
		info->subdriver->suspend(intf, PMSG_SUSPEND);
err:
	return ret;
}

static const struct driver_info	qmi_wwan_info = {
	.description	= "WWAN/QMI device",
	.flags		= FLAG_WWAN,
	.bind		= qmi_wwan_bind,
	.unbind		= qmi_wwan_unbind,
	.manage_power	= qmi_wwan_manage_power,
};

#define HUAWEI_VENDOR_ID	0x12D1

/* map QMI/wwan function by a fixed interface number */
#define QMI_FIXED_INTF(vend, prod, num) \
	USB_DEVICE_INTERFACE_NUMBER(vend, prod, num), \
	.driver_info = (unsigned long)&qmi_wwan_info

/* Gobi 1000 QMI/wwan interface number is 3 according to qcserial */
#define QMI_GOBI1K_DEVICE(vend, prod) \
	QMI_FIXED_INTF(vend, prod, 3)

/* Gobi 2000/3000 QMI/wwan interface number is 0 according to qcserial */
#define QMI_GOBI_DEVICE(vend, prod) \
	QMI_FIXED_INTF(vend, prod, 0)

static const struct usb_device_id products[] = {
	/* 1. CDC ECM like devices match on the control interface */
	{	/* Huawei E392, E398 and possibly others sharing both device id and more... */
		USB_VENDOR_AND_INTERFACE_INFO(HUAWEI_VENDOR_ID, USB_CLASS_VENDOR_SPEC, 1, 9),
		.driver_info        = (unsigned long)&qmi_wwan_info,
	},
	{	/* Vodafone/Huawei K5005 (12d1:14c8) and similar modems */
		USB_VENDOR_AND_INTERFACE_INFO(HUAWEI_VENDOR_ID, USB_CLASS_VENDOR_SPEC, 1, 57),
		.driver_info        = (unsigned long)&qmi_wwan_info,
	},

	/* 2. Combined interface devices matching on class+protocol */
<<<<<<< HEAD
	{       /* Huawei E367 and possibly others in "Windows mode" */
=======
	{	/* Huawei E367 and possibly others in "Windows mode" */
>>>>>>> 6672d90f
		USB_VENDOR_AND_INTERFACE_INFO(HUAWEI_VENDOR_ID, USB_CLASS_VENDOR_SPEC, 1, 7),
		.driver_info        = (unsigned long)&qmi_wwan_info,
	},
	{	/* Huawei E392, E398 and possibly others in "Windows mode" */
		USB_VENDOR_AND_INTERFACE_INFO(HUAWEI_VENDOR_ID, USB_CLASS_VENDOR_SPEC, 1, 17),
		.driver_info        = (unsigned long)&qmi_wwan_info,
	},
<<<<<<< HEAD
	{       /* Pantech UML290, P4200 and more */
		USB_VENDOR_AND_INTERFACE_INFO(0x106c, USB_CLASS_VENDOR_SPEC, 0xf0, 0xff),
		.driver_info        = (unsigned long)&qmi_wwan_info,
	},
	{	/* Pantech UML290 - newer firmware */
		USB_VENDOR_AND_INTERFACE_INFO(0x106c, USB_CLASS_VENDOR_SPEC, 0xf1, 0xff),
		.driver_info        = (unsigned long)&qmi_wwan_info,
=======
	{	/* Pantech UML290, P4200 and more */
		USB_VENDOR_AND_INTERFACE_INFO(0x106c, USB_CLASS_VENDOR_SPEC, 0xf0, 0xff),
		.driver_info        = (unsigned long)&qmi_wwan_shared,
	},
	{	/* Pantech UML290 - newer firmware */
		USB_VENDOR_AND_INTERFACE_INFO(0x106c, USB_CLASS_VENDOR_SPEC, 0xf1, 0xff),
		.driver_info        = (unsigned long)&qmi_wwan_shared,
>>>>>>> 6672d90f
	},

	/* 3. Combined interface devices matching on interface number */
	{QMI_FIXED_INTF(0x19d2, 0x0055, 1)},	/* ZTE (Vodafone) K3520-Z */
	{QMI_FIXED_INTF(0x19d2, 0x0063, 4)},	/* ZTE (Vodafone) K3565-Z */
	{QMI_FIXED_INTF(0x19d2, 0x0104, 4)},	/* ZTE (Vodafone) K4505-Z */
	{QMI_FIXED_INTF(0x19d2, 0x0157, 5)},	/* ZTE MF683 */
	{QMI_FIXED_INTF(0x19d2, 0x0167, 4)},	/* ZTE MF820D */
	{QMI_FIXED_INTF(0x19d2, 0x0326, 4)},	/* ZTE MF821D */
	{QMI_FIXED_INTF(0x19d2, 0x1008, 4)},	/* ZTE (Vodafone) K3570-Z */
	{QMI_FIXED_INTF(0x19d2, 0x1010, 4)},	/* ZTE (Vodafone) K3571-Z */
	{QMI_FIXED_INTF(0x19d2, 0x1018, 3)},	/* ZTE (Vodafone) K5006-Z */
	{QMI_FIXED_INTF(0x19d2, 0x1402, 2)},	/* ZTE MF60 */
	{QMI_FIXED_INTF(0x19d2, 0x2002, 4)},	/* ZTE (Vodafone) K3765-Z */
	{QMI_FIXED_INTF(0x0f3d, 0x68a2, 8)},    /* Sierra Wireless MC7700 */
	{QMI_FIXED_INTF(0x114f, 0x68a2, 8)},    /* Sierra Wireless MC7750 */
	{QMI_FIXED_INTF(0x1199, 0x68a2, 8)},	/* Sierra Wireless MC7710 in QMI mode */
	{QMI_FIXED_INTF(0x1199, 0x68a2, 19)},	/* Sierra Wireless MC7710 in QMI mode */
	{QMI_FIXED_INTF(0x1199, 0x901c, 8)},    /* Sierra Wireless EM7700 */

	/* 4. Gobi 1000 devices */
	{QMI_GOBI1K_DEVICE(0x05c6, 0x9212)},	/* Acer Gobi Modem Device */
	{QMI_GOBI1K_DEVICE(0x03f0, 0x1f1d)},	/* HP un2400 Gobi Modem Device */
	{QMI_GOBI1K_DEVICE(0x04da, 0x250d)},	/* Panasonic Gobi Modem device */
	{QMI_GOBI1K_DEVICE(0x413c, 0x8172)},	/* Dell Gobi Modem device */
	{QMI_GOBI1K_DEVICE(0x1410, 0xa001)},	/* Novatel Gobi Modem device */
	{QMI_GOBI1K_DEVICE(0x0b05, 0x1776)},	/* Asus Gobi Modem device */
	{QMI_GOBI1K_DEVICE(0x19d2, 0xfff3)},	/* ONDA Gobi Modem device */
	{QMI_GOBI1K_DEVICE(0x05c6, 0x9001)},	/* Generic Gobi Modem device */
	{QMI_GOBI1K_DEVICE(0x05c6, 0x9002)},	/* Generic Gobi Modem device */
	{QMI_GOBI1K_DEVICE(0x05c6, 0x9202)},	/* Generic Gobi Modem device */
	{QMI_GOBI1K_DEVICE(0x05c6, 0x9203)},	/* Generic Gobi Modem device */
	{QMI_GOBI1K_DEVICE(0x05c6, 0x9222)},	/* Generic Gobi Modem device */
	{QMI_GOBI1K_DEVICE(0x05c6, 0x9009)},	/* Generic Gobi Modem device */

	/* 5. Gobi 2000 and 3000 devices */
	{QMI_GOBI_DEVICE(0x413c, 0x8186)},	/* Dell Gobi 2000 Modem device (N0218, VU936) */
	{QMI_GOBI_DEVICE(0x413c, 0x8194)},	/* Dell Gobi 3000 Composite */
	{QMI_GOBI_DEVICE(0x05c6, 0x920b)},	/* Generic Gobi 2000 Modem device */
	{QMI_GOBI_DEVICE(0x05c6, 0x920d)},	/* Gobi 3000 Composite */
	{QMI_GOBI_DEVICE(0x05c6, 0x9225)},	/* Sony Gobi 2000 Modem device (N0279, VU730) */
	{QMI_GOBI_DEVICE(0x05c6, 0x9245)},	/* Samsung Gobi 2000 Modem device (VL176) */
	{QMI_GOBI_DEVICE(0x03f0, 0x251d)},	/* HP Gobi 2000 Modem device (VP412) */
	{QMI_GOBI_DEVICE(0x05c6, 0x9215)},	/* Acer Gobi 2000 Modem device (VP413) */
	{QMI_GOBI_DEVICE(0x05c6, 0x9265)},	/* Asus Gobi 2000 Modem device (VR305) */
	{QMI_GOBI_DEVICE(0x05c6, 0x9235)},	/* Top Global Gobi 2000 Modem device (VR306) */
	{QMI_GOBI_DEVICE(0x05c6, 0x9275)},	/* iRex Technologies Gobi 2000 Modem device (VR307) */
	{QMI_GOBI_DEVICE(0x1199, 0x68a5)},	/* Sierra Wireless Modem */
	{QMI_GOBI_DEVICE(0x1199, 0x68a9)},	/* Sierra Wireless Modem */
	{QMI_GOBI_DEVICE(0x1199, 0x9001)},	/* Sierra Wireless Gobi 2000 Modem device (VT773) */
	{QMI_GOBI_DEVICE(0x1199, 0x9002)},	/* Sierra Wireless Gobi 2000 Modem device (VT773) */
	{QMI_GOBI_DEVICE(0x1199, 0x9003)},	/* Sierra Wireless Gobi 2000 Modem device (VT773) */
	{QMI_GOBI_DEVICE(0x1199, 0x9004)},	/* Sierra Wireless Gobi 2000 Modem device (VT773) */
	{QMI_GOBI_DEVICE(0x1199, 0x9005)},	/* Sierra Wireless Gobi 2000 Modem device (VT773) */
	{QMI_GOBI_DEVICE(0x1199, 0x9006)},	/* Sierra Wireless Gobi 2000 Modem device (VT773) */
	{QMI_GOBI_DEVICE(0x1199, 0x9007)},	/* Sierra Wireless Gobi 2000 Modem device (VT773) */
	{QMI_GOBI_DEVICE(0x1199, 0x9008)},	/* Sierra Wireless Gobi 2000 Modem device (VT773) */
	{QMI_GOBI_DEVICE(0x1199, 0x9009)},	/* Sierra Wireless Gobi 2000 Modem device (VT773) */
	{QMI_GOBI_DEVICE(0x1199, 0x900a)},	/* Sierra Wireless Gobi 2000 Modem device (VT773) */
	{QMI_GOBI_DEVICE(0x1199, 0x9011)},	/* Sierra Wireless Gobi 2000 Modem device (MC8305) */
	{QMI_FIXED_INTF(0x1199, 0x9011, 5)},	/* alternate interface number!? */
	{QMI_GOBI_DEVICE(0x16d8, 0x8002)},	/* CMDTech Gobi 2000 Modem device (VU922) */
	{QMI_GOBI_DEVICE(0x05c6, 0x9205)},	/* Gobi 2000 Modem device */
	{QMI_GOBI_DEVICE(0x1199, 0x9013)},	/* Sierra Wireless Gobi 3000 Modem device (MC8355) */
	{QMI_GOBI_DEVICE(0x03f0, 0x371d)},	/* HP un2430 Mobile Broadband Module */
	{QMI_GOBI_DEVICE(0x1199, 0x9015)},	/* Sierra Wireless Gobi 3000 Modem device */
	{QMI_GOBI_DEVICE(0x1199, 0x9019)},	/* Sierra Wireless Gobi 3000 Modem device */
	{QMI_GOBI_DEVICE(0x1199, 0x901b)},	/* Sierra Wireless MC7770 */
	{QMI_GOBI_DEVICE(0x12d1, 0x14f1)},	/* Sony Gobi 3000 Composite */
	{QMI_GOBI_DEVICE(0x1410, 0xa021)},	/* Foxconn Gobi 3000 Modem device (Novatel E396) */

	{ }					/* END */
};
MODULE_DEVICE_TABLE(usb, products);

static int qmi_wwan_probe(struct usb_interface *intf, const struct usb_device_id *prod)
{
	struct usb_device_id *id = (struct usb_device_id *)prod;

	/* Workaround to enable dynamic IDs.  This disables usbnet
	 * blacklisting functionality.  Which, if required, can be
	 * reimplemented here by using a magic "blacklist" value
	 * instead of 0 in the static device id table
	 */
	if (!id->driver_info) {
		dev_dbg(&intf->dev, "setting defaults for dynamic device id\n");
		id->driver_info = (unsigned long)&qmi_wwan_info;
	}

	return usbnet_probe(intf, id);
}

static struct usb_driver qmi_wwan_driver = {
	.name		      = "qmi_wwan",
	.id_table	      = products,
	.probe		      = qmi_wwan_probe,
	.disconnect	      = usbnet_disconnect,
	.suspend	      = qmi_wwan_suspend,
	.resume		      =	qmi_wwan_resume,
	.reset_resume         = qmi_wwan_resume,
	.supports_autosuspend = 1,
	.disable_hub_initiated_lpm = 1,
};

module_usb_driver(qmi_wwan_driver);

MODULE_AUTHOR("Bjørn Mork <bjorn@mork.no>");
MODULE_DESCRIPTION("Qualcomm MSM Interface (QMI) WWAN driver");
MODULE_LICENSE("GPL");<|MERGE_RESOLUTION|>--- conflicted
+++ resolved
@@ -353,11 +353,7 @@
 	},
 
 	/* 2. Combined interface devices matching on class+protocol */
-<<<<<<< HEAD
-	{       /* Huawei E367 and possibly others in "Windows mode" */
-=======
 	{	/* Huawei E367 and possibly others in "Windows mode" */
->>>>>>> 6672d90f
 		USB_VENDOR_AND_INTERFACE_INFO(HUAWEI_VENDOR_ID, USB_CLASS_VENDOR_SPEC, 1, 7),
 		.driver_info        = (unsigned long)&qmi_wwan_info,
 	},
@@ -365,23 +361,13 @@
 		USB_VENDOR_AND_INTERFACE_INFO(HUAWEI_VENDOR_ID, USB_CLASS_VENDOR_SPEC, 1, 17),
 		.driver_info        = (unsigned long)&qmi_wwan_info,
 	},
-<<<<<<< HEAD
-	{       /* Pantech UML290, P4200 and more */
+	{	/* Pantech UML290, P4200 and more */
 		USB_VENDOR_AND_INTERFACE_INFO(0x106c, USB_CLASS_VENDOR_SPEC, 0xf0, 0xff),
 		.driver_info        = (unsigned long)&qmi_wwan_info,
 	},
 	{	/* Pantech UML290 - newer firmware */
 		USB_VENDOR_AND_INTERFACE_INFO(0x106c, USB_CLASS_VENDOR_SPEC, 0xf1, 0xff),
 		.driver_info        = (unsigned long)&qmi_wwan_info,
-=======
-	{	/* Pantech UML290, P4200 and more */
-		USB_VENDOR_AND_INTERFACE_INFO(0x106c, USB_CLASS_VENDOR_SPEC, 0xf0, 0xff),
-		.driver_info        = (unsigned long)&qmi_wwan_shared,
-	},
-	{	/* Pantech UML290 - newer firmware */
-		USB_VENDOR_AND_INTERFACE_INFO(0x106c, USB_CLASS_VENDOR_SPEC, 0xf1, 0xff),
-		.driver_info        = (unsigned long)&qmi_wwan_shared,
->>>>>>> 6672d90f
 	},
 
 	/* 3. Combined interface devices matching on interface number */
