--- conflicted
+++ resolved
@@ -695,23 +695,15 @@
 
 /**
  * struct cxl_endpoint_dvsec_info - Cached DVSEC info
-<<<<<<< HEAD
- * @mem_enabled: cached value of mem_enabled in the DVSEC, PCIE_DEVICE
- * @ranges: Number of active HDM ranges this device uses.
-=======
  * @mem_enabled: cached value of mem_enabled in the DVSEC at init time
  * @ranges: Number of active HDM ranges this device uses.
  * @port: endpoint port associated with this info instance
->>>>>>> 8455cbb2
  * @dvsec_range: cached attributes of the ranges in the DVSEC, PCIE_DEVICE
  */
 struct cxl_endpoint_dvsec_info {
 	bool mem_enabled;
 	int ranges;
-<<<<<<< HEAD
-=======
 	struct cxl_port *port;
->>>>>>> 8455cbb2
 	struct range dvsec_range[2];
 };
 
